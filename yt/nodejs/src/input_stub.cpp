#include "input_stub.h"

#include "error.h"

namespace NYT {
namespace NNodeJS {

////////////////////////////////////////////////////////////////////////////////

COMMON_V8_USES

////////////////////////////////////////////////////////////////////////////////

namespace {

class TReadString
    : public String::ExternalAsciiStringResource
{
public:
    TReadString(size_t requiredLength)
        : Buffer(new char[requiredLength])
        , Length(requiredLength)
    { }

    ~TReadString()
    {
        if (Buffer) {
            delete[] Buffer;
        }
    }

    const char* data() const
    {
        return Buffer;
    }

    char* mutable_data()
    {
        return Buffer;
    }

    size_t length() const
    {
        return Length;
    }

    size_t& mutable_length()
    {
        return Length;
    }

private:
    char*  Buffer;
    size_t Length;
};

struct TReadRequest
{
    uv_work_t Request;
<<<<<<< HEAD
    std::shared_ptr<TNodeJSInputStack> Stack;
=======
    TSharedPtr<TNodeJSInputStack> Stack;
    TError Error;
>>>>>>> 956c7f03

    Persistent<Function> Callback;

    char*  Buffer;
    size_t Length;

    TReadRequest(
        const std::shared_ptr<TNodeJSInputStack>& stack,
        Handle<Integer> length,
        Handle<Function> callback)
        : Stack(stack)
        , Callback(Persistent<Function>::New(callback))
        , Length(length->Uint32Value())
    {
        THREAD_AFFINITY_IS_V8();

        if (Length) {
            Buffer = new char[Length];
        }

        YASSERT(Buffer || !Length);
    }

    ~TReadRequest()
    {
        THREAD_AFFINITY_IS_V8();

        if (Buffer) {
            delete[] Buffer;
        }

        Callback.Dispose();
        Callback.Clear();
    }
};

} // namespace

////////////////////////////////////////////////////////////////////////////////

Persistent<FunctionTemplate> TInputStreamStub::ConstructorTemplate;

TInputStreamStub::TInputStreamStub()
    : node::ObjectWrap()
{
    THREAD_AFFINITY_IS_V8();
}

TInputStreamStub::~TInputStreamStub()
{
    THREAD_AFFINITY_IS_V8();
}

////////////////////////////////////////////////////////////////////////////////

void TInputStreamStub::Initialize(Handle<Object> target)
{
    THREAD_AFFINITY_IS_V8();
    HandleScope scope;

    ConstructorTemplate = Persistent<FunctionTemplate>::New(
        FunctionTemplate::New(TInputStreamStub::New));

    ConstructorTemplate->InstanceTemplate()->SetInternalFieldCount(1);
    ConstructorTemplate->SetClassName(String::NewSymbol("TInputStreamStub"));

    NODE_SET_PROTOTYPE_METHOD(ConstructorTemplate, "Reset", TInputStreamStub::Reset);
    NODE_SET_PROTOTYPE_METHOD(ConstructorTemplate, "AddCompression", TInputStreamStub::AddCompression);
    NODE_SET_PROTOTYPE_METHOD(ConstructorTemplate, "Read", TInputStreamStub::Read);
    NODE_SET_PROTOTYPE_METHOD(ConstructorTemplate, "ReadSynchronously", TInputStreamStub::ReadSynchronously);

    target->Set(
        String::NewSymbol("TInputStreamStub"),
        ConstructorTemplate->GetFunction());
}

bool TInputStreamStub::HasInstance(Handle<Value> value)
{
    THREAD_AFFINITY_IS_V8();
    HandleScope scope;

    return
        value->IsObject() &&
        ConstructorTemplate->HasInstance(value->ToObject());
}

////////////////////////////////////////////////////////////////////////////////

Handle<Value> TInputStreamStub::New(const Arguments& args)
{
    THREAD_AFFINITY_IS_V8();
    HandleScope scope;

    YASSERT(args.Length() == 0);

    auto* host = new TInputStreamStub();
    host->Wrap(args.This());
    return args.This();
}

////////////////////////////////////////////////////////////////////////////////

Handle<Value> TInputStreamStub::Reset(const Arguments& args)
{
    THREAD_AFFINITY_IS_V8();
    HandleScope scope;

    // Unwrap.
    auto* host = ObjectWrap::Unwrap<TInputStreamStub>(args.This());

    // Do the work.
    switch (args.Length()) {
        case 0:
            host->Stack = nullptr;
            break;

        case 1:
            EXPECT_THAT_HAS_INSTANCE(args[0], TInputStreamWrap);
            auto* stream = ObjectWrap::Unwrap<TInputStreamWrap>(args[0].As<Object>());
            host->Stack = std::make_shared<TNodeJSInputStack>(stream);
            break;
    }

    return Undefined();
}

////////////////////////////////////////////////////////////////////////////////

Handle<Value> TInputStreamStub::AddCompression(const Arguments& args)
{
    THREAD_AFFINITY_IS_V8();
    HandleScope scope;

    // Unwrap.
    auto* host = ObjectWrap::Unwrap<TInputStreamStub>(args.This());

    // Validate arguments.
    YASSERT(args.Length() == 1);
    EXPECT_THAT_IS(args[0], Uint32);

    // Do the work.
    ECompression compression = static_cast<ECompression>(args[0]->Uint32Value());
    host->Stack->AddCompression(compression);

    return v8::Null();
}

////////////////////////////////////////////////////////////////////////////////

Handle<Value> TInputStreamStub::ReadSynchronously(const Arguments& args)
{
    THREAD_AFFINITY_IS_V8();
    HandleScope scope;

    // Unwrap.
    auto* host = ObjectWrap::Unwrap<TInputStreamStub>(args.This());

    // Validate arguments.
    YASSERT(args.Length() == 1);
    EXPECT_THAT_IS(args[0], Uint32);

    // Do the work.
    size_t length;
    TReadString* string;

    length = args[0]->Uint32Value();
    string = new TReadString(length);
    length = host->Stack->Read(string->mutable_data(), length);
    string->mutable_length() = length;

    return scope.Close(String::NewExternal(string));
}

Handle<Value> TInputStreamStub::Read(const Arguments& args)
{
    THREAD_AFFINITY_IS_V8();
    HandleScope scope;

    // Validate arguments.
    YASSERT(args.Length() == 2);
    EXPECT_THAT_IS(args[0], Uint32);
    EXPECT_THAT_IS(args[1], Function);

    // Do the work.
    TReadRequest* request = new TReadRequest(
        ObjectWrap::Unwrap<TInputStreamStub>(args.This())->Stack,
        args[0].As<Integer>(),
        args[1].As<Function>());

    uv_queue_work(
        uv_default_loop(), &request->Request,
        TInputStreamStub::ReadWork, TInputStreamStub::ReadAfter);

    return Undefined();
}

void TInputStreamStub::ReadWork(uv_work_t* workRequest)
{
    THREAD_AFFINITY_IS_UV();
    TReadRequest* request =
        container_of(workRequest, TReadRequest, Request);

    try {
        request->Length = request->Stack->Read(request->Buffer, request->Length);
    } catch (const std::exception& ex) {
        request->Error = ex;
    }
}

void TInputStreamStub::ReadAfter(uv_work_t* workRequest)
{
    THREAD_AFFINITY_IS_V8();
    HandleScope scope;

    TReadRequest* request =
        container_of(workRequest, TReadRequest, Request);

    {
        TryCatch block;

        Local<Value> args[] = {
            Local<Value>::New(ConvertErrorToV8(request->Error)),
            Local<Value>::New(Integer::New(request->Length)),
            Local<Value>::New(String::New(request->Buffer, request->Length))
        };

        request->Callback->Call(Context::GetCurrent()->Global(), 3, args);

        if (block.HasCaught()) {
            node::FatalException(block);
        }
    }

    delete request;
}

////////////////////////////////////////////////////////////////////////////////

} // namespace NNodeJS
} // namespace NYT<|MERGE_RESOLUTION|>--- conflicted
+++ resolved
@@ -57,12 +57,8 @@
 struct TReadRequest
 {
     uv_work_t Request;
-<<<<<<< HEAD
     std::shared_ptr<TNodeJSInputStack> Stack;
-=======
-    TSharedPtr<TNodeJSInputStack> Stack;
     TError Error;
->>>>>>> 956c7f03
 
     Persistent<Function> Callback;
 
