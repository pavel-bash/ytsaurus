#include "driver.h"
#include "config.h"
#include "error.h"
#include "future.h"
#include "input_stack.h"
#include "node.h"
#include "output_stack.h"
#include "uv_invoker.h"

#include <yt/ytlib/chunk_client/dispatcher.h>

#include <yt/ytlib/driver/config.h>
#include <yt/ytlib/driver/driver.h>

#include <yt/ytlib/formats/format.h>

#include <yt/core/actions/bind_helpers.h>

#include <yt/core/concurrency/async_stream.h>

#include <yt/core/logging/log.h>

#include <yt/core/misc/error.h>
#include <yt/core/misc/format.h>

#include <yt/core/ytree/convert.h>
#include <yt/core/ytree/node.h>

#include <util/memory/tempbuf.h>

#include <string>

namespace NYT {
namespace NNodeJS {

////////////////////////////////////////////////////////////////////////////////

COMMON_V8_USES

using namespace NRpc;
using namespace NYTree;
using namespace NYson;
using namespace NDriver;
using namespace NFormats;
using namespace NConcurrency;

////////////////////////////////////////////////////////////////////////////////

namespace {

NLogging::TLogger Logger("HttpProxy");

static Persistent<String> DescriptorName;
static Persistent<String> DescriptorInputType;
static Persistent<String> DescriptorInputTypeAsInteger;
static Persistent<String> DescriptorOutputType;
static Persistent<String> DescriptorOutputTypeAsInteger;
static Persistent<String> DescriptorIsVolatile;
static Persistent<String> DescriptorIsHeavy;

class TResponseParametersConsumer
    : public TForwardingYsonConsumer
{
public:
    TResponseParametersConsumer(const Persistent<Function>& callback)
        : Callback_(callback)
    {
        THREAD_AFFINITY_IS_V8();
    }

    ~TResponseParametersConsumer()
    {
        THREAD_AFFINITY_IS_V8();
    }

    virtual void OnMyKeyedItem(const TStringBuf& keyRef) override
    {
<<<<<<< HEAD
        auto builder = CreateBuilderFromFactory(GetEphemeralNodeFactory());
=======
        THREAD_AFFINITY_IS_ANY();

        auto builder = CreateBuilderFromFactory(CreateEphemeralNodeFactory());
        auto builder_ = builder.get();
>>>>>>> 9fc16ed8

        builder_->BeginTree();
        Forward(
            builder_,
            BIND(&TResponseParametersConsumer::DoSavePair,
                this,
                Passed(Stroka(keyRef)),
                Passed(std::move(builder))));
    }

private:
    const Persistent<Function>& Callback_;

    void DoSavePair(Stroka key, std::unique_ptr<ITreeBuilder> builder)
    {
        auto pair = std::make_pair(std::move(key), builder->EndTree());
        auto future =
            BIND([this, pair = std::move(pair)] () {
                THREAD_AFFINITY_IS_V8();
                HandleScope scope;
                auto keyHandle = String::New(pair.first.c_str());
                auto valueHandle = TNodeWrap::ConstructorTemplate->GetFunction()->NewInstance();
                TNodeWrap::Unwrap(valueHandle)->SetNode(pair.second);
                Invoke(Callback_, keyHandle, valueHandle);
            })
            .AsyncVia(GetUVInvoker())
            .Run();

        // Await for the future, see YT-1095.
        WaitFor(std::move(future));
    }
};

class TExecuteRequest
    : public IAsyncRefCounted
{
private:
    const bool Echo_;
    const IDriverPtr Driver_;

    TDriverRequest Request_;

    std::unique_ptr<TNodeJSInputStack> InputStack_;
    std::unique_ptr<TNodeJSOutputStack> OutputStack_;

    Persistent<Function> ExecuteCallback_;
    Persistent<Function> ParameterCallback_;

    TResponseParametersConsumer ResponseParametersConsumer_;

    NTracing::TTraceContext TraceContext_;

    std::atomic<bool> DestructionInProgress_ = {false};

public:
    TExecuteRequest(
        bool echo,
        IDriverPtr driver,
        TInputStreamWrap* inputStream,
        TOutputStreamWrap* outputStream,
        Handle<Function> executeCallback,
        Handle<Function> parameterCallback)
        : Echo_(echo)
        , Driver_(std::move(driver))
        , InputStack_(std::make_unique<TNodeJSInputStack>(inputStream))
        , OutputStack_(std::make_unique<TNodeJSOutputStack>(outputStream))
        , ExecuteCallback_(Persistent<Function>::New(executeCallback))
        , ParameterCallback_(Persistent<Function>::New(parameterCallback))
        , ResponseParametersConsumer_(ParameterCallback_)
    {
        THREAD_AFFINITY_IS_V8();
    }

    ~TExecuteRequest()
    {
        THREAD_AFFINITY_IS_V8();

        ExecuteCallback_.Dispose();
        ExecuteCallback_.Clear();

        ParameterCallback_.Dispose();
        ParameterCallback_.Clear();
    }

    void Ref()
    {
        AsyncRef();
    }

    void Unref()
    {
        AsyncUnref();
    }

    void Prepare(
        ui64 requestId,
        Stroka commandName,
        Stroka authenticatedUser,
        INodePtr parameters,
        ECompression inputCompression,
        ECompression outputCompression)
    {
        THREAD_AFFINITY_IS_V8();

        Request_.Id = requestId;
        Request_.CommandName = std::move(commandName);
        Request_.AuthenticatedUser = std::move(authenticatedUser);
        Request_.Parameters = parameters->AsMap();

        auto trace = Request_.Parameters->FindChild("trace");
        if (trace && ConvertTo<bool>(trace)) {
            TraceContext_ = NTracing::CreateRootTraceContext();
            if (requestId) {
                TraceContext_ = NTracing::TTraceContext(
                    requestId,
                    TraceContext_.GetSpanId(),
                    TraceContext_.GetParentSpanId());
            }
        }

        auto compressionInvoker =
            NChunkClient::TDispatcher::Get()->GetCompressionPoolInvoker();

        InputStack_->AddCompression(inputCompression);
        Request_.InputStream = CreateAsyncAdapter(InputStack_.get(), compressionInvoker);

        OutputStack_->AddCompression(outputCompression);
        Request_.OutputStream = CreateAsyncAdapter(OutputStack_.get(), compressionInvoker);

        Request_.ResponseParametersConsumer = &ResponseParametersConsumer_;
    }

    Handle<Value> Run()
    {
        THREAD_AFFINITY_IS_V8();
        // Assume outer handle scope.

        // May acquire sync-reference.
        auto this_ = MakeStrong(this);

        TFuture<void> future;
        auto wrappedFuture = TFutureWrap::ConstructorTemplate->GetFunction()->NewInstance();

        if (Y_LIKELY(!Echo_)) {
            NTracing::TTraceContextGuard guard(TraceContext_);
            future = Driver_->Execute(Request_);
        } else {
            future =
                BIND(&TExecuteRequest::PipeInputToOutput, this_)
                .AsyncVia(NChunkClient::TDispatcher::Get()->GetCompressionPoolInvoker())
                .Run();
        }

        future.Subscribe(
            BIND(&TExecuteRequest::OnResponse, this_)
            .Via(GetUVInvoker()));

        TFutureWrap::Unwrap(wrappedFuture)->SetFuture(std::move(future));

        return wrappedFuture;
    }

private:
    void PipeInputToOutput()
    {
        THREAD_AFFINITY_IS_ANY();

        TTempBuf buffer;
        auto inputStream = CreateSyncAdapter(Request_.InputStream);
        auto outputStream = CreateSyncAdapter(Request_.OutputStream);

        while (size_t length = inputStream->Load(buffer.Data(), buffer.Size())) {
            outputStream->Write(buffer.Data(), length);
        }
    }

    void OnResponse(const TErrorOr<void>& response)
    {
        THREAD_AFFINITY_IS_V8();
        HandleScope scope;

        try {
            OutputStack_->Finish();
        } catch (const std::exception& ex) {
            LOG_DEBUG(TError(ex), "Ignoring exception while closing driver output stream");
        }

        // XXX(sandello): We cannot represent ui64 precisely in V8, because there
        // is no native ui64 integer type. So we convert ui64 to double (v8::Number)
        // to precisely represent all integers up to 2^52
        // (see http://en.wikipedia.org/wiki/Double_precision).
        double bytesIn = InputStack_->GetBytes();
        InputStack_.reset();
        double bytesOut = OutputStack_->GetBytes();
        OutputStack_.reset();

        Invoke(
            ExecuteCallback_,
            ConvertErrorToV8(response),
            Number::New(bytesIn),
            Number::New(bytesOut));
    }

    void SyncRef()
    {
        YCHECK(!DestructionInProgress_);
    }

    void SyncUnref()
    {
        bool expected = false;
        YCHECK(DestructionInProgress_.compare_exchange_strong(expected, true));

        BIND([this] () { delete this; })
            .Via(GetUVInvoker())
            .Run();
    }
};

// Assuming presence of outer HandleScope.
Local<Object> ConvertCommandDescriptorToV8Object(const TCommandDescriptor& descriptor)
{
    Local<Object> result = Object::New();
    result->Set(
        DescriptorName,
        String::New(descriptor.CommandName.c_str()),
        v8::ReadOnly);
    result->Set(
        DescriptorInputType,
        String::New(to_lower(ToString(descriptor.InputType)).c_str()),
        v8::ReadOnly);
    result->Set(
        DescriptorInputTypeAsInteger,
        Integer::New(static_cast<int>(descriptor.InputType)),
        static_cast<v8::PropertyAttribute>(v8::ReadOnly | v8::DontEnum));
    result->Set(
        DescriptorOutputType,
        String::New(to_lower(ToString(descriptor.OutputType)).c_str()),
        v8::ReadOnly);
    result->Set(
        DescriptorOutputTypeAsInteger,
        Integer::New(static_cast<int>(descriptor.OutputType)),
        static_cast<v8::PropertyAttribute>(v8::ReadOnly | v8::DontEnum));
    result->Set(
        DescriptorIsVolatile,
        Boolean::New(descriptor.IsVolatile),
        v8::ReadOnly);
    result->Set(
        DescriptorIsHeavy,
        Boolean::New(descriptor.IsHeavy),
        v8::ReadOnly);
    return result;
}

// Assuming presence of outer HandleScope.
template <class E>
void ExportEnumeration(
    const Handle<Object>& target,
    const char* name)
{
    auto values = TEnumTraits<E>::GetDomainValues();
    Local<Array> mapping = Array::New();

    for (auto value : values) {
        auto key = Stroka::Join(name, "_", TEnumTraits<E>::FindLiteralByValue(value)->data());
        auto keyHandle = String::NewSymbol(key.c_str());
        auto valueHandle = Integer::New(static_cast<int>(value));
        target->Set(
            keyHandle,
            valueHandle,
            static_cast<v8::PropertyAttribute>(v8::ReadOnly | v8::DontDelete));
        mapping->Set(valueHandle, keyHandle);
    }
    target->Set(String::NewSymbol(name), mapping);
}

} // namespace

////////////////////////////////////////////////////////////////////////////////

Persistent<FunctionTemplate> TDriverWrap::ConstructorTemplate;

TDriverWrap::TDriverWrap(bool echo, IDriverPtr driver)
    : node::ObjectWrap()
    , Echo(echo)
    , Driver(std::move(driver))
{
    THREAD_AFFINITY_IS_V8();
}

TDriverWrap::~TDriverWrap()
{
    THREAD_AFFINITY_IS_V8();
}

////////////////////////////////////////////////////////////////////////////////

void TDriverWrap::Initialize(Handle<Object> target)
{
    THREAD_AFFINITY_IS_V8();
    HandleScope scope;

    DescriptorName = NODE_PSYMBOL("name");
    DescriptorInputType = NODE_PSYMBOL("input_type");
    DescriptorInputTypeAsInteger = NODE_PSYMBOL("input_type_as_integer");
    DescriptorOutputType = NODE_PSYMBOL("output_type");
    DescriptorOutputTypeAsInteger = NODE_PSYMBOL("output_type_as_integer");
    DescriptorIsVolatile = NODE_PSYMBOL("is_volatile");
    DescriptorIsHeavy = NODE_PSYMBOL("is_heavy");

    ConstructorTemplate = Persistent<FunctionTemplate>::New(
        FunctionTemplate::New(TDriverWrap::New));

    ConstructorTemplate->InstanceTemplate()->SetInternalFieldCount(1);
    ConstructorTemplate->SetClassName(String::NewSymbol("TDriverWrap"));

    NODE_SET_PROTOTYPE_METHOD(ConstructorTemplate, "Execute", TDriverWrap::Execute);
    NODE_SET_PROTOTYPE_METHOD(ConstructorTemplate, "FindCommandDescriptor", TDriverWrap::FindCommandDescriptor);
    NODE_SET_PROTOTYPE_METHOD(ConstructorTemplate, "GetCommandDescriptors", TDriverWrap::GetCommandDescriptors);

    target->Set(
        String::NewSymbol("TDriverWrap"),
        ConstructorTemplate->GetFunction());

    ExportEnumeration<ECompression>(target, "ECompression");
    ExportEnumeration<EDataType>(target, "EDataType");
}

bool TDriverWrap::HasInstance(Handle<Value> value)
{
    THREAD_AFFINITY_IS_V8();
    HandleScope scope;

    return
        value->IsObject() &&
        ConstructorTemplate->HasInstance(value->ToObject());
}

Handle<Value> TDriverWrap::New(const Arguments& args)
{
    THREAD_AFFINITY_IS_V8();
    HandleScope scope;

    YCHECK(args.Length() == 2);

    EXPECT_THAT_IS(args[0], Boolean);
    EXPECT_THAT_IS(args[1], Object);

    try {
        bool echo = args[0]->BooleanValue();

        auto configNode = ConvertV8ValueToNode(args[1].As<Object>());
        if (!configNode) {
            return ThrowException(Exception::Error(String::New(
                "Error converting from V8 to YSON")));
        }

        auto config = NYT::New<NYT::NNodeJS::THttpProxyConfig>();
        config->Load(configNode);

        auto driver = CreateDriver(config->Driver);

        auto wrap = new TDriverWrap(echo, std::move(driver));
        wrap->Wrap(args.This());

        return scope.Close(args.This());
    } catch (const std::exception& ex) {
        return ThrowException(Exception::Error(String::New(ex.what())));
    }
}

////////////////////////////////////////////////////////////////////////////////

Handle<Value> TDriverWrap::FindCommandDescriptor(const Arguments& args)
{
    THREAD_AFFINITY_IS_V8();
    HandleScope scope;

    // Unwrap object.
    auto* driver = ObjectWrap::Unwrap<TDriverWrap>(args.This());

    // Validate arguments.
    YCHECK(args.Length() == 1);

    EXPECT_THAT_IS(args[0], String);

    // Unwrap arguments.
    String::Utf8Value commandNameValue(args[0]);
    Stroka commandName(*commandNameValue, commandNameValue.length());

    // Do the work.
    return scope.Close(driver->DoFindCommandDescriptor(commandName));
}

Handle<Value> TDriverWrap::DoFindCommandDescriptor(const Stroka& commandName)
{
    auto maybeDescriptor = Driver->FindCommandDescriptor(commandName);
    if (maybeDescriptor) {
        return ConvertCommandDescriptorToV8Object(*maybeDescriptor);
    } else {
        return v8::Null();
    }
}

////////////////////////////////////////////////////////////////////////////////

Handle<Value> TDriverWrap::GetCommandDescriptors(const Arguments& args)
{
    THREAD_AFFINITY_IS_V8();
    HandleScope scope;

    // Unwrap.
    auto* driver = ObjectWrap::Unwrap<TDriverWrap>(args.This());

    // Validate arguments.
    YCHECK(args.Length() == 0);

    // Do the work.
    return scope.Close(driver->DoGetCommandDescriptors());
}

Handle<Value> TDriverWrap::DoGetCommandDescriptors()
{
    Local<Array> result = Array::New();

    auto descriptors = Driver->GetCommandDescriptors();
    for (const auto& descriptor : descriptors) {
        Local<Object> resultItem = ConvertCommandDescriptorToV8Object(descriptor);
        result->Set(result->Length(), resultItem);
    }

    return result;
}

////////////////////////////////////////////////////////////////////////////////

Handle<Value> TDriverWrap::Execute(const Arguments& args)
{
    THREAD_AFFINITY_IS_V8();
    HandleScope scope;

    // Validate arguments.
    YCHECK(args.Length() == 10);

    EXPECT_THAT_IS(args[0], String); // CommandName
    EXPECT_THAT_IS(args[1], String); // AuthenticatedUser

    EXPECT_THAT_HAS_INSTANCE(args[2], TInputStreamWrap); // InputStream
    EXPECT_THAT_IS(args[3], Uint32); // InputCompression

    EXPECT_THAT_HAS_INSTANCE(args[4], TOutputStreamWrap); // OutputStream
    EXPECT_THAT_IS(args[5], Uint32); // OutputCompression

    EXPECT_THAT_HAS_INSTANCE(args[6], TNodeWrap); // Parameters

    EXPECT_THAT_IS(args[8], Function); // ExecuteCallback
    EXPECT_THAT_IS(args[9], Function); // ParameterCallback

    // Unwrap arguments.
    auto* wrap = ObjectWrap::Unwrap<TDriverWrap>(args.This());

    String::AsciiValue commandName(args[0]);
    String::AsciiValue authenticatedUser(args[1]);

    auto* inputStream = ObjectWrap::Unwrap<TInputStreamWrap>(args[2].As<Object>());
    auto inputCompression = (ECompression)args[3]->Uint32Value();

    auto* outputStream = ObjectWrap::Unwrap<TOutputStreamWrap>(args[4].As<Object>());
    auto outputCompression = (ECompression)args[5]->Uint32Value();

    auto parameters = TNodeWrap::UnwrapNode(args[6]);

    ui64 requestId = 0;

    if (node::Buffer::HasInstance(args[7])) {
        const char* buffer = node::Buffer::Data(args[7].As<Object>());
        size_t length = node::Buffer::Length(args[7].As<Object>());
        if (length == 8) {
            requestId = __builtin_bswap64(*(ui64*)buffer);
        }
    }

    auto executeCallback = args[8].As<Function>();
    auto parameterCallback = args[9].As<Function>();

    // Build an atom of work.
    YCHECK(parameters);
    YCHECK(parameters->GetType() == ENodeType::Map);

    TIntrusivePtr<TExecuteRequest> request(new TExecuteRequest(
        wrap->Echo,
        wrap->Driver,
        inputStream,
        outputStream,
        executeCallback,
        parameterCallback));

    request->Prepare(
        requestId,
        Stroka(*commandName, commandName.length()),
        Stroka(*authenticatedUser, authenticatedUser.length()),
        std::move(parameters),
        inputCompression,
        outputCompression);

    return scope.Close(request->Run());
}

////////////////////////////////////////////////////////////////////////////////

} // namespace NNodeJS
} // namespace NYT
<|MERGE_RESOLUTION|>--- conflicted
+++ resolved
@@ -75,14 +75,10 @@
 
     virtual void OnMyKeyedItem(const TStringBuf& keyRef) override
     {
-<<<<<<< HEAD
+        THREAD_AFFINITY_IS_ANY();
+
         auto builder = CreateBuilderFromFactory(GetEphemeralNodeFactory());
-=======
-        THREAD_AFFINITY_IS_ANY();
-
-        auto builder = CreateBuilderFromFactory(CreateEphemeralNodeFactory());
         auto builder_ = builder.get();
->>>>>>> 9fc16ed8
 
         builder_->BeginTree();
         Forward(
