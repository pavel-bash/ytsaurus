import yt.yson as yson
from yt_driver_bindings import Driver, Request
import yt_driver_bindings
from yt.common import YtError, YtResponseError, flatten, update_inplace

from yt.test_helpers import wait
from yt.test_helpers.job_events import JobEvents, TimeoutError

import __builtin__
import copy as pycopy
import os
import re
import stat
import sys
import tempfile
import time
from datetime import datetime, timedelta
from cStringIO import StringIO, OutputType

###########################################################################

clusters_drivers = {}
is_multicell = None
path_to_run_tests = None
_zombie_responses = []
_events_on_fs = None

# See transaction_client/public.h
SyncLastCommittedTimestamp   = 0x3fffffffffffff01
AsyncLastCommittedTimestamp  = 0x3fffffffffffff04
MinTimestamp                 = 0x0000000000000001

def is_debug():
    try:
        from yson_lib import is_debug_build
    except ImportError:
        from yt_yson_bindings.yson_lib import is_debug_build

    return is_debug_build()

def get_driver(cell_index=0, cluster="primary"):
    if cluster not in clusters_drivers:
        return None

    return clusters_drivers[cluster][cell_index]

def _get_driver(driver):
    if driver is None:
        return get_driver()
    else:
        return driver

def init_drivers(clusters):
    for instance in clusters:
        if instance.master_count > 0:
            if instance._cluster_name == "primary":
                yt_driver_bindings.configure_logging(instance.driver_logging_config)

            prefix = "" if instance.driver_backend == "native" else "rpc_"
            secondary_driver_configs = [instance.configs[prefix + "driver_secondary_" + str(i)]
                                        for i in xrange(instance.secondary_master_cell_count)]
            driver = Driver(config=instance.configs[prefix + "driver"])
            secondary_drivers = []
            for secondary_driver_config in secondary_driver_configs:
                secondary_drivers.append(Driver(config=secondary_driver_config))

            clusters_drivers[instance._cluster_name] = [driver] + secondary_drivers

def wait_drivers():
    for cluster in clusters_drivers.values():
        def driver_is_ready():
            return get("//@", driver=cluster[0])

        wait(driver_is_ready, ignore_exceptions=True)

def terminate_drivers():
    clusters_drivers.clear()

def get_branch(dict, path):
    root = dict
    for field in path:
        assert isinstance(field, str), "non-string keys are not allowed in command parameters"
        if field not in root:
            return None
        root = root[field]
    return root

def set_branch(dict, path, value):
    root = dict
    for field in path[:-1]:
        assert isinstance(field, str), "non-string keys are not allowed in command parameters"
        if field not in root:
            root[field] = {}
        root = root[field]
    root[path[-1]] = value

def change(dict, old, new):
    if old in dict:
        set_branch(dict, flatten(new), dict[old])
        del dict[old]

def flat(dict, key):
    if key in dict:
        dict[key] = flatten(dict[key])

def prepare_path(path):
    attributes = {}
    if isinstance(path, yson.YsonString):
        attributes = path.attributes
    result = yson.loads(execute_command("parse_ypath", parameters={"path": path}, verbose=False))
    update_inplace(result.attributes, attributes)
    return result

def prepare_paths(paths):
    return [prepare_path(path) for path in flatten(paths)]

def prepare_parameters(parameters):
    change(parameters, "tx", "transaction_id")
    change(parameters, "ping_ancestor_txs", "ping_ancestor_transactions")
    return parameters

def retry(func, retry_timeout=timedelta(seconds=10), retry_interval=timedelta(milliseconds=100)):
    now = datetime.now()
    deadline = now + retry_timeout
    while now < deadline:
        try:
            return func()
        except:
            time.sleep(retry_interval.total_seconds())
            now = datetime.now()
    return func()

def execute_command(command_name, parameters, input_stream=None, output_stream=None,
                    verbose=None, verbose_error=None, ignore_result=False, return_response=False):
    global _zombie_responses

    if "verbose" in parameters:
        verbose = parameters["verbose"]
        del parameters["verbose"]
    verbose = verbose is None or verbose

    if "verbose_error" in parameters:
        verbose_error = parameters["verbose_error"]
        del parameters["verbose_error"]
    verbose_error = verbose_error is None or verbose_error

    if "ignore_result" in parameters:
        ignore_result = parameters["ignore_result"]
        del parameters["ignore_result"]
    ignore_result = ignore_result is None or ignore_result

    if "return_response" in parameters:
        return_response = parameters["return_response"]
        del parameters["return_response"]
    return_response = return_response is None or return_response

    driver = _get_driver(parameters.pop("driver", None))

    authenticated_user = None
    if "authenticated_user" in parameters:
        authenticated_user = parameters["authenticated_user"]
        del parameters["authenticated_user"]

    if "rewrite_operation_path" not in parameters:
        parameters["rewrite_operation_path"] = False

    if "path" in parameters and command_name != "parse_ypath":
        parameters["path"] = prepare_path(parameters["path"])

    if "paths" in parameters:
        parameters["paths"] = yson.loads(parameters["paths"])
        for index in range(len(parameters["paths"])):
            parameters["paths"][index] = prepare_path(parameters["paths"][index])

    response_parameters = parameters.pop("response_parameters", None)

    yson_format = yson.to_yson_type("yson", attributes={"format": "text"})
    description = driver.get_command_descriptor(command_name)
    if description.input_type() != "null" and parameters.get("input_format") is None:
        parameters["input_format"] = yson_format
    if description.output_type() != "null":
        if parameters.get("output_format") is None:
            parameters["output_format"] = yson_format
        if output_stream is None:
            output_stream = StringIO()

    parameters = prepare_parameters(parameters)

    if verbose:
        def is_text_yson(fmt):
            # XXX(sandello): This is a stupid check.
            return repr(fmt) == "{'attributes': {'format': 'text'}, 'value': 'yson'}"

        pretty_parameters = pycopy.deepcopy(parameters)
        for key in ["input_format", "output_format"]:
            if is_text_yson(pretty_parameters.get(key, None)):
                pretty_parameters.pop(key)

        print >>sys.stderr
        print >>sys.stderr, str(datetime.now()), command_name, pretty_parameters

    response = driver.execute(
        Request(command_name=command_name,
                parameters=parameters,
                input_stream=input_stream,
                output_stream=output_stream,
                user=authenticated_user))

    if ignore_result:
        _zombie_responses.append(response)
        return

    if return_response:
        return response

    response.wait()

    if response_parameters is not None:
        response_params = response.response_parameters()
        print >>sys.stderr, response_params
        response_parameters.update(response_params)

    if not response.is_ok():
        error = YtResponseError(response.error())
        if verbose_error:
            print >>sys.stderr, str(error)
            # NB: we want to see inner errors in teamcity.
        raise error
    if isinstance(output_stream, OutputType):
        result = output_stream.getvalue()
        if verbose:
            print >>sys.stderr, result
        return result

def execute_command_with_output_format(command_name, kwargs, input_stream=None):
    has_output_format = "output_format" in kwargs
    return_response = "return_response" in kwargs
    if not has_output_format:
        kwargs["output_format"] = yson.loads("<format=text>yson")
    output = kwargs.pop("output_stream", StringIO())
    response = execute_command(command_name, kwargs, input_stream=input_stream, output_stream=output)
    if return_response:
        return response
    if not has_output_format:
        return list(yson.loads(output.getvalue(), yson_type="list_fragment"))
    else:
        return output.getvalue()

###########################################################################

def multicell_sleep():
    if is_multicell:
        time.sleep(0.5)

def dump_job_context(job_id, path, **kwargs):
    kwargs["job_id"] = job_id
    kwargs["path"] = path
    return execute_command("dump_job_context", kwargs)

def get_job_input(job_id, **kwargs):
    kwargs["job_id"] = job_id
    return execute_command("get_job_input", kwargs)

def get_table_columnar_statistics(paths, **kwargs):
    kwargs["paths"] = paths
    return yson.loads(execute_command("get_table_columnar_statistics", kwargs))

def get_job_stderr(operation_id, job_id, **kwargs):
    kwargs["operation_id"] = operation_id
    kwargs["job_id"] = job_id
    return execute_command("get_job_stderr", kwargs)

def get_job_fail_context(operation_id, job_id, **kwargs):
    kwargs["operation_id"] = operation_id
    kwargs["job_id"] = job_id
    return execute_command("get_job_fail_context", kwargs)

def list_operations(**kwargs):
    return yson.loads(execute_command("list_operations", kwargs));

def list_jobs(operation_id, **kwargs):
    kwargs["operation_id"] = operation_id
    return yson.loads(execute_command("list_jobs", kwargs))

def strace_job(job_id, **kwargs):
    kwargs["job_id"] = job_id
    result = execute_command("strace_job", kwargs)
    return yson.loads(result)

def signal_job(job_id, signal_name, **kwargs):
    kwargs["job_id"] = job_id
    kwargs["signal_name"] = signal_name
    execute_command("signal_job", kwargs)

def abandon_job(job_id, **kwargs):
    kwargs["job_id"] = job_id
    execute_command("abandon_job", kwargs)

def poll_job_shell(job_id, authenticated_user=None, **kwargs):
    kwargs = {"job_id": job_id, "parameters": kwargs}
    if authenticated_user:
        kwargs["authenticated_user"] = authenticated_user
    return yson.loads(execute_command("poll_job_shell", kwargs))

def abort_job(job_id, **kwargs):
    kwargs["job_id"] = job_id
    execute_command("abort_job", kwargs)

def interrupt_job(job_id, interrupt_timeout=10000, **kwargs):
    kwargs["job_id"] = job_id
    kwargs["interrupt_timeout"] = interrupt_timeout
    execute_command("abort_job", kwargs)

def lock(path, waitable=False, **kwargs):
    kwargs["path"] = path
    kwargs["waitable"] = waitable
    return yson.loads(execute_command("lock", kwargs))

def remove(path, **kwargs):
    kwargs["path"] = path
    return execute_command("remove", kwargs)

def get(path, is_raw=False, **kwargs):
    kwargs["path"] = path
    if "default" in kwargs and not "verbose_error" in kwargs:
        kwargs["verbose_error"] = False
    try:
        result = execute_command("get", kwargs)
    except YtResponseError, err:
        if err.is_resolve_error() and "default" in kwargs:
            return kwargs["default"]
        raise
    return result if is_raw else yson.loads(result)

def get_operation(operation_id, is_raw=False, **kwargs):
    kwargs["operation_id"] = operation_id
    result = execute_command("get_operation", kwargs)
    return result if is_raw else yson.loads(result)

def get_job(operation_id, job_id, is_raw=False, **kwargs):
    kwargs["operation_id"] = operation_id
    kwargs["job_id"] = job_id
    result = execute_command("get_job", kwargs)
    return result if is_raw else yson.loads(result)

def set(path, value, is_raw=False, **kwargs):
    if not is_raw:
        value = yson.dumps(value)
    kwargs["path"] = path
    return execute_command("set", kwargs, input_stream=StringIO(value))

def create(object_type, path, **kwargs):
    kwargs["type"] = object_type
    kwargs["path"] = path
    return yson.loads(execute_command("create", kwargs))

def copy(source_path, destination_path, **kwargs):
    kwargs["source_path"] = source_path
    kwargs["destination_path"] = destination_path
    return yson.loads(execute_command("copy", kwargs))

def move(source_path, destination_path, **kwargs):
    kwargs["source_path"] = source_path
    kwargs["destination_path"] = destination_path
    return yson.loads(execute_command("move", kwargs))

def link(target_path, link_path, **kwargs):
    kwargs["target_path"] = target_path
    kwargs["link_path"] = link_path
    return yson.loads(execute_command("link", kwargs))

def exists(path, **kwargs):
    kwargs["path"] = path
    res = execute_command("exists", kwargs)
    return yson.loads(res)

def concatenate(source_paths, destination_path, **kwargs):
    kwargs["source_paths"] = source_paths
    kwargs["destination_path"] = destination_path
    return execute_command("concatenate", kwargs)

def ls(path, **kwargs):
    kwargs["path"] = path
    return yson.loads(execute_command("list", kwargs))

def read_table(path, **kwargs):
    kwargs["path"] = path
    return execute_command_with_output_format("read_table", kwargs)

def read_blob_table(path, **kwargs):
    kwargs["path"] = path
    output = StringIO()
    execute_command("read_blob_table", kwargs, output_stream=output)
    return output.getvalue()

def write_table(path, value, is_raw=False, **kwargs):
    if not is_raw:
        if not isinstance(value, list):
            value = [value]
        value = yson.dumps(value)
        # remove surrounding [ ]
        value = value[1:-1]

    attributes = {}
    if "sorted_by" in kwargs:
        attributes["sorted_by"] = flatten(kwargs["sorted_by"])
    kwargs["path"] = yson.to_yson_type(path, attributes=attributes)
    return execute_command("write_table", kwargs, input_stream=StringIO(value))

def locate_skynet_share(path, **kwargs):
    kwargs["path"] = path

    output = StringIO()
    execute_command("locate_skynet_share", kwargs, output_stream=output)
    return yson.loads(output.getvalue())

def select_rows(query, **kwargs):
    kwargs["query"] = query
    kwargs["verbose_logging"] = True
    return execute_command_with_output_format("select_rows", kwargs)

def _prepare_rows_stream(data, is_raw=False):
    # remove surrounding [ ]
    if not is_raw:
        data = yson.dumps(data, boolean_as_string=False, yson_type="list_fragment")
    return StringIO(data)

def insert_rows(path, data, is_raw=False, **kwargs):
    kwargs["path"] = path
    if not is_raw:
        return execute_command("insert_rows", kwargs, input_stream=_prepare_rows_stream(data))
    else:
        return execute_command("insert_rows", kwargs, input_stream=StringIO(data))

def delete_rows(path, data, **kwargs):
    kwargs["path"] = path
    return execute_command("delete_rows", kwargs, input_stream=_prepare_rows_stream(data))

def trim_rows(path, tablet_index, trimmed_row_count, **kwargs):
    kwargs["path"] = path
    kwargs["tablet_index"] = tablet_index
    kwargs["trimmed_row_count"] = trimmed_row_count
    return execute_command_with_output_format("trim_rows", kwargs)

def lookup_rows(path, data, **kwargs):
    kwargs["path"] = path
    return execute_command_with_output_format("lookup_rows", kwargs, input_stream=_prepare_rows_stream(data))

def get_in_sync_replicas(path, data, **kwargs):
    kwargs["path"] = path
    return yson.loads(execute_command("get_in_sync_replicas", kwargs, input_stream=_prepare_rows_stream(data)))

def start_transaction(**kwargs):
    return yson.loads(execute_command("start_tx", kwargs))

def commit_transaction(tx, **kwargs):
    kwargs["transaction_id"] = tx
    return execute_command("commit_tx", kwargs)

def ping_transaction(tx, **kwargs):
    kwargs["transaction_id"] = tx
    return execute_command("ping_tx", kwargs)

def abort_transaction(tx, **kwargs):
    kwargs["transaction_id"] = tx
    return execute_command("abort_tx", kwargs)

def generate_timestamp(**kwargs):
    return yson.loads(execute_command("generate_timestamp", kwargs))

def mount_table(path, **kwargs):
    clear_metadata_caches(kwargs.get("driver"))
    kwargs["path"] = path
    return execute_command("mount_table", kwargs)

def unmount_table(path, **kwargs):
    clear_metadata_caches(kwargs.get("driver"))
    kwargs["path"] = path
    return execute_command("unmount_table", kwargs)

def remount_table(path, **kwargs):
    kwargs["path"] = path
    return execute_command("remount_table", kwargs)

def freeze_table(path, **kwargs):
    clear_metadata_caches(kwargs.get("driver"))
    kwargs["path"] = path
    return execute_command("freeze_table", kwargs)

def unfreeze_table(path, **kwargs):
    clear_metadata_caches(kwargs.get("driver"))
    kwargs["path"] = path
    return execute_command("unfreeze_table", kwargs)

def reshard_table(path, arg, **kwargs):
    clear_metadata_caches(kwargs.get("driver"))
    kwargs["path"] = path
    if isinstance(arg, int):
        kwargs["tablet_count"] = arg
    else:
        kwargs["pivot_keys"] = arg
    return execute_command("reshard_table", kwargs)

def alter_table(path, **kwargs):
    kwargs["path"] = path;
    return execute_command("alter_table", kwargs)

def write_file(path, data, **kwargs):
    kwargs["path"] = path
    return execute_command("write_file", kwargs, input_stream=StringIO(data))

def write_local_file(path, file_name, **kwargs):
    with open(file_name, "rt") as f:
        return write_file(path, f.read(), **kwargs)

def read_file(path, **kwargs):
    kwargs["path"] = path
    output = StringIO()
    execute_command("read_file", kwargs, output_stream=output)
    return output.getvalue();

def read_journal(path, **kwargs):
    kwargs["path"] = path
    kwargs["output_format"] = yson.loads("yson")
    output = StringIO()
    execute_command("read_journal", kwargs, output_stream=output)
    return list(yson.loads(output.getvalue(), yson_type="list_fragment"))

def write_journal(path, value, is_raw=False, **kwargs):
    kwargs["path"] = path

    if "input_stream" in kwargs:
        assert value is None
        input_stream = kwargs["input_stream"]
        del kwargs["input_stream"]
    else:
        if not isinstance(value, list):
            value = [value]
        value = yson.dumps(value)
        # remove surrounding [ ]
        value = value[1:-1]
        input_stream = StringIO(value)

    return execute_command("write_journal", kwargs, input_stream=input_stream)

def make_batch_request(command_name, input=None, **kwargs):
    request = dict()
    request["command"] = command_name
    request["parameters"] = kwargs
    if input is not None:
        request["input"] = input
    return request

def execute_batch(requests, **kwargs):
    kwargs["requests"] = requests
    return yson.loads(execute_command("execute_batch", kwargs))

def get_batch_output(result):
    if "error" in result:
        raise YtResponseError(result["error"])
    if "output" in result:
        return result["output"]
    return None

def check_permission(user, permission, path, **kwargs):
    kwargs["user"] = user
    kwargs["permission"] = permission
    kwargs["path"] = path
    return yson.loads(execute_command("check_permission", kwargs))

def check_permission_by_acl(user, permission, acl, **kwargs):
    kwargs["user"] = user
    kwargs["permission"] = permission
    kwargs["acl"] = acl
    return yson.loads(execute_command("check_permission_by_acl", kwargs))

def get_file_from_cache(md5, cache_path, **kwargs):
    kwargs["md5"] = md5
    kwargs["cache_path"] = cache_path
    return yson.loads(execute_command("get_file_from_cache", kwargs))

def put_file_to_cache(path, md5, **kwargs):
    kwargs["path"] = path
    kwargs["md5"] = md5
    return yson.loads(execute_command("put_file_to_cache", kwargs))

def discover_proxies(type_, **kwargs):
    kwargs["type"] = type_
    return yson.loads(execute_command("discover_proxies", kwargs))

###########################################################################

def reset_events_on_fs():
    global _events_on_fs
    _events_on_fs = None

def events_on_fs():
    global _events_on_fs
    if _events_on_fs is None:
        _events_on_fs = JobEvents(create_tmpdir("eventdir"))
    return _events_on_fs

def with_breakpoint(cmd):
    if "BREAKPOINT" not in cmd:
        raise ValueError("Command doesn't have BREAKPOINT: {0}".format(cmd))
    result = cmd.replace("BREAKPOINT", events_on_fs().breakpoint_cmd(), 1)
    if "BREAKPOINT" in result:
        raise ValueError("Command has multiple BREAKPOINT: {0}".format(cmd))
    return result

def wait_breakpoint(*args, **kwargs):
    return events_on_fs().wait_breakpoint(*args, **kwargs)

def release_breakpoint(*args, **kwargs):
    return events_on_fs().release_breakpoint(*args, **kwargs)

###########################################################################

def get_operation_cypress_path(op_id):
    return "//sys/operations/{}/{}".format("%02x" % (long(op_id.split("-")[3], 16) % 256), op_id)

class Operation(object):
    def __init__(self):
        self._tmpdir = ""
        self._poll_frequency = 0.1

    def get_path(self):
        return get_operation_cypress_path(self.id)

    def get_job_phase(self, job_id):
        job_path = "//sys/scheduler/orchid/scheduler/jobs/{0}".format(job_id)
        node = get(job_path + "/address", verbose=False)
        job_phase_path = "//sys/nodes/{0}/orchid/job_controller/active_jobs/scheduler/{1}/job_phase".format(node, job_id)
        return get(job_phase_path, verbose=False)

    def ensure_running(self, timeout=2.0):
        print >>sys.stderr, "Ensure operation is running %s" % self.id

        state = self.get_state(verbose=False)
        while state != "running" and timeout > 0:
            time.sleep(self._poll_frequency)
            timeout -= self._poll_frequency
            state = self.get_state(verbose=False)

        if state != "running":
            raise TimeoutError("Operation didn't become running within timeout")

    def get_job_count(self, state):
        path = self.get_path() + "/controller_orchid/progress/jobs/" + str(state)
        if state == "aborted" or state == "completed":
            path += "/total"
        try:
            return get(path, verbose=False)
        except YtError as err:
            if not err.is_resolve_error():
                raise
            return 0

    def get_running_jobs(self):
        jobs_path = self.get_path() + "/controller_orchid/running_jobs"
        return get(jobs_path, verbose=False, default=[])

    def get_state(self, **kwargs):
        try:
            return get(self.get_path() + "/@state", verbose_error=False, **kwargs)
        except YtResponseError as err:
            if not err.is_resolve_error():
                raise

        return get(self.get_path() + "/@state", **kwargs)

<<<<<<< HEAD
    def get_error(self):
        state = self.get_state(verbose=False)
        if state == "failed":
            error = get("//sys/operations/{0}/@result/error".format(self.id), verbose=False, is_raw=True)

            jobs_path = "//sys/operations/{0}/jobs".format(self.id)
            jobs = get(jobs_path, verbose=False)
            for job in jobs:
                job_error_path = jobs_path + "/{0}/@error".format(job)
                job_stderr_path = jobs_path + "/{0}/stderr".format(job)
                if exists(job_error_path, verbose=False):
                    error = error + "\n\n" + get(job_error_path, verbose=False, is_raw=True)
                    if "stderr" in jobs[job]:
                        error = error + "\n" + read_file(job_stderr_path, verbose=False)
            return YtError(error)
        if state == "aborted":
            return YtError(message = "Operation {0} aborted".format(self.id))

    def build_progress(self):
        try:
            progress = get("//sys/operations/{0}/@brief_progress/jobs".format(self.id), verbose=False)
        except YtError:
            return ""

        result = {}
        for job_type in progress:
            if isinstance(progress[job_type], dict):
                result[job_type] = progress[job_type]["total"]
            else:
                result[job_type] = progress[job_type]
        return "({0})".format(", ".join("{0}={1}".format(key, result[key]) for key in result))

    def track(self):
        jobs_path = "//sys/operations/{0}/jobs".format(self.id)
=======
    def track(self):
        def build_progress():
            try:
                progress = get(self.get_path() + "/@brief_progress/jobs", verbose=False)
            except YtError:
                return ""

            result = {}
            for job_type in progress:
                if isinstance(progress[job_type], dict):
                    result[job_type] = progress[job_type]["total"]
                else:
                    result[job_type] = progress[job_type]
            return "({0})".format(", ".join("{0}={1}".format(key, result[key]) for key in result))

        jobs_path = self.get_path() + "/jobs"
>>>>>>> d541408e

        counter = 0
        while True:
            state = self.get_state(verbose=False)
            message = "Operation {0} {1}".format(self.id, state)
            if counter % 30 == 0 or state in ["failed", "aborted", "completed"]:
                print >>sys.stderr, message,
                if state == "running":
                    print >>sys.stderr, self.build_progress()
                else:
                    print >>sys.stderr
<<<<<<< HEAD
            if state == "failed" or state == "aborted":
                raise self.get_error()
=======
            if state == "failed":
                error = get(self.get_path() + "/@result/error".format(self.id), verbose=False, is_raw=True)
                jobs = get(jobs_path, verbose=False)
                for job in jobs:
                    job_error_path = jobs_path + "/{0}/@error".format(job)
                    job_stderr_path = jobs_path + "/{0}/stderr".format(job)
                    if exists(job_error_path, verbose=False):
                        error = error + "\n\n" + get(job_error_path, verbose=False, is_raw=True)
                        if "stderr" in jobs[job]:
                            error = error + "\n" + read_file(job_stderr_path, verbose=False)
                raise YtError(error)
            if state == "aborted":
                raise YtError(message)
>>>>>>> d541408e
            if state == "completed":
                break
            counter += 1
            time.sleep(self._poll_frequency)

    def abort(self, **kwargs):
        abort_op(self.id, **kwargs)

    def complete(self, **kwargs):
        complete_op(self.id, **kwargs)

    def suspend(self, **kwargs):
        suspend_op(self.id, **kwargs)

    def resume(self, **kwargs):
        resume_op(self.id, **kwargs)

def create_tmpdir(prefix):
    basedir = os.path.join(path_to_run_tests, "tmp")
    try:
        if not os.path.exists(basedir):
            os.mkdir(basedir)
    except OSError:
        sys.excepthook(*sys.exc_info())

    tmpdir = tempfile.mkdtemp(
        prefix="{0}_{1}_".format(prefix, os.getpid()),
        dir=basedir)
    # Give full access to tmpdir, it must be accessible from user jobs
    # to implement waitable jobs.
    os.chmod(tmpdir, stat.S_IRWXU | stat.S_IRWXG | stat.S_IRWXO)
    return tmpdir


def start_op(op_type, **kwargs):
    op_name = None
    if op_type == "map":
        op_name = "mapper"
    if op_type == "reduce" or op_type == "join_reduce":
        op_name = "reducer"

    input_name = None
    if op_type != "erase" and op_type != "vanilla":
        kwargs["in_"] = prepare_paths(kwargs["in_"])
        input_name = "input_table_paths"

    output_name = None
    if op_type in ["map", "reduce", "join_reduce", "map_reduce"]:
        kwargs["out"] = prepare_paths(kwargs["out"])
        output_name = "output_table_paths"
    elif "out" in kwargs:
        kwargs["out"] = prepare_path(kwargs["out"])
        output_name = "output_table_path"

    if "file" in kwargs:
        kwargs["file"] = prepare_paths(kwargs["file"])

    for opt in ["sort_by", "reduce_by", "join_by"]:
        flat(kwargs, opt)

    operation = Operation()

    change(kwargs, "table_path", ["spec", "table_path"])
    change(kwargs, "in_", ["spec", input_name])
    change(kwargs, "out", ["spec", output_name])
    change(kwargs, "command", ["spec", op_name, "command"])
    change(kwargs, "file", ["spec", op_name, "file_paths"])
    change(kwargs, "sort_by", ["spec", "sort_by"])
    change(kwargs, "reduce_by", ["spec", "reduce_by"])
    change(kwargs, "join_by", ["spec", "join_by"])
    change(kwargs, "mapper_file", ["spec", "mapper", "file_paths"])
    change(kwargs, "reduce_combiner_file", ["spec", "reduce_combiner", "file_paths"])
    change(kwargs, "reducer_file", ["spec", "reducer", "file_paths"])
    change(kwargs, "mapper_command", ["spec", "mapper", "command"])
    change(kwargs, "reduce_combiner_command", ["spec", "reduce_combiner", "command"])
    change(kwargs, "reducer_command", ["spec", "reducer", "command"])

    track = not kwargs.get("dont_track", False)
    if "dont_track" in kwargs:
        del kwargs["dont_track"]

    kwargs["operation_type"] = op_type

    operation.id = yson.loads(execute_command("start_op", kwargs))

    if track:
        operation.track()

    return operation

def abort_op(op_id, **kwargs):
    kwargs["operation_id"] = op_id
    execute_command("abort_op", kwargs)

def suspend_op(op_id, **kwargs):
    kwargs["operation_id"] = op_id
    execute_command("suspend_op", kwargs)

def complete_op(op_id, **kwargs):
    kwargs["operation_id"] = op_id
    execute_command("complete_op", kwargs)

def resume_op(op_id, **kwargs):
    kwargs["operation_id"] = op_id
    execute_command("resume_op", kwargs)

def update_op_parameters(op_id, **kwargs):
    kwargs["operation_id"] = op_id
    execute_command("update_op_parameters", kwargs)

def map(**kwargs):
    change(kwargs, "ordered", ["spec", "ordered"])
    return start_op("map", **kwargs)

def merge(**kwargs):
    flat(kwargs, "merge_by")
    for opt in ["combine_chunks", "merge_by", "mode"]:
        change(kwargs, opt, ["spec", opt])
    return start_op("merge", **kwargs)

def reduce(**kwargs):
    return start_op("reduce", **kwargs)

def join_reduce(**kwargs):
    return start_op("join_reduce", **kwargs)

def map_reduce(**kwargs):
    return start_op("map_reduce", **kwargs)

def vanilla(**kwargs):
    return start_op("vanilla", **kwargs)

def erase(path, **kwargs):
    kwargs["table_path"] = path
    change(kwargs, "combine_chunks", ["spec", "combine_chunks"])
    return start_op("erase", **kwargs)

def sort(**kwargs):
    return start_op("sort", **kwargs)

def remote_copy(**kwargs):
    return start_op("remote_copy", **kwargs)

def build_snapshot(*args, **kwargs):
    get_driver().build_snapshot(*args, **kwargs)

def get_version():
    return yson.loads(execute_command("get_version", {}))

def gc_collect(driver=None):
    _get_driver(driver=driver).gc_collect()

def clear_metadata_caches(driver=None):
    _get_driver(driver=driver).clear_metadata_caches()

def create_account(name, **kwargs):
    atomic = kwargs.pop('atomic_creation', True)
    kwargs["type"] = "account"
    if "attributes" not in kwargs:
        kwargs["attributes"] = dict()
    kwargs["attributes"]["name"] = name
    execute_command("create", kwargs)
    if atomic:
        for _ in xrange(100):
            if get("//sys/accounts/{0}/@life_stage".format(name)) == 'creation_committed':
                return
            time.sleep(0.3)
        raise TimeoutError("Account \"{0}\" creation timed out".format(name))

def remove_account(name, **kwargs):
    gc_collect(kwargs.get("driver"))
    remove("//sys/accounts/" + name, **kwargs)

def create_user(name, **kwargs):
    kwargs["type"] = "user"
    if "attributes" not in kwargs:
        kwargs["attributes"] = dict()
    kwargs["attributes"]["name"] = name
    execute_command("create", kwargs)

def create_test_tables(row_count=1, **kwargs):
    create("table", "//tmp/t_in", **kwargs)
    write_table("//tmp/t_in", [{"x": str(i)} for i in xrange(row_count)])
    create("table", "//tmp/t_out", **kwargs)

def remove_user(name, **kwargs):
    remove("//sys/users/" + name, **kwargs)

def create_group(name, **kwargs):
    kwargs["type"] = "group"
    if "attributes" not in kwargs:
        kwargs["attributes"] = dict()
    kwargs["attributes"]["name"] = name
    execute_command("create", kwargs)

def remove_group(name, **kwargs):
    remove("//sys/groups/" + name, **kwargs)

def add_member(member, group, **kwargs):
    kwargs["member"] = member
    kwargs["group"] = group
    execute_command("add_member", kwargs)

def remove_member(member, group, **kwargs):
    kwargs["member"] = member
    kwargs["group"] = group
    execute_command("remove_member", kwargs)

def create_tablet_cell(**kwargs):
    kwargs["type"] = "tablet_cell"
    if "attributes" not in kwargs:
        kwargs["attributes"] = dict()
    return yson.loads(execute_command("create", kwargs))

def create_tablet_cell_bundle(name, initialize_options=True, **kwargs):
    kwargs["type"] = "tablet_cell_bundle"
    if "attributes" not in kwargs:
        kwargs["attributes"] = dict()
    kwargs["attributes"]["name"] = name
    if initialize_options:
        if "options" not in kwargs["attributes"]:
            kwargs["attributes"]["options"] = dict()
        for option in ("changelog_account", "snapshot_account"):
            if option not in kwargs["attributes"]["options"]:
                kwargs["attributes"]["options"][option] = "sys"
    execute_command("create", kwargs)

def remove_tablet_cell_bundle(name, driver=None):
    remove("//sys/tablet_cell_bundles/" + name, driver=driver)

def remove_tablet_cell(id, driver=None):
    remove("//sys/tablet_cells/" + id, driver=driver, force=True)

def sync_remove_tablet_cells(cells, driver=None):
    cells = __builtin__.set(cells)
    for id in cells:
        remove_tablet_cell(id, driver=driver)
    wait(lambda: len(cells.intersection(__builtin__.set(get("//sys/tablet_cells", driver=driver)))) == 0)

def remove_tablet_action(id, driver=None):
    remove("#" + id, driver=driver)

def create_table_replica(table_path, cluster_name, replica_path, **kwargs):
    kwargs["type"] = "table_replica"
    if "attributes" not in kwargs:
        kwargs["attributes"] = dict()
    kwargs["attributes"]["table_path"] = table_path
    kwargs["attributes"]["cluster_name"] = cluster_name
    kwargs["attributes"]["replica_path"] = replica_path
    return yson.loads(execute_command("create", kwargs))

def remove_table_replica(replica_id):
    remove("#{0}".format(replica_id))

def alter_table_replica(replica_id, **kwargs):
    kwargs["replica_id"] = replica_id
    execute_command("alter_table_replica", kwargs)

def create_data_center(name, **kwargs):
    kwargs["type"] = "data_center"
    if "attributes" not in kwargs:
        kwargs["attributes"] = dict()
    kwargs["attributes"]["name"] = name
    execute_command("create", kwargs)

def remove_data_center(name, **kwargs):
    remove("//sys/data_centers/" + name, **kwargs)

def create_rack(name, **kwargs):
    kwargs["type"] = "rack"
    if "attributes" not in kwargs:
        kwargs["attributes"] = dict()
    kwargs["attributes"]["name"] = name
    execute_command("create", kwargs)

def remove_rack(name, **kwargs):
    remove("//sys/racks/" + name, **kwargs)

def create_medium(name, **kwargs):
    kwargs["type"] = "medium"
    if "attributes" not in kwargs:
        kwargs["attributes"] = dict()
    kwargs["attributes"]["name"] = name
    execute_command("create", kwargs)

#########################################
# Helpers:

def get_transactions(driver=None):
    gc_collect(driver=driver)
    return ls("//sys/transactions", driver=driver)

def get_topmost_transactions(driver=None):
    gc_collect(driver=driver)
    return ls("//sys/topmost_transactions", driver=driver)

def get_chunks(driver=None):
    gc_collect(driver=driver)
    return ls("//sys/chunks", driver=driver)

def get_accounts(driver=None):
    return ls("//sys/accounts", driver=driver)

def get_users(driver=None):
    return ls("//sys/users", driver=driver)

def get_groups(driver=None):
    return ls("//sys/groups", driver=driver)

def get_tablet_cells(driver=None):
    return ls("//sys/tablet_cells", driver=driver)

def get_tablet_actions(driver=None):
    return ls("//sys/tablet_actions", driver=driver)

def get_data_centers(driver=None):
    return ls("//sys/data_centers", driver=driver)

def get_racks(driver=None):
    return ls("//sys/racks", driver=driver)

def get_nodes(driver=None):
    return ls("//sys/nodes", driver=driver)

def get_media(driver=None):
    return ls("//sys/media", driver=driver)

def get_chunk_owner_disk_space(path, *args, **kwargs):
    disk_space = get("{0}/@resource_usage/disk_space_per_medium".format(path), *args, **kwargs)
    return disk_space.get("default", 0)

def get_recursive_disk_space(path):
    disk_space = get("{0}/@recursive_resource_usage/disk_space_per_medium".format(path))
    return disk_space.get("default", 0)

def get_account_disk_space(account):
    disk_space = get("//sys/accounts/{0}/@resource_usage/disk_space_per_medium".format(account))
    return disk_space.get("default", 0)

def get_account_committed_disk_space(account):
    disk_space = get("//sys/accounts/{0}/@committed_resource_usage/disk_space_per_medium".format(account))
    return disk_space.get("default", 0)

def get_account_disk_space_limit(account, medium="default"):
    disk_space = get("//sys/accounts/{0}/@resource_limits/disk_space_per_medium".format(account))
    return disk_space.get(medium, 0)

def set_account_disk_space_limit(account, limit, medium="default"):
    set("//sys/accounts/{0}/@resource_limits/disk_space_per_medium/{1}".format(account, medium), limit)

def get_chunk_replication_factor(chunk_id):
    return get("#{0}/@media/default/replication_factor".format(chunk_id))

def make_ace(action, subjects, permissions, inheritance_mode="object_and_descendants"):
    def _to_list(x):
        if isinstance(x, str):
            return [x]
        else:
            return x

    return {
        "action": action,
        "subjects": _to_list(subjects),
        "permissions": _to_list(permissions),
        "inheritance_mode": inheritance_mode
    }

#########################################

def make_schema(columns, **attributes):
    schema = yson.YsonList()
    for column_schema in columns:
        column_schema = column_schema.copy()
        column_schema.setdefault("required", False)
        schema.append(column_schema)
    for attr, value in attributes.items():
        schema.attributes[attr] = value
    return schema

##################################################################

def get_guid_from_parts(lo, hi):
    assert 0 <= lo < 2 ** 64
    assert 0 <= hi < 2 ** 64
    ints = [0, 0, 0, 0]
    ints[0] = hi & 0xFFFFFFFF
    ints[1] = hi >> 32
    ints[2] = lo & 0xFFFFFFFF
    ints[3] = lo >> 32
    return "{3:x}-{2:x}-{1:x}-{0:x}".format(*ints)

##################################################################

def get_statistics(statistics, complex_key):
    result = statistics
    for part in complex_key.split("."):
        if part:
            result = result[part]
    return result

##################################################################

_ASAN_WARNING_PATTERN = re.compile(
    r"==\d+==WARNING: ASan is ignoring requested __asan_handle_no_return: " +
    r"stack top: 0x[0-9a-f]+; bottom 0x[0-9a-f]+; size: 0x[0-9a-f]+ \(\d+\)\n" +
    r"False positive error reports may follow\n" +
    r"For details see https://github.com/google/sanitizers/issues/189\n")

def remove_asan_warning(string):
    """ Removes ASAN warning of form "==129647==WARNING: ASan is ignoring requested __asan_handle_no_return..." """
    return re.sub(_ASAN_WARNING_PATTERN, '', string)

def check_all_stderrs(op, expected_content, expected_count, substring=False):
    jobs_path = get_operation_cypress_path(op.id) + "/jobs"
    assert get(jobs_path + "/@count") == expected_count
    for job_id in ls(jobs_path):
        stderr_path = "{0}/{1}/stderr".format(jobs_path, job_id)
        if is_multicell:
            assert get(stderr_path + "/@external")
        actual_content = read_file(stderr_path)
        assert get(stderr_path + "/@uncompressed_data_size") == len(actual_content)
        content_without_warning = remove_asan_warning(actual_content)
        if substring:
            assert expected_content in content_without_warning
        else:
            assert content_without_warning == expected_content

##################################################################

def set_banned_flag(value, nodes=None):
    if value:
        flag = True
        state = "offline"
    else:
        flag = False
        state = "online"

    if not nodes:
        nodes = get("//sys/nodes").keys()

    for address in nodes:
        set("//sys/nodes/{0}/@banned".format(address), flag)

    for iter in xrange(50):
        ok = True
        for address in nodes:
            if get("//sys/nodes/{0}/@state".format(address)) != state:
                ok = False
                break
        if ok:
            for address in nodes:
                print >>sys.stderr, "Node {0} is {1}".format(address, state)
            break

        time.sleep(0.1)

##################################################################

class PrepareTables(object):
    def _create_table(self, table):
        create("table", table)
        set(table + "/@replication_factor", 1)

    def _prepare_tables(self):
        self._create_table("//tmp/t_in")
        write_table("//tmp/t_in", {"foo": "bar"})

        self._create_table("//tmp/t_out")

##################################################################

def set_node_banned(address, flag, driver=None):
    set("//sys/nodes/%s/@banned" % address, flag, driver=driver)
    ban, state = ("banned", "offline") if flag else ("unbanned", "online")
    print >>sys.stderr, "Waiting for node %s to become %s..." % (address, ban)
    wait(lambda: get("//sys/nodes/%s/@state" % address, driver=driver) == state)

def set_node_decommissioned(address, flag, driver=None):
    set("//sys/nodes/%s/@decommissioned" % address, flag, driver=driver)
    print >>sys.stderr, "Node %s is %s" % (address, "decommissioned" if flag else "not decommissioned")

def wait_for_nodes(driver=None):
    print >>sys.stderr, "Waiting for nodes to become online..."
    wait(lambda: all(n.attributes["state"] == "online"
                     for n in ls("//sys/nodes", attributes=["state"], driver=driver)))

def wait_for_chunk_replicator(driver=None):
    print >>sys.stderr, "Waiting for chunk replicator to become enabled..."
    wait(lambda: get("//sys/@chunk_replicator_enabled", driver=driver))

def wait_for_cells(cell_ids=None, driver=None):
    print >>sys.stderr, "Waiting for tablet cells to become healthy..."
    def get_cells():
        cells = ls("//sys/tablet_cells", attributes=["health", "id", "peers"], driver=driver)
        if cell_ids == None:
            return cells
        return [cell for cell in cells if cell.attributes["id"] in cell_ids]

    def check_cells():
        cells = get_cells()
        for cell in cells:
            if cell.attributes["health"] != "good":
                return False
            node = cell.attributes["peers"][0]["address"]
            try:
                if not exists("//sys/nodes/{0}/orchid/tablet_cells/{1}".format(node, cell.attributes["id"]), driver=driver):
                    return False
            except YtResponseError:
                return False
        return True

    wait(check_cells)

def sync_create_cells(cell_count, tablet_cell_bundle="default", driver=None):
    cell_ids = []
    for _ in xrange(cell_count):
        cell_id = create_tablet_cell(attributes={
            "tablet_cell_bundle": tablet_cell_bundle
        }, driver=driver)
        cell_ids.append(cell_id)
    wait_for_cells(cell_ids, driver=driver)
    return cell_ids

def wait_until_sealed(path, driver=None):
    wait(lambda: get(path + "/@sealed", driver=driver))

def wait_for_tablet_state(path, state, **kwargs):
    print >>sys.stderr, "Waiting for tablets to become %s..." % (state)
    driver = kwargs.pop("driver", None)
    if kwargs.get("first_tablet_index", None) == None and kwargs.get("last_tablet_index", None) == None:
        wait(lambda: get(path + "/@tablet_state", driver=driver) == state)
    else:
        tablet_count = get(path + "/@tablet_count", driver=driver)
        first_tablet_index = kwargs.get("first_tablet_index", 0)
        last_tablet_index = kwargs.get("last_tablet_index", tablet_count - 1)
        wait(lambda: all(x["state"] == state for x in
             get(path + "/@tablets", driver=driver)[first_tablet_index:last_tablet_index + 1]))
        wait(lambda: get(path + "/@tablet_state") != "transient")

def sync_mount_table(path, freeze=False, **kwargs):
    mount_table(path, freeze=freeze, **kwargs)
    wait_for_tablet_state(path, "frozen" if freeze else "mounted", **kwargs)

def sync_unmount_table(path, **kwargs):
    unmount_table(path, **kwargs)
    wait_for_tablet_state(path, "unmounted", **kwargs)

def sync_freeze_table(path, **kwargs):
    freeze_table(path, **kwargs)
    wait_for_tablet_state(path, "frozen", **kwargs)

def sync_unfreeze_table(path, **kwargs):
    unfreeze_table(path, **kwargs)
    wait_for_tablet_state(path, "mounted", **kwargs)

def sync_reshard_table(path, *args, **kwargs):
    reshard_table(path, *args, **kwargs)
    wait(lambda: get(path + "/@tablet_state") != "transient")

def sync_flush_table(path, driver=None):
    sync_freeze_table(path, driver=driver)
    sync_unfreeze_table(path, driver=driver)

def sync_compact_table(path, driver=None):
    chunk_ids = __builtin__.set(get(path + "/@chunk_ids", driver=driver))
    sync_unmount_table(path, driver=driver)
    set(path + "/@forced_compaction_revision", 1, driver=driver)
    sync_mount_table(path, driver=driver)

    print >>sys.stderr, "Waiting for tablets to become compacted..."
    wait(lambda: len(chunk_ids.intersection(__builtin__.set(get(path + "/@chunk_ids", driver=driver)))) == 0)

    print >>sys.stderr, "Waiting for tablets to become stable..."
    def check_stable():
        chunk_ids1 = get(path + "/@chunk_ids", driver=driver)
        time.sleep(3.0)
        chunk_ids2 = get(path + "/@chunk_ids", driver=driver)
        return chunk_ids1 == chunk_ids2
    wait(lambda: check_stable())

def sync_enable_table_replica(replica_id, driver=None):
    alter_table_replica(replica_id, enabled=True, driver=driver)

    print >>sys.stderr, "Waiting for replica to become enabled..."
    wait(lambda: get("#{0}/@state".format(replica_id), driver=driver) == "enabled")

def sync_disable_table_replica(replica_id, driver=None):
    alter_table_replica(replica_id, enabled=False, driver=driver)

    print >>sys.stderr, "Waiting for replica to become disabled..."
    wait(lambda: get("#{0}/@state".format(replica_id), driver=driver) == "disabled")

def create_table_with_attributes(path, **attributes):
    create("table", path, attributes=attributes)

def create_dynamic_table(path, **attributes):
    if "dynamic" not in attributes:
        attributes.update({"dynamic": True})
    create_table_with_attributes(path, **attributes)
<|MERGE_RESOLUTION|>--- conflicted
+++ resolved
@@ -669,13 +669,11 @@
 
         return get(self.get_path() + "/@state", **kwargs)
 
-<<<<<<< HEAD
     def get_error(self):
         state = self.get_state(verbose=False)
         if state == "failed":
-            error = get("//sys/operations/{0}/@result/error".format(self.id), verbose=False, is_raw=True)
-
-            jobs_path = "//sys/operations/{0}/jobs".format(self.id)
+            error = get(self.get_path() + "/@result/error", verbose=False, is_raw=True)
+            jobs_path = self.get_path() + "/jobs"
             jobs = get(jobs_path, verbose=False)
             for job in jobs:
                 job_error_path = jobs_path + "/{0}/@error".format(job)
@@ -690,7 +688,7 @@
 
     def build_progress(self):
         try:
-            progress = get("//sys/operations/{0}/@brief_progress/jobs".format(self.id), verbose=False)
+            progress = get(self.get_path() + "/@brief_progress/jobs", verbose=False)
         except YtError:
             return ""
 
@@ -703,26 +701,6 @@
         return "({0})".format(", ".join("{0}={1}".format(key, result[key]) for key in result))
 
     def track(self):
-        jobs_path = "//sys/operations/{0}/jobs".format(self.id)
-=======
-    def track(self):
-        def build_progress():
-            try:
-                progress = get(self.get_path() + "/@brief_progress/jobs", verbose=False)
-            except YtError:
-                return ""
-
-            result = {}
-            for job_type in progress:
-                if isinstance(progress[job_type], dict):
-                    result[job_type] = progress[job_type]["total"]
-                else:
-                    result[job_type] = progress[job_type]
-            return "({0})".format(", ".join("{0}={1}".format(key, result[key]) for key in result))
-
-        jobs_path = self.get_path() + "/jobs"
->>>>>>> d541408e
-
         counter = 0
         while True:
             state = self.get_state(verbose=False)
@@ -733,24 +711,8 @@
                     print >>sys.stderr, self.build_progress()
                 else:
                     print >>sys.stderr
-<<<<<<< HEAD
             if state == "failed" or state == "aborted":
                 raise self.get_error()
-=======
-            if state == "failed":
-                error = get(self.get_path() + "/@result/error".format(self.id), verbose=False, is_raw=True)
-                jobs = get(jobs_path, verbose=False)
-                for job in jobs:
-                    job_error_path = jobs_path + "/{0}/@error".format(job)
-                    job_stderr_path = jobs_path + "/{0}/stderr".format(job)
-                    if exists(job_error_path, verbose=False):
-                        error = error + "\n\n" + get(job_error_path, verbose=False, is_raw=True)
-                        if "stderr" in jobs[job]:
-                            error = error + "\n" + read_file(job_stderr_path, verbose=False)
-                raise YtError(error)
-            if state == "aborted":
-                raise YtError(message)
->>>>>>> d541408e
             if state == "completed":
                 break
             counter += 1
