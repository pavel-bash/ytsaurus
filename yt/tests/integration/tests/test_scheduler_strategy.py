--- conflicted
+++ resolved
@@ -601,8 +601,6 @@
         for i in xrange(3, 5):
             run(i, "production", False)
 
-<<<<<<< HEAD
-=======
         pools_path = "//sys/scheduler/orchid/scheduler/scheduling_info_per_pool_tree/default/fair_share_info/pools"
         wait(lambda: get(pools_path + "/production/running_operation_count") == 1)
         wait(lambda: get(pools_path + "/production/operation_count") == 2)
@@ -614,7 +612,6 @@
         for op in ops:
             op.abort()
 
->>>>>>> b4f9ac25
     def test_pool_changes(self):
         create("map_node", "//sys/pools/research")
         create("map_node", "//sys/pools/research/subpool")
