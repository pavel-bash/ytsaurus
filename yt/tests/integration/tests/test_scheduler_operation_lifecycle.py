import pytest

from yt_env_setup import YTEnvSetup, wait
from yt_commands import *

from flaky import flaky

import time
from datetime import datetime, timedelta

##################################################################

class PrepareTables(object):
    def _create_table(self, table):
        create("table", table)
        set(table + "/@replication_factor", 1)

    def _prepare_tables(self):
        self._create_table("//tmp/t_in")
        write_table("//tmp/t_in", {"foo": "bar"})

        self._create_table("//tmp/t_out")

##################################################################

class TestSchedulerFunctionality(YTEnvSetup, PrepareTables):
    NUM_MASTERS = 3
    NUM_NODES = 1
    NUM_SCHEDULERS = 1

    DELTA_SCHEDULER_CONFIG = {
        "scheduler": {
            "connect_retry_backoff_time": 100,
            "fair_share_update_period": 100,
            "profiling_update_period": 100,
            "fair_share_profiling_period": 100,
            "alerts_update_period": 100,
            # Unrecognized alert often interferes with the alerts that
            # are tested in this test suite.
            "enable_unrecognized_alert": False
        }
    }

    DELTA_CONTROLLER_AGENT_CONFIG = {
        "controller_agent": {
            "operation_time_limit_check_period": 100,
            "operation_controller_fail_timeout": 3000,
        }
    }

    DELTA_NODE_CONFIG = {
        "exec_agent": {
            "slot_manager": {
                "job_environment": {
                    "type": "cgroups",
                    "memory_watchdog_period": 100,
                    "supported_cgroups": ["cpuacct", "blkio", "cpu"],
                },
            }
        }
    }

    @flaky(max_runs=3)
    def test_revive(self):
        def get_connection_time():
            return datetime.strptime(get("//sys/scheduler/@connection_time"), "%Y-%m-%dT%H:%M:%S.%fZ")

        self._prepare_tables()

        op = map(dont_track=True, in_="//tmp/t_in", out="//tmp/t_out", command="echo '{foo=bar}'; sleep 4")

        time.sleep(3)

        assert datetime.utcnow() - get_connection_time() > timedelta(seconds=3)

        self.Env.kill_schedulers()
        self.Env.start_schedulers()

        assert datetime.utcnow() - get_connection_time() < timedelta(seconds=3)

        op.track()

        assert read_table("//tmp/t_out") == [{"foo": "bar"}]

    def test_disconnect_during_revive(self):
        op_count = 20

        self._create_table("//tmp/t_in")
        write_table("//tmp/t_in", {"foo": "bar"})
        for i in xrange(1, op_count + 1):
            self._create_table("//tmp/t_out" + str(i))

        ops = []
        for i in xrange(1, op_count):
            ops.append(
                map(dont_track=True,
                    # Sleep is necessary since we not support revive for completing operations.
                    command="sleep 3; cat",
                    in_=["//tmp/t_in"],
                    out="//tmp/t_out" + str(i)))

        for i in range(10):
            while True:
                scheduler_locks = get("//sys/scheduler/lock/@locks", verbose=False)
                if len(scheduler_locks) > 0:
                    scheduler_transaction = scheduler_locks[0]["transaction_id"]
                    abort_transaction(scheduler_transaction)
                    break
                time.sleep(0.01)

        for op in ops:
            op.track()

        for i in xrange(1, op_count):
            assert read_table("//tmp/t_out" + str(i)) == [{"foo": "bar"}]

    def test_user_transaction_abort_when_scheduler_is_down(self):
        self._prepare_tables()

        transaction_id = start_transaction(timeout=300 * 1000)
        op = map(dont_track=True, in_="//tmp/t_in", out="//tmp/t_out", command="echo '{foo=bar}'; sleep 10", transaction_id=transaction_id)

        time.sleep(2)
        self.Env.kill_schedulers()

        abort_transaction(transaction_id)

        self.Env.start_schedulers()

        with pytest.raises(YtError):
            op.track()

    def test_scheduler_transaction_abort_when_scheduler_is_down(self):
        self._prepare_tables()

        op = map(dont_track=True, in_="//tmp/t_in", out="//tmp/t_out", command="echo '{foo=bar}'; sleep 3")

        time.sleep(2)
        self.Env.kill_schedulers()

        abort_transaction(get(op.get_path() + "/@input_transaction_id"))
        abort_transaction(get(op.get_path() + "/@output_transaction_id"))

        self.Env.start_schedulers()

        op.track()

        assert read_table("//tmp/t_out") == [{"foo": "bar"}]

    def test_suspend_during_revive(self):
        self._create_table("//tmp/in")
        self._create_table("//tmp/out")
        write_table("//tmp/in", [{"foo": i} for i in xrange(5)])

        op = map(dont_track=True,
            command="sleep 1000",
            in_=["//tmp/in"],
            out="//tmp/out")
        wait(lambda: op.get_state() == "running")

        op.suspend()
        wait(lambda: get(op.get_path() + "/@suspended"))

        self.Env.kill_schedulers()
        self.Env.start_schedulers()

        time.sleep(2)
        wait(lambda: op.get_state() == "running")
        wait(lambda: op.get_job_count("running") == 0)

        assert get(op.get_path() + "/@suspended")

        op.resume()
        wait(lambda: op.get_job_count("running") == 1)

    def test_operation_time_limit(self):
        self._create_table("//tmp/in")
        self._create_table("//tmp/out1")
        self._create_table("//tmp/out2")

        write_table("//tmp/in", [{"foo": i} for i in xrange(5)])

        # Default infinite time limit.
        op1 = map(dont_track=True,
            command="sleep 1.0; cat >/dev/null",
            in_=["//tmp/in"],
            out="//tmp/out1")

        # Operation specific time limit.
        op2 = map(dont_track=True,
            command="sleep 3.0; cat >/dev/null",
            in_=["//tmp/in"],
            out="//tmp/out2",
            spec={'time_limit': 1000})

        # Have to wait for process termination, job proxy can't kill user process when cgroups are not enabled.
<<<<<<< HEAD
        time.sleep(3.2)
        assert op1.get_state() not in ["failing", "failed"]
        assert op2.get_state() in ["failing", "failed"]
=======
        time.sleep(4.0)
        assert get("//sys/operations/{0}/@state".format(op1.id)) not in ["failing", "failed"]
        assert get("//sys/operations/{0}/@state".format(op2.id)) in ["failing", "failed"]
>>>>>>> 36296149

        op1.track()
        with pytest.raises(YtError):
            op2.track()

    def test_operation_suspend_with_account_limit_exceeded(self):
        create_account("limited")
        set("//sys/accounts/limited/@resource_limits/chunk_count", 1)

        self._create_table("//tmp/in")
        self._create_table("//tmp/out")
        set("//tmp/out/@account", "limited")
        write_table("//tmp/in", [{"foo": i} for i in xrange(3)])

        op = map(dont_track=True,
            command="sleep $YT_JOB_INDEX; cat",
            in_=["//tmp/in"],
            out="//tmp/out",
            spec={
                "data_size_per_job": 1,
                "suspend_operation_if_account_limit_exceeded": True
            })

        wait(lambda: get(op.get_path() + "/@suspended"), iter=100, sleep_backoff=0.6)

        time.sleep(0.5)

        assert op.get_state() == "running"

        alerts = get(op.get_path() + "/@alerts")
        assert list(alerts) == ["operation_suspended"]

        set("//sys/accounts/limited/@resource_limits/chunk_count", 10)
        op.resume()
        op.track()

        assert op.get_state() == "completed"
        assert not get(op.get_path() + "/@suspended")
        assert not get(op.get_path() + "/@alerts")

    def test_suspend_operation_after_materialization(self):
        self._create_table("//tmp/in")
        self._create_table("//tmp/out")
        write_table("//tmp/in", [{"foo": 0}])

        op = map(dont_track=True,
                 command="cat",
                 in_="//tmp/in",
                 out="//tmp/out",
                 spec={
                     "data_size_per_job": 1,
                     "suspend_operation_after_materialization": True
                 })
        wait(lambda: get(op.get_path() + "/@suspended"))
        op.resume()
        op.track()

    def test_fail_context_saved_on_time_limit(self):
        self._create_table("//tmp/in")
        self._create_table("//tmp/out")

        write_table("//tmp/in", [{"foo": i} for i in xrange(5)])

        op = map(dont_track=True,
            command="sleep 1000.0; cat >/dev/null",
            in_=["//tmp/in"],
            out="//tmp/out",
            spec={"time_limit": 2000})

        wait(lambda: op.get_state() == "failed")

        time.sleep(1)
        jobs_path = op.get_path() + "/jobs"
        jobs = ls(jobs_path)
        assert len(jobs) > 0

        for job_id in jobs:
            assert len(read_file(jobs_path + "/" + job_id + "/fail_context")) > 0

    def test_fifo_default(self):
        self._create_table("//tmp/in")
        self._create_table("//tmp/out1")
        self._create_table("//tmp/out2")
        self._create_table("//tmp/out3")
        write_table("//tmp/in", [{"foo": i} for i in xrange(5)])

        create("map_node", "//sys/pools/fifo_pool", ignore_existing=True)
        set("//sys/pools/fifo_pool/@mode", "fifo")

        # Waiting for updating pool settings.
        time.sleep(0.6)

        ops = []
        for i in xrange(1, 4):
            ops.append(
                map(dont_track=True,
                    command="sleep 0.3; cat >/dev/null",
                    in_=["//tmp/in"],
                    out="//tmp/out" + str(i),
                    spec={"pool": "fifo_pool"}))

        for op in ops:
            op.track()

        finish_times = [get(op.get_path() + "/@finish_time".format(op.id)) for op in ops]
        for cur, next in zip(finish_times, finish_times[1:]):
            assert cur < next

    def test_fifo_by_pending_job_count(self):
        op_count = 3

        for i in xrange(1, op_count + 1):
            self._create_table("//tmp/in" + str(i))
            self._create_table("//tmp/out" + str(i))
            write_table("//tmp/in" + str(i), [{"foo": j} for j in xrange(op_count * (op_count + 1 - i))])

        create("map_node", "//sys/pools/fifo_pool", ignore_existing=True)
        set("//sys/pools/fifo_pool/@mode", "fifo")
        set("//sys/pools/fifo_pool/@fifo_sort_parameters", ["pending_job_count"])

        # Wait until pools tree would be updated
        time.sleep(0.6)

        ops = []
        for i in xrange(1, op_count + 1):
            ops.append(
                map(dont_track=True,
                    command="sleep 2.0; cat >/dev/null",
                    in_=["//tmp/in" + str(i)],
                    out="//tmp/out" + str(i),
                    spec={"pool": "fifo_pool", "data_size_per_job": 1}))

        time.sleep(1.0)
        for index, op in enumerate(ops):
            assert get("//sys/scheduler/orchid/scheduler/operations/{0}/progress/scheduling_info_per_pool_tree/default/fifo_index".format(op.id)) == 2 - index

        for op in ops:
            op.track()

        finish_times = [get(op.get_path() + "/@finish_time".format(op.id)) for op in ops]
        for cur, next in zip(finish_times, finish_times[1:]):
            assert cur > next

    def test_fifo_subpools(self):
        assert not get("//sys/scheduler/@alerts")

        create("map_node", "//sys/pools/fifo_pool", attributes={"mode": "fifo"})
        create("map_node", "//sys/pools/fifo_pool/fifo_subpool", attributes={"mode": "fifo"})

        time.sleep(1.5)

        assert get("//sys/scheduler/@alerts")
        assert get("//sys/scheduler/@alerts")[0]

    def test_preparing_operation_transactions(self):
        self._prepare_tables()

        set_banned_flag(True)
        op = sort(
            dont_track=True,
            in_="//tmp/t_in",
            out="//tmp/t_in",
            sort_by=["foo"])
        time.sleep(2)

        for tx in ls("//sys/transactions", attributes=["operation_id"]):
            if tx.attributes.get("operation_id", "") == op.id:
                for i in xrange(10):
                    try:
                        abort_transaction(tx)
                    except YtResponseError as err:
                        if err.is_no_such_transaction():
                            break
                        if i == 9:
                            raise

        with pytest.raises(YtError):
            op.track()

        set_banned_flag(False)

    def test_abort_custom_error_message(self):
        self._prepare_tables()

        op = map(dont_track=True, in_="//tmp/t_in", out="//tmp/t_out", command="echo '{foo=bar}'; sleep 3")
        op.abort(abort_message="Test abort")

        assert op.get_state() == "aborted"
        assert get(op.get_path() + "/@result/error/inner_errors/0/message") == "Test abort"

    def test_operation_pool_attributes(self):
        self._prepare_tables()

        op = map(in_="//tmp/t_in", out="//tmp/t_out", command="cat")
        assert get(op.get_path() + "/@runtime_parameters/scheduling_options_per_pool_tree/default/pool") == "root"

    def test_operation_events_attribute(self):
        self._prepare_tables()

        op = map(in_="//tmp/t_in", out="//tmp/t_out", command="cat")
        events = get(op.get_path() + "/@events")
        assert [
                   "starting",
                   "waiting_for_agent",
                   "initializing",
                   "preparing",
                   "pending",
                   "materializing",
                   "running",
                   "completing",
                   "completed"
               ] == [event["state"] for event in events]

    def test_exceed_job_time_limit(self):
        self._prepare_tables()

        op = map(
            dont_track=True,
            in_="//tmp/t_in",
            out="//tmp/t_out",
            command="sleep 2 ; cat",
            spec={"max_failed_job_count": 1, "mapper": {"job_time_limit": 2000}})

        # if all jobs failed then operation is also failed
        with pytest.raises(YtError):
            op.track()

        jobs_path = op.get_path() + "/jobs"
        for job_id in ls(jobs_path):
            inner_errors = get(jobs_path + "/" + job_id + "/@error/inner_errors")
            assert "Job time limit exceeded" in inner_errors[0]["message"]

    @flaky(max_runs=3)
    def test_within_job_time_limit(self):
        self._prepare_tables()
        map(in_="//tmp/t_in",
            out="//tmp/t_out",
            command="sleep 1 ; cat",
            spec={"max_failed_job_count": 1, "mapper": {"job_time_limit": 3000}})

    def _get_metric_maximum_value(self, metric_key, pool):
        result = 0.0
        for value in reversed(get("//sys/scheduler/orchid/profiling/scheduler/pools/" + metric_key, verbose=False)):
            if value["tags"]["pool"] != pool:
                continue
            result = max(result, value["value"])
        return result

    def _get_operation_by_slot_last_metric_value(self, metric_key, pool, slot_index):
        results = []
        for value in reversed(get("//sys/scheduler/orchid/profiling/scheduler/operations_by_slot/" + metric_key, verbose=False)):
            if value["tags"]["pool"] != pool or value["tags"]["slot_index"] != str(slot_index):
                continue
            results.append((value["value"], value["time"]))
        last_metric = sorted(results, key=lambda x: x[1])[-1]
        return last_metric[0]

    def _get_operation_by_user_last_metric_value(self, metric_key, pool, user):
        results = []
        for value in reversed(get("//sys/scheduler/orchid/profiling/scheduler/operations_by_user/" + metric_key, verbose=False)):
            if value["tags"]["pool"] != pool or value["tags"]["user_name"] != user:
                continue
            results.append((value["value"], value["time"]))
        last_metric = sorted(results, key=lambda x: x[1])[-1]
        return last_metric[0]

    def _get_operation_by_custom_tag_last_metric_value(self, metric_key, pool, custom_tag):
        results = []
        for value in reversed(get("//sys/scheduler/orchid/profiling/scheduler/operations_by_user/" + metric_key, verbose=False)):
            if value["tags"]["pool"] != pool or "custom" not in value["tags"] or value["tags"]["custom"] != custom_tag:
                continue
            results.append((value["value"], value["time"]))
        last_metric = sorted(results, key=lambda x: x[1])[-1]
        return last_metric[0]

    def test_pool_profiling(self):
        self._prepare_tables()
        create("map_node", "//sys/pools/unique_pool")
        map(command="sleep 1; cat", in_="//tmp/t_in", out="//tmp/t_out", spec={"pool": "unique_pool"})

        assert self._get_metric_maximum_value("fair_share_ratio_x100000", "unique_pool") == 100000
        assert self._get_metric_maximum_value("usage_ratio_x100000", "unique_pool") == 100000
        assert self._get_metric_maximum_value("demand_ratio_x100000", "unique_pool") == 100000
        assert self._get_metric_maximum_value("guaranteed_resource_ratio_x100000", "unique_pool") == 100000
        assert self._get_metric_maximum_value("resource_usage/cpu", "unique_pool") == 1
        assert self._get_metric_maximum_value("resource_usage/user_slots", "unique_pool") == 1
        assert self._get_metric_maximum_value("resource_demand/cpu", "unique_pool") == 1
        assert self._get_metric_maximum_value("resource_demand/user_slots", "unique_pool") == 1

    def test_operations_by_slot_profiling(self):
        self._create_table("//tmp/t_in")
        write_table("//tmp/t_in", [{"x": "y"}])
        for i in xrange(2):
            self._create_table("//tmp/t_out_" + str(i + 1))

        create("map_node", "//sys/pools/some_pool")
        op1 = map(command="sleep 1000; cat", in_="//tmp/t_in", out="//tmp/t_out_1", spec={"pool": "some_pool"}, dont_track=True)
        wait(lambda: op1.get_job_count("running") == 1)
        op2 = map(command="sleep 1000; cat", in_="//tmp/t_in", out="//tmp/t_out_2", spec={"pool": "some_pool"}, dont_track=True)
        wait(lambda: op2.get_state() == "running")

        get_slot_index = lambda op_id: \
            get("//sys/scheduler/orchid/scheduler/operations/{0}/progress/scheduling_info_per_pool_tree/default/slot_index".format(op_id))

        assert get_slot_index(op1.id) == 0
        assert get_slot_index(op2.id) == 1

        range_ = (49999, 50000, 50001)

        wait(lambda: self._get_operation_by_slot_last_metric_value("fair_share_ratio_x100000", "some_pool", 0) in range_)
        wait(lambda: self._get_operation_by_slot_last_metric_value("usage_ratio_x100000", "some_pool", 0) == 100000)
        wait(lambda: self._get_operation_by_slot_last_metric_value("demand_ratio_x100000", "some_pool", 0) == 100000)
        wait(lambda: self._get_operation_by_slot_last_metric_value("guaranteed_resource_ratio_x100000", "some_pool", 0) in range_)
        wait(lambda: self._get_operation_by_slot_last_metric_value("resource_usage/cpu", "some_pool", 0) == 1)
        wait(lambda: self._get_operation_by_slot_last_metric_value("resource_usage/user_slots", "some_pool", 0) == 1)
        wait(lambda: self._get_operation_by_slot_last_metric_value("resource_demand/cpu", "some_pool", 0) == 1)
        wait(lambda: self._get_operation_by_slot_last_metric_value("resource_demand/user_slots", "some_pool", 0) == 1)

        wait(lambda: self._get_operation_by_slot_last_metric_value("fair_share_ratio_x100000", "some_pool", 1) in range_)
        wait(lambda: self._get_operation_by_slot_last_metric_value("usage_ratio_x100000", "some_pool", 1) == 0)
        wait(lambda: self._get_operation_by_slot_last_metric_value("demand_ratio_x100000", "some_pool", 1) == 100000)
        wait(lambda: self._get_operation_by_slot_last_metric_value("guaranteed_resource_ratio_x100000", "some_pool", 1) in range_)
        wait(lambda: self._get_operation_by_slot_last_metric_value("resource_usage/cpu", "some_pool", 1) == 0)
        wait(lambda: self._get_operation_by_slot_last_metric_value("resource_usage/user_slots", "some_pool", 1) == 0)
        wait(lambda: self._get_operation_by_slot_last_metric_value("resource_demand/cpu", "some_pool", 1) == 1)
        wait(lambda: self._get_operation_by_slot_last_metric_value("resource_demand/user_slots", "some_pool", 1) == 1)

        op1.abort()

        time.sleep(2.0)

        wait(lambda: self._get_operation_by_slot_last_metric_value("fair_share_ratio_x100000", "some_pool", 1) == 100000)
        wait(lambda: self._get_operation_by_slot_last_metric_value("usage_ratio_x100000", "some_pool", 1) == 100000)
        wait(lambda: self._get_operation_by_slot_last_metric_value("demand_ratio_x100000", "some_pool", 1) == 100000)
        wait(lambda: self._get_operation_by_slot_last_metric_value("guaranteed_resource_ratio_x100000", "some_pool", 1) == 100000)

    def test_operations_by_user_profiling(self):
        create_user("vasya")
        create_user("petya")

        self._create_table("//tmp/t_in")
        write_table("//tmp/t_in", [{"x": "y"}])
        for i in xrange(2):
            self._create_table("//tmp/t_out_" + str(i + 1))

        create("map_node", "//sys/pools/some_pool", attributes={"allowed_profiling_tags": ["hello", "world"]})
        op1 = map(command="sleep 1000; cat", in_="//tmp/t_in", out="//tmp/t_out_1", spec={"pool": "some_pool", "custom_profiling_tag": "hello"}, dont_track=True, authenticated_user="vasya")
        wait(lambda: op1.get_job_count("running") == 1)
        op2 = map(command="sleep 1000; cat", in_="//tmp/t_in", out="//tmp/t_out_2", spec={"pool": "some_pool", "custom_profiling_tag": "world"}, dont_track=True, authenticated_user="petya")
        wait(lambda: op2.get_state() == "running")

        range_ = (49999, 50000, 50001)

        for func, value in ((self._get_operation_by_user_last_metric_value, "vasya"), (self._get_operation_by_custom_tag_last_metric_value, "hello")):
            wait(lambda: func("fair_share_ratio_x100000", "some_pool", value) in range_)
            wait(lambda: func("usage_ratio_x100000", "some_pool", value) == 100000)
            wait(lambda: func("demand_ratio_x100000", "some_pool", value) == 100000)
            wait(lambda: func("guaranteed_resource_ratio_x100000", "some_pool", value) in range_)
            wait(lambda: func("resource_usage/cpu", "some_pool", value) == 1)
            wait(lambda: func("resource_usage/user_slots", "some_pool", value) == 1)
            wait(lambda: func("resource_demand/cpu", "some_pool", value) == 1)
            wait(lambda: func("resource_demand/user_slots", "some_pool", value) == 1)

        for func, value in ((self._get_operation_by_user_last_metric_value, "petya"), (self._get_operation_by_custom_tag_last_metric_value, "world")):
            wait(lambda: func("fair_share_ratio_x100000", "some_pool", value) in range_)
            wait(lambda: func("usage_ratio_x100000", "some_pool", value) == 0)
            wait(lambda: func("demand_ratio_x100000", "some_pool", value) == 100000)
            wait(lambda: func("guaranteed_resource_ratio_x100000", "some_pool", value) in range_)
            wait(lambda: func("resource_usage/cpu", "some_pool", value) == 0)
            wait(lambda: func("resource_usage/user_slots", "some_pool", value) == 0)
            wait(lambda: func("resource_demand/cpu", "some_pool", value) == 1)
            wait(lambda: func("resource_demand/user_slots", "some_pool", value) == 1)

        op1.abort()

        time.sleep(2.0)

        for func, value in ((self._get_operation_by_user_last_metric_value, "petya"), (self._get_operation_by_custom_tag_last_metric_value, "world")):
            wait(lambda: func("fair_share_ratio_x100000", "some_pool", value) == 100000)
            wait(lambda: func("usage_ratio_x100000", "some_pool", value) == 100000)
            wait(lambda: func("demand_ratio_x100000", "some_pool", value) == 100000)
            wait(lambda: func("guaranteed_resource_ratio_x100000", "some_pool", value) == 100000)

    def test_suspend_resume(self):
        self._create_table("//tmp/t_in")
        self._create_table("//tmp/t_out")
        write_table("//tmp/t_in", [{"foo": i} for i in xrange(10)])

        op = map(
            dont_track=True,
            command="sleep 1; cat",
            in_="//tmp/t_in",
            out="//tmp/t_out",
            spec={"data_size_per_job": 1})

        for i in xrange(5):
            time.sleep(0.5)
            op.suspend(abort_running_jobs=True)
            time.sleep(0.5)
            op.resume()

        for i in xrange(5):
            op.suspend()
            op.resume()

        for i in xrange(5):
            op.suspend(abort_running_jobs=True)
            op.resume()

        op.track()

        assert sorted(read_table("//tmp/t_out")) == [{"foo": i} for i in xrange(10)]

##################################################################

class SchedulerReviveBase(YTEnvSetup):
    NUM_MASTERS = 3
    NUM_NODES = 3
    NUM_SCHEDULERS = 1

    DELTA_SCHEDULER_CONFIG = {
        "scheduler": {
            "connect_retry_backoff_time": 100,
            "fair_share_update_period": 100,
            "testing_options": {
                "finish_operation_transition_delay": 2000,
            },
        }
    }

    DELTA_CONTROLLER_AGENT_CONFIG = {
        "controller_agent": {
            "snapshot_period": 500,
            "operation_time_limit_check_period": 100,
            "operation_build_progress_period": 100,
        }
    }

    def _create_table(self, table):
        create("table", table, attributes={"replication_factor": 1})

    def _prepare_tables(self):
        self._create_table("//tmp/t_in")
        write_table("//tmp/t_in", {"foo": "bar"})

        self._create_table("//tmp/t_out")

    def _wait_for_state(self, op, state):
        wait(lambda: op.get_state() == state)

    def test_missing_transactions(self):
        self._prepare_tables()

        op = self._start_op(with_breakpoint("echo '{foo=bar}'; BREAKPOINT"), dont_track=True)

        for iter in xrange(5):
            self._wait_for_state(op, "running")
            self.Env.kill_schedulers()
            set(op.get_path() + "/@input_transaction_id", "0-0-0-0")
            self.Env.start_schedulers()
            time.sleep(1)

        release_breakpoint()
        op.track()

        assert op.get_state() == "completed"

    def test_aborting(self):
        self._prepare_tables()

        op = self._start_op("echo '{foo=bar}'; sleep 10", dont_track=True)

        self._wait_for_state(op, "running")

        op.abort(ignore_result=True)

        self._wait_for_state(op, "aborting")

        self.Env.kill_schedulers()

        assert op.get_state() == "aborting"

        self.Env.start_schedulers()

        with pytest.raises(YtError):
            op.track()

        assert op.get_state() == "aborted"

    # NB: we hope that complete finish first phase before we kill scheduler. But we cannot guarantee that this happen.
    @flaky(max_runs=3)
    def test_completing(self):
        self._prepare_tables()

        op = self._start_op("echo '{foo=bar}'; sleep 10", dont_track=True)

        self._wait_for_state(op, "running")

        op.complete(ignore_result=True)

        self._wait_for_state(op, "completing")

        self.Env.kill_schedulers()

        assert op.get_state() == "completing"

        self.Env.start_schedulers()

        op.track()

        assert op.get_state() == "completed"

        if self.OP_TYPE == "map":
            assert read_table("//tmp/t_out") == []

    # NB: test rely on timings and can flap if we hang at some point.
    @flaky(max_runs=3)
    @pytest.mark.parametrize("stage", ["stage" + str(index) for index in xrange(1, 8)])
    def test_completing_with_sleep(self, stage):
        self._create_table("//tmp/t_in")
        write_table("//tmp/t_in", [{"foo": "bar"}] * 2)

        self._create_table("//tmp/t_out")

        op = self._start_op("echo '{foo=bar}'; if [ \"$YT_JOB_INDEX\" != \"0\" ]; then sleep 100; fi;",
                 dont_track=True,
                 spec={
                     "testing": {
                         "delay_inside_operation_commit": 5000,
                         "delay_inside_operation_commit_stage": stage,
                     },
                     "job_count": 2
                 })

        self._wait_for_state(op, "running")

        wait(lambda: op.get_job_count("completed") == 1 and op.get_job_count("running") == 1)

        # Wait for snapshot after job completion.
        time.sleep(3)

        # This request will be retried with the new incarnation of the scheduler.
        op.complete(ignore_result=True)

        self._wait_for_state(op, "completing")

        # Wait to perform complete before sleep.
        time.sleep(1.5)

        self.Env.kill_schedulers()

        assert op.get_state() == "completing"

        self.Env.start_schedulers()

        # complete_operation retry may come when operation is in reviving state. In this case we should complete operation again.
        wait(lambda: op.get_state() in ("running", "completed"))

        if op.get_state() == "running":
            op.complete()

        op.track()

        events = get(op.get_path() + "/@events")

        events_prefix = [
            "starting",
            "waiting_for_agent",
            "initializing",
            "preparing",
            "pending",
            "materializing",
            "running",
            "completing",
            "orphaned"
        ]
        if stage <= "stage5":
            expected_events = events_prefix + ["waiting_for_agent", "reviving", "pending", "reviving_jobs", "running", "completing", "completed"]
        else:
            expected_events = events_prefix + ["completed"]

        actual_events = [event["state"] for event in events]

        print >>sys.stderr, "Expected: ", expected_events
        print >>sys.stderr, "Actual:   ", actual_events
        assert expected_events == actual_events

        assert op.get_state() == "completed"

        if self.OP_TYPE == "map":
            assert read_table("//tmp/t_out") == [{"foo": "bar"}]

    def test_abort_during_complete(self):
        self._create_table("//tmp/t_in")
        write_table("//tmp/t_in", [{"foo": "bar"}] * 2)

        remove("//tmp/t_out", force=True)
        self._create_table("//tmp/t_out")

        op = self._start_op("echo '{foo=bar}'; if [ \"$YT_JOB_INDEX\" != \"0\" ]; then sleep 100; fi;", dont_track=True,
                 spec={
                     "testing": {
                         "delay_inside_operation_commit": 4000,
                         "delay_inside_operation_commit_stage": "stage4",
                     },
                     "job_count": 2
                 })

        self._wait_for_state(op, "running")

        # Wait for snapshot and job completion.
        time.sleep(3)

        op.complete(ignore_result=True)

        self._wait_for_state(op, "completing")

        # Wait to perform complete before sleep.
        time.sleep(2)

        op.abort()
        op.track()

        assert op.get_state() == "completed"

    def test_failing(self):
        self._prepare_tables()

        op = self._start_op("exit 1", dont_track=True, spec={"max_failed_job_count": 1})

        self._wait_for_state(op, "failing")

        self.Env.kill_schedulers()

        assert op.get_state() == "failing"

        self.Env.start_schedulers()

        with pytest.raises(YtError):
            op.track()

        assert op.get_state() == "failed"

    def test_revive_failed_jobs(self):
        self._create_table("//tmp/t_in")
        self._create_table("//tmp/t_out")
        write_table("//tmp/t_in", {"foo": "bar"})

        op = self._start_op(
            "sleep 1; false",
            spec={"max_failed_job_count": 10000},
            dont_track=True)

        self._wait_for_state(op, "running")

        def failed_jobs_exist():
            return op.get_job_count("failed") >= 3

        wait(failed_jobs_exist)

        suspend_op(op.id)

        # Waiting until snapshot is built.
        time.sleep(2.0)

        self.Env.kill_schedulers()
        self.Env.start_schedulers()

        wait(lambda: op.get_job_count("failed") >= 3)

class TestSchedulerReviveMap(SchedulerReviveBase):
    OP_TYPE = "map"

    def _start_op(self, command, **kwargs):
        return map(command=command, in_=["//tmp/t_in"], out="//tmp/t_out", **kwargs)

class TestSchedulerReviveVanilla(SchedulerReviveBase):
    OP_TYPE = "vanilla"

    def _start_op(self, command, **kwargs):
        spec = kwargs.pop("spec", {})
        job_count = spec.pop("job_count", 1)
        spec["tasks"] = {"main": {"command": command, "job_count": job_count}}
        return vanilla(spec=spec, **kwargs)

class TestControllerAgent(YTEnvSetup):
    NUM_MASTERS = 3
    NUM_NODES = 3
    NUM_SCHEDULERS = 1

    DELTA_SCHEDULER_CONFIG = {
        "scheduler": {
            "connect_retry_backoff_time": 100,
            "fair_share_update_period": 100,
            "controller_agent_tracker": {
                "heartbeat_timeout": 2000,
            },
            "testing_options": {
                "finish_operation_transition_delay": 2000,
            },
        }
    }

    DELTA_CONTROLLER_AGENT_CONFIG = {
        "controller_agent": {
            "snapshot_period": 500,
            "operation_time_limit_check_period": 100,
            "operation_build_progress_period": 100,
        }
    }

    def _create_table(self, table):
        create("table", table, attributes={"replication_factor": 1})

    def _wait_for_state(self, op, state):
        wait(lambda: op.get_state() == state)

    @flaky(max_runs=3)
    def test_connection_time(self):
        def get_connection_time():
            controller_agents = ls("//sys/controller_agents/instances")
            assert len(controller_agents) == 1
            return datetime.strptime(get("//sys/controller_agents/instances/{}/@connection_time".format(controller_agents[0])), "%Y-%m-%dT%H:%M:%S.%fZ")

        time.sleep(3)

        assert datetime.utcnow() - get_connection_time() > timedelta(seconds=3)

        self.Env.kill_controller_agents()
        self.Env.start_controller_agents()

        assert datetime.utcnow() - get_connection_time() < timedelta(seconds=3)

    def test_abort_operation_without_controller_agent(self):
        self._create_table("//tmp/t_in")
        self._create_table("//tmp/t_out")
        write_table("//tmp/t_in", {"foo": "bar"})

        for wait_transition_state in (False, True):
            for iter in xrange(2):
                op = map(
                    command="sleep 1000",
                    in_=["//tmp/t_in"],
                    out="//tmp/t_out",
                    dont_track=True)

                self._wait_for_state(op, "running")

                self.Env.kill_controller_agents()

                if wait_transition_state:
                    self._wait_for_state(op, "waiting_for_agent")

                op.abort()

                self.Env.start_controller_agents()

                self._wait_for_state(op, "aborted")

    def test_complete_operation_without_controller_agent(self):
        self._create_table("//tmp/t_in")
        self._create_table("//tmp/t_out")
        write_table("//tmp/t_in", {"foo": "bar"})

        op = map(
            command="sleep 1000",
            in_=["//tmp/t_in"],
            out="//tmp/t_out",
            dont_track=True)
        self._wait_for_state(op, "running")

        self.Env.kill_controller_agents()

        with pytest.raises(YtError):
            op.complete()

        self.Env.start_controller_agents()

        self._wait_for_state(op, "running")
        op.complete()
        self._wait_for_state(op, "completed")

    def test_complete_operation_on_controller_agent_connection(self):
        self._create_table("//tmp/t_in")
        self._create_table("//tmp/t_out")
        write_table("//tmp/t_in", {"foo": "bar"})

        op = map(
            command="sleep 1000",
            in_=["//tmp/t_in"],
            out="//tmp/t_out",
            spec={
                "testing": {
                    "delay_inside_revive": 10000,
                }
            },
            dont_track=True)
        self._wait_for_state(op, "running")

        snapshot_path = op.get_path() + "/snapshot"
        wait(lambda: exists(snapshot_path))

        self.Env.kill_controller_agents()
        self.Env.start_controller_agents()

        with pytest.raises(YtError):
            op.complete()

        self._wait_for_state(op, "running")
        op.complete()

        self._wait_for_state(op, "completed")

    def test_abort_operation_on_controller_agent_connection(self):
        self._create_table("//tmp/t_in")
        self._create_table("//tmp/t_out")
        write_table("//tmp/t_in", {"foo": "bar"})

        op = map(
            command="sleep 1000",
            in_=["//tmp/t_in"],
            out="//tmp/t_out",
            spec={
                "testing": {
                    "delay_inside_revive": 10000,
                }
            },
            dont_track=True)
        self._wait_for_state(op, "running")

        self.Env.kill_controller_agents()
        self.Env.start_controller_agents()

        op.abort()
        self._wait_for_state(op, "aborted")<|MERGE_RESOLUTION|>--- conflicted
+++ resolved
@@ -194,15 +194,9 @@
             spec={'time_limit': 1000})
 
         # Have to wait for process termination, job proxy can't kill user process when cgroups are not enabled.
-<<<<<<< HEAD
-        time.sleep(3.2)
+        time.sleep(4.0)
         assert op1.get_state() not in ["failing", "failed"]
         assert op2.get_state() in ["failing", "failed"]
-=======
-        time.sleep(4.0)
-        assert get("//sys/operations/{0}/@state".format(op1.id)) not in ["failing", "failed"]
-        assert get("//sys/operations/{0}/@state".format(op2.id)) in ["failing", "failed"]
->>>>>>> 36296149
 
         op1.track()
         with pytest.raises(YtError):
