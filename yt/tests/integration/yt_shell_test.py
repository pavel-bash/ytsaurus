import os
import subprocess

from yt.environment import YTInstance

from yt_env_setup import resolve_test_paths

from yt.common import update_inplace

import functools
import pytest

<<<<<<< HEAD
def get_config_patcher(patches):
    def apply_config_patches(configs, ytserver_version, cluster_index):
        assert cluster_index == 0
        for tag in [configs["master"]["primary_cell_tag"]] + configs["master"]["secondary_cell_tags"]:
            for index, config in enumerate(configs["master"][tag]):
                configs["master"][tag][index] = update_inplace(config, patches.get("DELTA_MASTER_CONFIG", {}))
        for index, config in enumerate(configs["scheduler"]):
            configs["scheduler"][index] = update_inplace(config, patches.get("DELTA_SCHEDULER_CONFIG", {}))
        for index, config in enumerate(configs["controller_agent"]):
            delta_config = patches.get("DELTA_CONTROLLER_AGENT_CONFIG", cluster_index)
            configs["controller_agent"][index] = update_inplace(config, delta_config)
        for index, config in enumerate(configs["node"]):
            configs["node"][index] = update_inplace(config, patches.get("DELTA_NODE_CONFIG", {}))
        for key, config in configs["driver"].iteritems():
            configs["driver"][key] = update_inplace(config, patches.get("DELTA_DRIVER_CONFIG", {}))
    return apply_config_patches
=======
def extract_attrs(file_path, comment_line_begin):
    with open(file_path, 'rt') as handle:
        for line in handle:
            if not line.startswith(comment_line_begin):
                break
            config_mark = comment_line_begin + '%'
            if line.startswith(config_mark):
                line = line.lstrip(config_mark).rstrip('\r\n').replace(' ', '')
                try:
                    key, value = line.split('=', 2)
                    yield key, eval(value)
                except ValueError:
                    print '%s: Unable to interpret line "%s"' % \
                        (file_path, line)
>>>>>>> 45cbb198

class ExecutableItem(pytest.Item):
    def __init__(self, parent, driver_backend):
        assert parent.fspath is not None
        self.base_name = parent.fspath.basename.rsplit('.', 1)[0]
        name = "{0}[{1}]".format(self.base_name, driver_backend)
        super(ExecutableItem, self).__init__(name, parent)
        self.sandbox_path, self.environment_path = resolve_test_paths(name)
        self.pids_file = os.path.join(self.environment_path, 'pids.txt')
        self.driver_backend = driver_backend

    def extract_attrs(self, path):
        return extract_attrs(path, self.comment_line_begin)

    def runtest(self):
        print ''
        print 'Running', self.name, 'from', self.fspath
        print 'Sandbox path: ' + self.sandbox_path
        print 'Environment path: ' + self.environment_path

        params_map = {
            "NUM_MASTERS": "master_count",
            "NUM_SCHEDULERS": "scheduler_count",
            "NUM_NODES": "node_count",
            "ENABLE_RPC_PROXY": "has_rpc_proxy",
            "DRIVER_BACKENDS": None # This key is recognized but is handled elsewhere.
        }

<<<<<<< HEAD
        config_keys = {
            "DELTA_MASTER_CONFIG",
            "DELTA_SCHEDULER_CONFIG",
            "DELTA_CONTROLLER_AGENT_CONFIG",
            "DELTA_NODE_CONFIG",
            "DELTA_DRIVER_CONFIG"
        }

        kwargs = {}
        config_patches = {}
        for key, value in self.extract_attrs(str(self.fspath)):
            print 'Setting "%s" to "%s"' % (key, value)
            if key in params_map.keys():
                kwargs[params_map[key]] = value
            elif key in config_keys:
                config_patches[key] = value
=======
        kwargs = {"driver_backend": self.driver_backend}
        config_patches = {}
        for key, value in self.extract_attrs(str(self.fspath)):
            if key == "DELTA_MASTER_CONFIG":
                config_patches['master'] = value
                continue

            param_key = params_map[key]
            if param_key is not None:
                print 'Setting "%s" to "%s"' % (key, value)
                kwargs[param_key] = value
>>>>>>> 45cbb198

        modify_configs_func = functools.partial(
            get_config_patcher(config_patches),
            cluster_index=0)

        env = YTInstance(self.environment_path, modify_configs_func=modify_configs_func, **kwargs)
        try:
            env.start()
            self.on_runtest(env)
        finally:
            env.stop()

    def repr_failure(self, excinfo):
        exc = excinfo.value
        if isinstance(exc, YtShellTestException):
            return exc.repr_failure()
        return super(ExecutableItem, self).repr_failure(excinfo)

    def reportinfo(self):
        return self.fspath, 0, '%s: %s (%s)' % \
            (self.__class__.__name__, self.name, self.fspath)


class YtShellTestException(Exception):
    def __init__(self, lang, name, exit_code, stdout=None, stderr=None):
        Exception.__init__(
            self,
            "%s test '%s' has failed (exit code %s)" % (lang, name, exit_code))
        self.name = name
        self.exit_code = exit_code
        self.stdout = stdout
        self.stderr = stderr

    def repr_failure(self):
        out = [str(self)]
        if self.stdout is not None:
            out += ["-- STDOUT " + "-" * 70, self.stdout]
        if self.stderr is not None:
            out += ["-- STDERR " + "-" * 70, self.stderr]
        if len(out) > 1:
            out += ["-" * 80]
        return "\n".join(out)


class PerlItem(ExecutableItem):
    def __init__(self, parent, driver_backend):
        super(PerlItem, self).__init__(parent, driver_backend)
        self.comment_line_begin = "#"

    def on_runtest(self, env):
        # XXX(sandello): This is a hacky way to set proper include path.
        inc = os.path.abspath(
            os.path.join(os.path.dirname(str(self.fspath)), ".."))

        environment = {}
        if env.master_count > 0:
            environment["YT_DRIVER_CONFIG_PATH"] = env.config_paths["driver"]
        if "PERL5LIB" in os.environ:
            environment["PERL5LIB"] = os.environ["PERL5LIB"]

        child = subprocess.Popen(
            ["perl", "-I" + inc, str(self.fspath)],
            cwd=self.sandbox_path,
            env=environment,
            stdin=subprocess.PIPE,
            stdout=subprocess.PIPE,
            stderr=subprocess.PIPE)

        stdout, stderr = child.communicate()
        child.wait()

        if child.returncode != 0:
            raise YtShellTestException(
                "Perl",
                self.name,
                child.returncode,
                stdout,
                stderr)

    def reportinfo(self):
        return self.fspath, 0, "perl:%s" % self.name


class CppItem(ExecutableItem):
    def __init__(self, parent, driver_backend):
        super(CppItem, self).__init__(parent, driver_backend)
        self.comment_line_begin = "//"

    def on_runtest(self, env):
        environment = {}
        environment["PATH"] = os.environ["PATH"]
        if env.master_count > 0:
            environment["YT_CONSOLE_DRIVER_CONFIG_PATH"] = env.config_paths["console_driver"][0]

        execs = [self.base_name]

        gt_filter = pytest.config.getoption("--gtest_filter")
        if gt_filter:
            execs += ["--gtest_filter=%s" % (gt_filter)]

        child = subprocess.Popen(
            execs,
            cwd=self.sandbox_path,
            env=environment)
        child.wait()

        if child.returncode != 0:
            raise YtShellTestException(
                "C++",
                self.name,
                child.returncode)

    def reportinfo(self):
        return self.fspath, 0, "c++:%s" % self.name

class ExecutableFile(pytest.File):
    def extract_driver_backends(self):
        driver_backends = []
        for key, value in extract_attrs(str(self.fspath), self.comment_line_begin):
            if key == "DRIVER_BACKENDS":
                driver_backends.extend(value)
                break

        if len(driver_backends) == 0:
            driver_backends.append('native')

        return driver_backends

class PerlFile(ExecutableFile):
    def __init__(self, path, parent):
        super(ExecutableFile, self).__init__(path, parent)
        self.comment_line_begin = '#'

    def collect(self):
        for backend in self.extract_driver_backends():
            yield PerlItem(self, backend)

class CppFile(ExecutableFile):
    def __init__(self, path, parent):
        super(ExecutableFile, self).__init__(path, parent)
        self.comment_line_begin = '//'

    def collect(self):
        for backend in self.extract_driver_backends():
            yield CppItem(self, backend)

<|MERGE_RESOLUTION|>--- conflicted
+++ resolved
@@ -10,7 +10,6 @@
 import functools
 import pytest
 
-<<<<<<< HEAD
 def get_config_patcher(patches):
     def apply_config_patches(configs, ytserver_version, cluster_index):
         assert cluster_index == 0
@@ -27,7 +26,7 @@
         for key, config in configs["driver"].iteritems():
             configs["driver"][key] = update_inplace(config, patches.get("DELTA_DRIVER_CONFIG", {}))
     return apply_config_patches
-=======
+
 def extract_attrs(file_path, comment_line_begin):
     with open(file_path, 'rt') as handle:
         for line in handle:
@@ -42,7 +41,6 @@
                 except ValueError:
                     print '%s: Unable to interpret line "%s"' % \
                         (file_path, line)
->>>>>>> 45cbb198
 
 class ExecutableItem(pytest.Item):
     def __init__(self, parent, driver_backend):
@@ -71,7 +69,6 @@
             "DRIVER_BACKENDS": None # This key is recognized but is handled elsewhere.
         }
 
-<<<<<<< HEAD
         config_keys = {
             "DELTA_MASTER_CONFIG",
             "DELTA_SCHEDULER_CONFIG",
@@ -80,7 +77,7 @@
             "DELTA_DRIVER_CONFIG"
         }
 
-        kwargs = {}
+        kwargs = {"driver_backend": self.driver_backend}
         config_patches = {}
         for key, value in self.extract_attrs(str(self.fspath)):
             print 'Setting "%s" to "%s"' % (key, value)
@@ -88,19 +85,6 @@
                 kwargs[params_map[key]] = value
             elif key in config_keys:
                 config_patches[key] = value
-=======
-        kwargs = {"driver_backend": self.driver_backend}
-        config_patches = {}
-        for key, value in self.extract_attrs(str(self.fspath)):
-            if key == "DELTA_MASTER_CONFIG":
-                config_patches['master'] = value
-                continue
-
-            param_key = params_map[key]
-            if param_key is not None:
-                print 'Setting "%s" to "%s"' % (key, value)
-                kwargs[param_key] = value
->>>>>>> 45cbb198
 
         modify_configs_func = functools.partial(
             get_config_patcher(config_patches),
