#include "framework.h"

#include <yt/ytlib/formats/json_writer.h>
#include <yt/ytlib/formats/config.h>

#include <yt/core/yson/consumer.h>

#include <library/string_utils/base64/base64.h>

namespace NYT {
namespace NFormats {
namespace {

using namespace NYson;

////////////////////////////////////////////////////////////////////////////////

inline Stroka SurroundWithQuotes(const Stroka& s)
{
    Stroka quote = "\"";
    return quote + s + quote;
}

// Basic types:
TEST(TJsonWriterTest, List)
{
    TStringStream outputStream;
    auto consumer = CreateJsonConsumer(&outputStream);

    consumer->OnBeginList();
        consumer->OnListItem();
        consumer->OnInt64Scalar(1);
        consumer->OnListItem();
        consumer->OnStringScalar("aaa");
        consumer->OnListItem();
        consumer->OnDoubleScalar(3.5);
    consumer->OnEndList();
    consumer->Flush();

    Stroka output = "[1,\"aaa\",3.5]";
    EXPECT_EQ(output, outputStream.Str());
}

TEST(TJsonWriterTest, Map)
{
    TStringStream outputStream;
    auto consumer = CreateJsonConsumer(&outputStream);

    consumer->OnBeginMap();
        consumer->OnKeyedItem("hello");
        consumer->OnStringScalar("world");
        consumer->OnKeyedItem("foo");
        consumer->OnStringScalar("bar");
    consumer->OnEndMap();
    consumer->Flush();

    Stroka output = "{\"hello\":\"world\",\"foo\":\"bar\"}";
    EXPECT_EQ(output, outputStream.Str());
}

TEST(TJsonWriterTest, DoubleMap)
{
    TStringStream outputStream;
    auto consumer = CreateJsonConsumer(&outputStream, NYson::EYsonType::ListFragment);

    consumer->OnListItem();
    consumer->OnBeginMap();
        consumer->OnKeyedItem("hello");
        consumer->OnStringScalar("world");
    consumer->OnEndMap();
    consumer->OnListItem();
    consumer->OnBeginMap();
        consumer->OnKeyedItem("foo");
        consumer->OnStringScalar("bar");
    consumer->OnEndMap();
    consumer->Flush();

    Stroka output = "{\"hello\":\"world\"}\n{\"foo\":\"bar\"}\n";
    EXPECT_EQ(output, outputStream.Str());
}

TEST(TJsonWriterTest, ListFragmentWithEntity)
{
    TStringStream outputStream;
    auto consumer = CreateJsonConsumer(&outputStream, NYson::EYsonType::ListFragment);

    consumer->OnListItem();
    consumer->OnBeginAttributes();
        consumer->OnKeyedItem("x");
        consumer->OnStringScalar("y");
    consumer->OnEndAttributes();
    consumer->OnEntity();
    consumer->OnListItem();
    consumer->OnBeginMap();
        consumer->OnKeyedItem("hello");
        consumer->OnStringScalar("world");
    consumer->OnEndMap();
    consumer->OnListItem();
    consumer->OnBeginMap();
        consumer->OnKeyedItem("foo");
        consumer->OnStringScalar("bar");
    consumer->OnEndMap();
    consumer->Flush();

    Stroka output = "{\"$attributes\":{\"x\":\"y\"},\"$value\":null}\n{\"hello\":\"world\"}\n{\"foo\":\"bar\"}\n";
    EXPECT_EQ(output, outputStream.Str());
}

TEST(TJsonWriterTest, Entity)
{
    TStringStream outputStream;
    auto consumer = CreateJsonConsumer(&outputStream);

    consumer->OnEntity();
    consumer->Flush();

    Stroka output = "null";
    EXPECT_EQ(output, outputStream.Str());
}

TEST(TJsonWriterTest, Infinities)
{
    TStringStream outputStream;
    auto config = New<TJsonFormatConfig>();
    config->SupportInfinity = true;
    auto consumer = CreateJsonConsumer(&outputStream, EYsonType::Node, config);

    consumer->OnBeginMap();
    consumer->OnKeyedItem("a");
    consumer->OnDoubleScalar(-std::numeric_limits<double>::infinity());
    consumer->OnKeyedItem("b");
    consumer->OnDoubleScalar(std::numeric_limits<double>::infinity());
    consumer->OnEndMap();

    consumer->Flush();

    Stroka output = "{\"a\":-inf,\"b\":inf}";
    EXPECT_EQ(output, outputStream.Str());
}

TEST(TJsonWriterTest, EmptyString)
{
    TStringStream outputStream;
    auto consumer = CreateJsonConsumer(&outputStream);

    consumer->OnStringScalar("");
    consumer->Flush();

    Stroka output = SurroundWithQuotes("");
    EXPECT_EQ(output, outputStream.Str());
}

TEST(TJsonWriterTest, AsciiString)
{
    TStringStream outputStream;
    auto consumer = CreateJsonConsumer(&outputStream);

    Stroka s = Stroka("\x7F\x32", 2);
    consumer->OnStringScalar(s);
    consumer->Flush();

    Stroka output = SurroundWithQuotes(s);
    EXPECT_EQ(output, outputStream.Str());
}


TEST(TJsonWriterTest, NonAsciiString)
{
    TStringStream outputStream;
    auto consumer = CreateJsonConsumer(&outputStream);

    Stroka s = Stroka("\xFF\x00\x80", 3);
    consumer->OnStringScalar(s);
    consumer->Flush();

    Stroka output = SurroundWithQuotes("\xC3\xBF\\u0000\xC2\x80");
    EXPECT_EQ(output, outputStream.Str());
}

TEST(TJsonWriterTest, NonAsciiStringWithoutEscaping)
{
    TStringStream outputStream;
    auto config = New<TJsonFormatConfig>();
    config->EncodeUtf8 = false;
    auto consumer = CreateJsonConsumer(&outputStream, EYsonType::Node, config);

    Stroka s = Stroka("\xC3\xBF", 2);
    consumer->OnStringScalar(s);
    consumer->Flush();

    Stroka output = SurroundWithQuotes(Stroka("\xC3\xBF", 2));
    EXPECT_EQ(output, outputStream.Str());
}

TEST(TJsonWriterTest, IncorrectUtfWithoutEscaping)
{
    TStringStream outputStream;
    auto config = New<TJsonFormatConfig>();
    config->EncodeUtf8 = false;
    auto consumer = CreateJsonConsumer(&outputStream, EYsonType::Node, config);

    Stroka s = Stroka("\xFF", 1);
    EXPECT_ANY_THROW(
        consumer->OnStringScalar(s);
    );
}

TEST(TJsonWriterTest, StringStartingWithSpecailSymbol)
{
    TStringStream outputStream;
    auto consumer = CreateJsonConsumer(&outputStream);

    Stroka s = "&some_string";
    consumer->OnStringScalar(s);
    consumer->Flush();

    Stroka output = SurroundWithQuotes(s);
    EXPECT_EQ(output, outputStream.Str());
}

////////////////////////////////////////////////////////////////////////////////

// Values with attributes:
TEST(TJsonWriterTest, ListWithAttributes)
{
    TStringStream outputStream;
    auto consumer = CreateJsonConsumer(&outputStream);

    consumer->OnBeginAttributes();
        consumer->OnKeyedItem("foo");
        consumer->OnStringScalar("bar");
    consumer->OnEndAttributes();

    consumer->OnBeginList();
        consumer->OnListItem();
        consumer->OnInt64Scalar(1);
    consumer->OnEndList();
    consumer->Flush();

    Stroka output =
        "{"
            "\"$attributes\":{\"foo\":\"bar\"}"
            ","
            "\"$value\":[1]"
        "}";
    EXPECT_EQ(output, outputStream.Str());
}

TEST(TJsonWriterTest, MapWithAttributes)
{
    TStringStream outputStream;
    auto consumer = CreateJsonConsumer(&outputStream);

    consumer->OnBeginAttributes();
        consumer->OnKeyedItem("foo");
        consumer->OnStringScalar("bar");
    consumer->OnEndAttributes();

    consumer->OnBeginMap();
        consumer->OnKeyedItem("spam");
        consumer->OnStringScalar("bad");
    consumer->OnEndMap();
    consumer->Flush();

    Stroka output =
        "{"
            "\"$attributes\":{\"foo\":\"bar\"}"
            ","
            "\"$value\":{\"spam\":\"bad\"}"
        "}";
    EXPECT_EQ(output, outputStream.Str());
}

TEST(TJsonWriterTest, Int64WithAttributes)
{
    TStringStream outputStream;
    auto consumer = CreateJsonConsumer(&outputStream);

    consumer->OnBeginAttributes();
        consumer->OnKeyedItem("foo");
        consumer->OnStringScalar("bar");
    consumer->OnEndAttributes();

    consumer->OnInt64Scalar(42);
    consumer->Flush();

    Stroka output =
        "{"
            "\"$attributes\":{\"foo\":\"bar\"}"
            ","
            "\"$value\":42"
        "}";
    EXPECT_EQ(output, outputStream.Str());
}

TEST(TJsonWriterTest, Uint64)
{
    TStringStream outputStream;
    auto consumer = CreateJsonConsumer(&outputStream);

    consumer->OnUint64Scalar(42);
    consumer->Flush();

    Stroka output = "42";
    EXPECT_EQ(output, outputStream.Str());
}

TEST(TJsonWriterTest, EntityWithAttributes)
{
    TStringStream outputStream;
    auto consumer = CreateJsonConsumer(&outputStream);

    consumer->OnBeginAttributes();
        consumer->OnKeyedItem("foo");
        consumer->OnStringScalar("bar");
    consumer->OnEndAttributes();

    consumer->OnEntity();
    consumer->Flush();

    Stroka output =
        "{"
            "\"$attributes\":{\"foo\":\"bar\"}"
            ","
            "\"$value\":null"
        "}";
    EXPECT_EQ(output, outputStream.Str());
}

TEST(TJsonWriterTest, StringWithAttributes)
{
    TStringStream outputStream;
    auto consumer = CreateJsonConsumer(&outputStream);

    consumer->OnBeginAttributes();
        consumer->OnKeyedItem("foo");
        consumer->OnStringScalar("bar");
    consumer->OnEndAttributes();

    consumer->OnStringScalar("some_string");
    consumer->Flush();

    Stroka output =
        "{"
            "\"$attributes\":{\"foo\":\"bar\"}"
            ","
            "\"$value\":\"some_string\""
        "}";
    EXPECT_EQ(output, outputStream.Str());
}

TEST(TJsonWriterTest, DoubleAttributes)
{
    TStringStream outputStream;
    auto consumer = CreateJsonConsumer(&outputStream);

    consumer->OnBeginAttributes();
        consumer->OnKeyedItem("foo");
        consumer->OnBeginAttributes();
            consumer->OnKeyedItem("another_foo");
            consumer->OnStringScalar("another_bar");
        consumer->OnEndAttributes();
        consumer->OnStringScalar("bar");
    consumer->OnEndAttributes();

    consumer->OnStringScalar("some_string");
    consumer->Flush();

    Stroka output =
        "{"
            "\"$attributes\":{\"foo\":"
                "{"
                    "\"$attributes\":{\"another_foo\":\"another_bar\"}"
                    ","
                    "\"$value\":\"bar\"}"
                "}"
            ","
            "\"$value\":\"some_string\""
        "}";
    EXPECT_EQ(output, outputStream.Str());
}

////////////////////////////////////////////////////////////////////////////////

TEST(TJsonWriterTest, NeverAttributes)
{
    TStringStream outputStream;
    auto config = New<TJsonFormatConfig>();
    config->AttributesMode = EJsonAttributesMode::Never;
    auto consumer = CreateJsonConsumer(&outputStream, EYsonType::Node, config);

    consumer->OnBeginAttributes();
        consumer->OnKeyedItem("foo");
        consumer->OnStringScalar("bar");
    consumer->OnEndAttributes();

    consumer->OnBeginMap();
        consumer->OnKeyedItem("answer");
        consumer->OnInt64Scalar(42);

        consumer->OnKeyedItem("question");
        consumer->OnBeginAttributes();
            consumer->OnKeyedItem("foo");
            consumer->OnStringScalar("bar");
        consumer->OnEndAttributes();
        consumer->OnStringScalar("strange question");
    consumer->OnEndMap();
    consumer->Flush();

    Stroka output =
        "{"
            "\"answer\":42,"
            "\"question\":\"strange question\""
        "}";
    EXPECT_EQ(output, outputStream.Str());
}

TEST(TJsonWriterTest, AlwaysAttributes)
{
    TStringStream outputStream;
    auto config = New<TJsonFormatConfig>();
    config->AttributesMode = EJsonAttributesMode::Always;
    auto consumer = CreateJsonConsumer(&outputStream, EYsonType::Node, config);

    consumer->OnBeginAttributes();
        consumer->OnKeyedItem("foo");
        consumer->OnStringScalar("bar");
    consumer->OnEndAttributes();

    consumer->OnBeginMap();
        consumer->OnKeyedItem("answer");
        consumer->OnInt64Scalar(42);

        consumer->OnKeyedItem("question");
        consumer->OnBeginAttributes();
            consumer->OnKeyedItem("foo");
            consumer->OnStringScalar("bar");
        consumer->OnEndAttributes();
        consumer->OnStringScalar("strange question");
    consumer->OnEndMap();
    consumer->Flush();

    Stroka output =
        "{"
            "\"$attributes\":{\"foo\":{\"$attributes\":{},\"$value\":\"bar\"}},"
            "\"$value\":"
            "{"
                "\"answer\":{\"$attributes\":{},\"$value\":42},"
                "\"question\":"
                "{"
                    "\"$attributes\":{\"foo\":{\"$attributes\":{},\"$value\":\"bar\"}},"
                    "\"$value\":\"strange question\""
                "}"
            "}"
        "}";
    EXPECT_EQ(output, outputStream.Str());
}

TEST(TJsonWriterTest, SpecialKeys)
{
    TStringStream outputStream;
    auto consumer = CreateJsonConsumer(&outputStream);

    consumer->OnBeginMap();
        consumer->OnKeyedItem("$value");
        consumer->OnStringScalar("foo");
        consumer->OnKeyedItem("$$attributes");
        consumer->OnStringScalar("bar");
        consumer->OnKeyedItem("$other");
        consumer->OnInt64Scalar(42);
    consumer->OnEndMap();
    consumer->Flush();

    Stroka output = "{\"$$value\":\"foo\",\"$$$attributes\":\"bar\",\"$$other\":42}";
    EXPECT_EQ(output, outputStream.Str());
}

TEST(TJsonWriterTest, TestStringLengthLimit)
{
    TStringStream outputStream;
    auto config = New<TJsonFormatConfig>();
    config->StringLengthLimit = 2;
    auto consumer = CreateJsonConsumer(&outputStream, EYsonType::Node, config);

    consumer->OnBeginMap();
        consumer->OnKeyedItem("hello");
        consumer->OnStringScalar(Stroka(10000, 'A'));
    consumer->OnEndMap();
    consumer->Flush();

    Stroka output = "{\"hello\":{\"$incomplete\":true,\"$value\":\"AA\"}}";
    EXPECT_EQ(output, outputStream.Str());
}

TEST(TJsonWriterTest, TestAnnotateWithTypes)
{
    TStringStream outputStream;
    auto config = New<TJsonFormatConfig>();
    config->AnnotateWithTypes = true;
    auto consumer = CreateJsonConsumer(&outputStream, EYsonType::Node, config);

    consumer->OnBeginMap();
        consumer->OnKeyedItem("hello");
        consumer->OnStringScalar("world");
    consumer->OnEndMap();
    consumer->Flush();

    Stroka output = "{\"hello\":{\"$type\":\"string\",\"$value\":\"world\"}}";
    EXPECT_EQ(output, outputStream.Str());
}

TEST(TJsonWriterTest, TestAnnotateWithTypesStringify)
{
    TStringStream outputStream;
    auto config = New<TJsonFormatConfig>();
    config->AnnotateWithTypes = true;
    config->Stringify = true;
    auto consumer = CreateJsonConsumer(&outputStream, EYsonType::Node, config);

<<<<<<< HEAD
    consumer->OnBeginMap();
        consumer->OnKeyedItem("hello");
        consumer->OnUint64Scalar(-1);
    consumer->OnEndMap();
    consumer->Flush();
=======
    writer->OnBeginMap();
        writer->OnKeyedItem("hello");
        writer->OnUint64Scalar(-1);
        writer->OnKeyedItem("world");
        writer->OnDoubleScalar(1.7976931348623157e+308);
    writer->OnEndMap();
>>>>>>> 7885fe16

    Stroka output = "{\"hello\":{\"$type\":\"uint64\",\"$value\":\"18446744073709551615\"},"
        "\"world\":{\"$type\":\"double\",\"$value\":\"1.7976931348623157e+308\"}}";
    EXPECT_EQ(output, outputStream.Str());
}

TEST(TJsonWriterTest, SeveralOptions)
{
    TStringStream outputStream;
    auto config = New<TJsonFormatConfig>();
    config->StringLengthLimit = 2;
    config->AnnotateWithTypes = true;
    auto consumer = CreateJsonConsumer(&outputStream, EYsonType::Node, config);

    consumer->OnBeginMap();
        consumer->OnKeyedItem("hello");
        consumer->OnStringScalar(Stroka(10000, 'A'));
    consumer->OnEndMap();
    consumer->Flush();

    Stroka output = "{\"hello\":{\"$incomplete\":true,\"$type\":\"string\",\"$value\":\"AA\"}}";
    EXPECT_EQ(output, outputStream.Str());
}

TEST(TJsonWriterTest, SeveralOptions2)
{
    TStringStream outputStream;
    auto config = New<TJsonFormatConfig>();
    config->StringLengthLimit = 4;
    config->AnnotateWithTypes = true;
    auto consumer = CreateJsonConsumer(&outputStream, EYsonType::Node, config);

    consumer->OnBeginMap();
        consumer->OnKeyedItem("hello");
        consumer->OnBeginAttributes();
            consumer->OnKeyedItem("mood");
            consumer->OnInt64Scalar(42);
        consumer->OnEndAttributes();
        consumer->OnStringScalar(Stroka(10000, 'A'));
    consumer->OnEndMap();
    consumer->Flush();

    Stroka output = "{\"hello\":{\"$attributes\":{\"mood\":{\"$type\":\"int64\",\"$value\":42}},"
        "\"$incomplete\":true,\"$type\":\"string\",\"$value\":\"AAAA\"}}";
    EXPECT_EQ(output, outputStream.Str());
}

TEST(TJsonWriterTest, SeveralOptionsFlushBuffer)
{
    TStringStream outputStream;
    auto config = New<TJsonFormatConfig>();
    config->StringLengthLimit = 2;
    config->AnnotateWithTypes = true;
    auto consumer = CreateJsonConsumer(&outputStream, EYsonType::ListFragment, config);

    consumer->OnListItem();
    consumer->OnStringScalar(Stroka(10000, 'A'));
    consumer->Flush();

    Stroka output = "{\"$incomplete\":true,\"$type\":\"string\",\"$value\":\"AA\"}\n";
    EXPECT_EQ(output, outputStream.Str());
}

TEST(TJsonWriterTest, DISABLED_TestPrettyFormat)
{
    TStringStream outputStream;
    auto config = New<TJsonFormatConfig>();
    config->Format = EJsonFormat::Pretty;
    auto consumer = CreateJsonConsumer(&outputStream, EYsonType::Node, config);

    consumer->OnBeginMap();
        consumer->OnKeyedItem("hello");
        consumer->OnInt64Scalar(1);
    consumer->OnEndMap();
    consumer->Flush();

    Stroka output = "{\n"
                    "    \"hello\": 1\n"
                    "}";
    EXPECT_EQ(output, outputStream.Str());
}

////////////////////////////////////////////////////////////////////////////////

} // namespace
} // namespace NFormats
} // namespace NYT<|MERGE_RESOLUTION|>--- conflicted
+++ resolved
@@ -4,8 +4,6 @@
 #include <yt/ytlib/formats/config.h>
 
 #include <yt/core/yson/consumer.h>
-
-#include <library/string_utils/base64/base64.h>
 
 namespace NYT {
 namespace NFormats {
@@ -517,20 +515,13 @@
     config->Stringify = true;
     auto consumer = CreateJsonConsumer(&outputStream, EYsonType::Node, config);
 
-<<<<<<< HEAD
     consumer->OnBeginMap();
         consumer->OnKeyedItem("hello");
         consumer->OnUint64Scalar(-1);
-    consumer->OnEndMap();
-    consumer->Flush();
-=======
-    writer->OnBeginMap();
-        writer->OnKeyedItem("hello");
-        writer->OnUint64Scalar(-1);
-        writer->OnKeyedItem("world");
-        writer->OnDoubleScalar(1.7976931348623157e+308);
-    writer->OnEndMap();
->>>>>>> 7885fe16
+        consumer->OnKeyedItem("world");
+        consumer->OnDoubleScalar(1.7976931348623157e+308);
+    consumer->OnEndMap();
+    consumer->Flush();
 
     Stroka output = "{\"hello\":{\"$type\":\"uint64\",\"$value\":\"18446744073709551615\"},"
         "\"world\":{\"$type\":\"double\",\"$value\":\"1.7976931348623157e+308\"}}";
