#include "stdafx.h"
#include "framework.h"

#include <core/misc/varint.h>

#include <util/string/escape.h>

#include <util/random/random.h>

namespace NYT {
namespace {

using ::std::tr1::tuple;
using ::std::tr1::get;
using ::std::tr1::make_tuple;

using ::testing::Values;

<<<<<<< HEAD
namespace NYT {
=======
using namespace NYson;
>>>>>>> 13255ee7

////////////////////////////////////////////////////////////////////////////////

class TWriteVarIntTest: public ::testing::TestWithParam< tuple<ui64, Stroka> >
{ };

TEST_P(TWriteVarIntTest, Serialization)
{
    ui64 value = get<0>(GetParam());
    Stroka rightAnswer = get<1>(GetParam());

    TStringStream outputStream;
    WriteVarUInt64(&outputStream, value);
    EXPECT_EQ(rightAnswer, outputStream.Str());
}

////////////////////////////////////////////////////////////////////////////////

class TReadVarIntTest: public ::testing::TestWithParam< tuple<ui64, Stroka> >
{ };

TEST_P(TReadVarIntTest, Serialization)
{
    ui64 rightAnswer = get<0>(GetParam());
    Stroka input = get<1>(GetParam());

    TStringInput inputStream(input);
    ui64 value;
    ReadVarUInt64(&inputStream, &value);
    EXPECT_EQ(rightAnswer, value);
}

TEST(TReadVarIntTest, Overflow)
{
    Stroka input("\x80\x80\x80\x80\x80\x80\x80\x80\x80\x80\x01", 11);
    TStringInput inputStream(input);
    ui64 value;
    EXPECT_ANY_THROW(ReadVarUInt64(&inputStream, &value));
}

////////////////////////////////////////////////////////////////////////////////

auto ValuesForVarIntTests = Values(
    // Simple cases.
    make_tuple(0x0ull,                Stroka("\x00", 1)),
    make_tuple(0x1ull,                Stroka("\x01", 1)),
    make_tuple(0x2ull,                Stroka("\x02", 1)),
    make_tuple(0x3ull,                Stroka("\x03", 1)),
    make_tuple(0x4ull,                Stroka("\x04", 1)),

    // The following "magic numbers" are critical points for varint encoding.
    make_tuple((1ull << 7) - 1,       Stroka("\x7f", 1)),
    make_tuple((1ull << 7),           Stroka("\x80\x01", 2)),
    make_tuple((1ull << 14) - 1,      Stroka("\xff\x7f", 2)),
    make_tuple((1ull << 14),          Stroka("\x80\x80\x01", 3)),
    make_tuple((1ull << 21) - 1,      Stroka("\xff\xff\x7f", 3)),
    make_tuple((1ull << 21),          Stroka("\x80\x80\x80\x01", 4)),
    make_tuple((1ull << 28) - 1,      Stroka("\xff\xff\xff\x7f", 4)),
    make_tuple((1ull << 28),          Stroka("\x80\x80\x80\x80\x01", 5)),
    make_tuple((1ull << 35) - 1,      Stroka("\xff\xff\xff\xff\x7f", 5)),
    make_tuple((1ull << 35),          Stroka("\x80\x80\x80\x80\x80\x01", 6)),
    make_tuple((1ull << 42) - 1,      Stroka("\xff\xff\xff\xff\xff\x7f", 6)),
    make_tuple((1ull << 42),          Stroka("\x80\x80\x80\x80\x80\x80\x01", 7)),
    make_tuple((1ull << 49) - 1,      Stroka("\xff\xff\xff\xff\xff\xff\x7f", 7)),
    make_tuple((1ull << 49),          Stroka("\x80\x80\x80\x80\x80\x80\x80\x01", 8)),
    make_tuple((1ull << 56) - 1,      Stroka("\xff\xff\xff\xff\xff\xff\xff\x7f", 8)),
    make_tuple((1ull << 56),          Stroka("\x80\x80\x80\x80\x80\x80\x80\x80\x01", 9)),
    make_tuple((1ull << 63) - 1,      Stroka("\xff\xff\xff\xff\xff\xff\xff\xff\x7f", 9)),
    make_tuple((1ull << 63),          Stroka("\x80\x80\x80\x80\x80\x80\x80\x80\x80\x01", 10)),

    // Boundary case.
    make_tuple(static_cast<ui64>(-1), Stroka("\xff\xff\xff\xff\xff\xff\xff\xff\xff\x01", 10))
);

INSTANTIATE_TEST_CASE_P(ValueParametrized, TWriteVarIntTest,
    ValuesForVarIntTests);

INSTANTIATE_TEST_CASE_P(ValueParametrized, TReadVarIntTest,
    ValuesForVarIntTests);

////////////////////////////////////////////////////////////////////////////////

TEST(TVarInt32Test, RandomValues)
{
    srand(100500); // Set seed
    const int numberOfValues = 10000;

    TStringStream stream;
    for (int i = 0; i < numberOfValues; ++i) {
        i32 expected = static_cast<i32>(RandomNumber<ui32>());
        WriteVarInt32(&stream, expected);
        i32 actual;
        ReadVarInt32(&stream, &actual);
        EXPECT_EQ(expected, actual)
            << "Encoded Variant: " << EscapeC(stream.Str());
    }
}

////////////////////////////////////////////////////////////////////////////////

TEST(TVarInt64Test, RandomValues)
{
    srand(100500); // Set seed
    const int numberOfValues = 10000;

    TStringStream stream;
    for (int i = 0; i < numberOfValues; ++i) {
        i64 expected = static_cast<i64>(RandomNumber<ui64>());
        WriteVarInt64(&stream, expected);
        i64 actual;
        ReadVarInt64(&stream, &actual);
        EXPECT_EQ(expected, actual)
            << "Encoded Variant: " << EscapeC(stream.Str());
    }
}

////////////////////////////////////////////////////////////////////////////////

<<<<<<< HEAD
} // namespace NYT
=======
} // namespace
} // namespace NYT
>>>>>>> 13255ee7
<|MERGE_RESOLUTION|>--- conflicted
+++ resolved
@@ -15,12 +15,6 @@
 using ::std::tr1::make_tuple;
 
 using ::testing::Values;
-
-<<<<<<< HEAD
-namespace NYT {
-=======
-using namespace NYson;
->>>>>>> 13255ee7
 
 ////////////////////////////////////////////////////////////////////////////////
 
@@ -139,9 +133,5 @@
 
 ////////////////////////////////////////////////////////////////////////////////
 
-<<<<<<< HEAD
-} // namespace NYT
-=======
 } // namespace
-} // namespace NYT
->>>>>>> 13255ee7
+} // namespace NYT