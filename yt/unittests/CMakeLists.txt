--- conflicted
+++ resolved
@@ -7,13 +7,9 @@
   ${BASE}/bind_ut.cpp
   ${BASE}/bus_ut.cpp
   ${BASE}/callback_ut.cpp
-<<<<<<< HEAD
-  ${BASE}/cgroup_ut.cpp
-  ${BASE}/change_log_ut.cpp
-=======
   ${BASE}/checkpointable_stream_ut.cpp
   ${BASE}/sync_file_changelog_ut.cpp
->>>>>>> 3aa99092
+  ${BASE}/cgroup_ut.cpp
   ${BASE}/chunk_tree_traversing_ut.cpp
   ${BASE}/compression_ut.cpp
   ${BASE}/coroutines_ut.cpp
