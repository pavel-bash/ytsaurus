#include "framework.h"

#include <yt/ytlib/table_client/unversioned_row.h>
#include <yt/ytlib/table_client/name_table.h>

#include <yt/ytlib/formats/yamr_writer.h>

#include <yt/core/concurrency/async_stream.h>

namespace NYT {
namespace NFormats {
namespace {

////////////////////////////////////////////////////////////////////////////////

using namespace NYTree;
using namespace NYson;
using namespace NConcurrency;
using namespace NTableClient;

<<<<<<< HEAD
class TSchemalessWriterForYamrTest 
=======
class TSchemalessWriterForYamrTest
>>>>>>> a3888020
    : public ::testing::Test
{
protected:
    TNameTablePtr NameTable_;
    int KeyId_;
    int SubkeyId_;
    int ValueId_;
    int TableIndexId_;
    int RangeIndexId_;
    int RowIndexId_;

    TYamrFormatConfigPtr Config_;

    ISchemalessWriterPtr Writer_;

    TStringStream OutputStream_;

    TSchemalessWriterForYamrTest() {
        NameTable_ = New<TNameTable>();
        KeyId_ = NameTable_->RegisterName("key");
        SubkeyId_ = NameTable_->RegisterName("subkey");
        ValueId_ = NameTable_->RegisterName("value");
        TableIndexId_ = NameTable_->RegisterName(TableIndexColumnName);
        RowIndexId_ = NameTable_->RegisterName(RowIndexColumnName);
        RangeIndexId_ = NameTable_->RegisterName(RangeIndexColumnName);

        Config_ = New<TYamrFormatConfig>();
    }

<<<<<<< HEAD
    void CreateStandardWriter(TControlAttributesConfigPtr controlAttributes = New<TControlAttributesConfig>()) 
    {
        Writer_ = CreateSchemalessWriterForYamr(
            Config_,
            NameTable_, 
            CreateAsyncAdapter(static_cast<TOutputStream*>(&OutputStream_)),
            false, /* enableContextSaving */
            controlAttributes,
            0 /* keyColumnCount */);
=======
    void CreateStandardWriter() {
        Writer_ = New<TSchemalessWriterForYamr>(
            NameTable_,
            CreateAsyncAdapter(static_cast<TOutputStream*>(&OutputStream_)),
            false, // enableContextSaving
            false, // enableKeySwitch
            0, // keyColumnCount
            Config_);
>>>>>>> a3888020
    }
};

TEST_F(TSchemalessWriterForYamrTest, Simple)
{
    CreateStandardWriter();

    TUnversionedRowBuilder row1;
    row1.AddValue(MakeUnversionedStringValue("key1", KeyId_));
    row1.AddValue(MakeUnversionedStringValue("value1", ValueId_));

<<<<<<< HEAD
    // Ignore system columns.
    row1.AddValue(MakeUnversionedInt64Value(2, TableIndexId_));
    row1.AddValue(MakeUnversionedInt64Value(42, RowIndexId_));
    row1.AddValue(MakeUnversionedInt64Value(1, RangeIndexId_));
    
=======
>>>>>>> a3888020
    // Note that key and value follow not in order.
    TUnversionedRowBuilder row2;
    row2.AddValue(MakeUnversionedStringValue("value2", ValueId_));
    row2.AddValue(MakeUnversionedStringValue("key2", KeyId_));

    std::vector<TUnversionedRow> rows = { row1.GetRow(), row2.GetRow() };

    EXPECT_EQ(true, Writer_->Write(rows));
    Writer_->Close()
        .Get()
        .ThrowOnError();

    Stroka output =
        "key1\tvalue1\n"
        "key2\tvalue2\n";

    EXPECT_EQ(output, OutputStream_.Str());
}

TEST_F(TSchemalessWriterForYamrTest, SimpleWithSubkey)
{
    Config_->HasSubkey = true;
    CreateStandardWriter();

    TUnversionedRowBuilder row1;
    row1.AddValue(MakeUnversionedStringValue("key1", KeyId_));
    row1.AddValue(MakeUnversionedStringValue("value1", ValueId_));
    row1.AddValue(MakeUnversionedStringValue("subkey1", SubkeyId_));

    TUnversionedRowBuilder row2;
    row2.AddValue(MakeUnversionedStringValue("subkey2", SubkeyId_));
    row2.AddValue(MakeUnversionedStringValue("value2", ValueId_));
    row2.AddValue(MakeUnversionedStringValue("key2", KeyId_));

    std::vector<TUnversionedRow> rows = { row1.GetRow(), row2.GetRow() };

    EXPECT_EQ(true, Writer_->Write(rows));
    Writer_->Close()
        .Get()
        .ThrowOnError();

    Stroka output =
        "key1\tsubkey1\tvalue1\n"
        "key2\tsubkey2\tvalue2\n";

    EXPECT_EQ(output, OutputStream_.Str());
}

TEST_F(TSchemalessWriterForYamrTest, SubkeyCouldBeSkipped)
{
    Config_->HasSubkey = true;
    CreateStandardWriter();

    TUnversionedRowBuilder row;
    row.AddValue(MakeUnversionedStringValue("key", KeyId_));
    row.AddValue(MakeUnversionedStringValue("value", ValueId_));

    std::vector<TUnversionedRow> rows = { row.GetRow() };

    EXPECT_EQ(true, Writer_->Write(rows));
    Writer_->Close()
        .Get()
        .ThrowOnError();

    Stroka output = "key\t\tvalue\n";
    EXPECT_EQ(output, OutputStream_.Str());
}

TEST_F(TSchemalessWriterForYamrTest, SubkeyCouldBeNull)
{
    Config_->HasSubkey = true;
    CreateStandardWriter();

    TUnversionedRowBuilder row;
    row.AddValue(MakeUnversionedStringValue("key", KeyId_));
    row.AddValue(MakeUnversionedSentinelValue(EValueType::Null, SubkeyId_));
    row.AddValue(MakeUnversionedStringValue("value", ValueId_));

    std::vector<TUnversionedRow> rows = { row.GetRow() };

    EXPECT_EQ(true, Writer_->Write(rows));
    Writer_->Close()
        .Get()
        .ThrowOnError();

    Stroka output = "key\t\tvalue\n";
    EXPECT_EQ(output, OutputStream_.Str());
}

TEST_F(TSchemalessWriterForYamrTest, NonNullTerminatedStrings)
{
    Config_->HasSubkey = true;
    CreateStandardWriter();

    TUnversionedRowBuilder row;
    const char* longString = "trashkeytrashsubkeytrashvalue";
    row.AddValue(MakeUnversionedStringValue(TStringBuf(longString + 5, 3), KeyId_));
    row.AddValue(MakeUnversionedStringValue(TStringBuf(longString + 13, 6), SubkeyId_));
    row.AddValue(MakeUnversionedStringValue(TStringBuf(longString + 24, 5), ValueId_));

    std::vector<TUnversionedRow> rows = { row.GetRow() };

    EXPECT_EQ(true, Writer_->Write(rows));
    Writer_->Close()
        .Get()
        .ThrowOnError();

    Stroka output = "key\tsubkey\tvalue\n";
    EXPECT_EQ(output, OutputStream_.Str());
}

TEST_F(TSchemalessWriterForYamrTest, SkippedKey)
{
    CreateStandardWriter();

    TUnversionedRowBuilder row;
    row.AddValue(MakeUnversionedStringValue("value", ValueId_));

    std::vector<TUnversionedRow> rows = { row.GetRow() };

    EXPECT_FALSE(Writer_->Write(rows));

    EXPECT_THROW(Writer_->Close()
        .Get()
        .ThrowOnError(), std::exception);
}

TEST_F(TSchemalessWriterForYamrTest, SkippedValue)
{
    CreateStandardWriter();

    TUnversionedRowBuilder row;
    row.AddValue(MakeUnversionedStringValue("key", KeyId_));

    std::vector<TUnversionedRow> rows = { row.GetRow() };

    EXPECT_FALSE(Writer_->Write(rows));

    EXPECT_THROW(Writer_->Close()
        .Get()
        .ThrowOnError(), std::exception);
}

TEST_F(TSchemalessWriterForYamrTest, NotStringType) {
    CreateStandardWriter();

    TUnversionedRowBuilder row;
    row.AddValue(MakeUnversionedStringValue("key", KeyId_));
    row.AddValue(MakeUnversionedInt64Value(42, ValueId_));

    std::vector<TUnversionedRow> rows = { row.GetRow() };

    EXPECT_FALSE(Writer_->Write(rows));

    EXPECT_THROW(Writer_->Close()
        .Get()
        .ThrowOnError(), std::exception);
}

TEST_F(TSchemalessWriterForYamrTest, ExtraItem)
{
    int trashId = NameTable_->RegisterName("trash");
    CreateStandardWriter();

    TUnversionedRowBuilder row;
    row.AddValue(MakeUnversionedStringValue("key", KeyId_));
    row.AddValue(MakeUnversionedStringValue("value", ValueId_));
    // This value will be ignored.
    row.AddValue(MakeUnversionedStringValue("trash", trashId));
    // This value will also be ignored because Config_->HasSubkey is off,
    // despite the fact it has non-string type.
    row.AddValue(MakeUnversionedInt64Value(42, SubkeyId_));

    std::vector<TUnversionedRow> rows = { row.GetRow() };

    EXPECT_EQ(true, Writer_->Write(rows));
    Writer_->Close()
        .Get()
        .ThrowOnError();

    Stroka output = "key\tvalue\n";
    EXPECT_EQ(output, OutputStream_.Str());
}

TEST_F(TSchemalessWriterForYamrTest, Escaping)
{
    Config_->HasSubkey = true;
    Config_->EnableEscaping = true;
    CreateStandardWriter();

    TUnversionedRowBuilder row;
    row.AddValue(MakeUnversionedStringValue("\n", KeyId_));
    row.AddValue(MakeUnversionedStringValue("\t", SubkeyId_));
    row.AddValue(MakeUnversionedStringValue("\n", ValueId_));

    std::vector<TUnversionedRow> rows = { row.GetRow() };

    EXPECT_EQ(true, Writer_->Write(rows));
    Writer_->Close()
        .Get()
        .ThrowOnError();

    Stroka output = "\\n\t\\t\t\\n\n";
    EXPECT_EQ(output, OutputStream_.Str());
}

TEST_F(TSchemalessWriterForYamrTest, SimpleWithTableIndex)
{
    Config_->EnableTableIndex = true;

    auto controlAttributes = New<TControlAttributesConfig>();
    controlAttributes->EnableTableIndex = true;
    CreateStandardWriter(controlAttributes);

    TUnversionedRowBuilder row1;
    row1.AddValue(MakeUnversionedStringValue("key1", KeyId_));
    row1.AddValue(MakeUnversionedStringValue("value1", ValueId_));
<<<<<<< HEAD
    row1.AddValue(MakeUnversionedInt64Value(42, TableIndexId_));
    
    TUnversionedRowBuilder row2;
    row2.AddValue(MakeUnversionedStringValue("key2", KeyId_));
    row2.AddValue(MakeUnversionedStringValue("value2", ValueId_));
    row2.AddValue(MakeUnversionedInt64Value(42, TableIndexId_));
    
    std::vector<TUnversionedRow> rows = { row1.GetRow(), row2.GetRow() };
    EXPECT_EQ(true, Writer_->Write(rows));
=======

    TUnversionedRowBuilder row2;
    row2.AddValue(MakeUnversionedStringValue("key2", KeyId_));
    row2.AddValue(MakeUnversionedStringValue("value2", ValueId_));

    std::vector<TUnversionedRow> rows = { row1.GetRow(), row2.GetRow() };
    EXPECT_EQ(true, Writer_->Write(rows));

    Writer_->WriteTableIndex(23);
>>>>>>> a3888020

    TUnversionedRowBuilder row3;
    row3.AddValue(MakeUnversionedStringValue("key3", KeyId_));
    row3.AddValue(MakeUnversionedStringValue("value3", ValueId_));
    row3.AddValue(MakeUnversionedInt64Value(23, TableIndexId_));

    rows = { row3.GetRow() };
    EXPECT_EQ(true, Writer_->Write(rows));

    Writer_->Close()
        .Get()
        .ThrowOnError();

    Stroka output =
        "42\n"
        "key1\tvalue1\n"
        "key2\tvalue2\n"
        "23\n"
        "key3\tvalue3\n";

    EXPECT_EQ(output, OutputStream_.Str());
}

TEST_F(TSchemalessWriterForYamrTest, SimpleWithRowIndexAndTableIndex)
{
    Config_->EnableTableIndex = true;
    CreateStandardWriter();

    Writer_->WriteTableIndex(42);
    Writer_->WriteRowIndex(0);

    TUnversionedRowBuilder row1;
    row1.AddValue(MakeUnversionedStringValue("key1", KeyId_));
    row1.AddValue(MakeUnversionedStringValue("value1", ValueId_));
    TUnversionedRowBuilder row2;
    row2.AddValue(MakeUnversionedStringValue("key2", KeyId_));
    row2.AddValue(MakeUnversionedStringValue("value2", ValueId_));
    std::vector<TUnversionedRow> rows = { row1.GetRow(), row2.GetRow() };
    EXPECT_EQ(true, Writer_->Write(rows));

    Writer_->WriteRowIndex(5);

    TUnversionedRowBuilder row3;
    row3.AddValue(MakeUnversionedStringValue("key3", KeyId_));
    row3.AddValue(MakeUnversionedStringValue("value3", ValueId_));
    rows = { row3.GetRow() };
    EXPECT_EQ(true, Writer_->Write(rows));

    Writer_->WriteTableIndex(23);
    Writer_->WriteRowIndex(10);

    TUnversionedRowBuilder row4;
    row4.AddValue(MakeUnversionedStringValue("key4", KeyId_));
    row4.AddValue(MakeUnversionedStringValue("value4", ValueId_));
    rows = { row4.GetRow() };
    EXPECT_EQ(true, Writer_->Write(rows));

    Writer_->Close()
        .Get()
        .ThrowOnError();

    Stroka output =
        "42\n0\n"
        "key1\tvalue1\n"
        "key2\tvalue2\n"
        "42\n5\n"
        "key3\tvalue3\n"
        "23\n10\n"
        "key4\tvalue4\n";

    EXPECT_EQ(output, OutputStream_.Str());
}

TEST_F(TSchemalessWriterForYamrTest, Lenval)
{
    Config_->HasSubkey = true;
    Config_->Lenval = true;
    CreateStandardWriter();

    // Note that order in both rows is unusual.
    TUnversionedRowBuilder row1;
    row1.AddValue(MakeUnversionedStringValue("value1", ValueId_));
    row1.AddValue(MakeUnversionedStringValue("key1", KeyId_));
    row1.AddValue(MakeUnversionedStringValue("subkey1", SubkeyId_));

    TUnversionedRowBuilder row2;
    row2.AddValue(MakeUnversionedStringValue("key2", KeyId_));
    row2.AddValue(MakeUnversionedStringValue("value2", ValueId_));
    row2.AddValue(MakeUnversionedStringValue("subkey2", SubkeyId_));

    std::vector<TUnversionedRow> rows = { row1.GetRow(), row2.GetRow() };

    EXPECT_EQ(true, Writer_->Write(rows));
    Writer_->Close()
        .Get()
        .ThrowOnError();

    Stroka output = Stroka(
        "\x04\x00\x00\x00" "key1"
        "\x07\x00\x00\x00" "subkey1"
        "\x06\x00\x00\x00" "value1"

        "\x04\x00\x00\x00" "key2"
        "\x07\x00\x00\x00" "subkey2"
        "\x06\x00\x00\x00" "value2"
        , 2 * (3 * 4 + 4 + 6 + 7) // all i32 + lengths of keys
    );
    EXPECT_EQ(output, OutputStream_.Str());
}

TEST_F(TSchemalessWriterForYamrTest, LenvalWithEmptyFields)
{
    Config_->HasSubkey = true;
    Config_->Lenval = true;
    CreateStandardWriter();

    TUnversionedRowBuilder row1;
    row1.AddValue(MakeUnversionedStringValue("", KeyId_));
    row1.AddValue(MakeUnversionedStringValue("subkey1", SubkeyId_));
    row1.AddValue(MakeUnversionedStringValue("value1", ValueId_));

    TUnversionedRowBuilder row2;
    row2.AddValue(MakeUnversionedStringValue("key2", KeyId_));
    row2.AddValue(MakeUnversionedStringValue("", SubkeyId_));
    row2.AddValue(MakeUnversionedStringValue("value2", ValueId_));

    TUnversionedRowBuilder row3;
    row3.AddValue(MakeUnversionedStringValue("key3", KeyId_));
    row3.AddValue(MakeUnversionedStringValue("subkey3", SubkeyId_));
    row3.AddValue(MakeUnversionedStringValue("", ValueId_));

    std::vector<TUnversionedRow> rows = { row1.GetRow(), row2.GetRow(), row3.GetRow() };

    EXPECT_EQ(true, Writer_->Write(rows));
    Writer_->Close()
        .Get()
        .ThrowOnError();

    Stroka output = Stroka(
        "\x00\x00\x00\x00" ""
        "\x07\x00\x00\x00" "subkey1"
        "\x06\x00\x00\x00" "value1"

        "\x04\x00\x00\x00" "key2"
        "\x00\x00\x00\x00" ""
        "\x06\x00\x00\x00" "value2"

        "\x04\x00\x00\x00" "key3"
        "\x07\x00\x00\x00" "subkey3"
        "\x00\x00\x00\x00" ""

        , 9 * 4 + (7 + 6) + (4 + 6) + (4 + 7) // all i32 + lengths of keys
    );

    EXPECT_EQ(output, OutputStream_.Str());
}

TEST_F(TSchemalessWriterForYamrTest, LenvalWithKeySwitch)
{
    Config_->HasSubkey = true;
    Config_->Lenval = true;
<<<<<<< HEAD

    auto controlAttributes = New<TControlAttributesConfig>();
    controlAttributes->EnableKeySwitch = true;

    Writer_ = CreateSchemalessWriterForYamr(
        Config_,
        NameTable_, 
        CreateAsyncAdapter(static_cast<TOutputStream*>(&OutputStream_)),
        false, /* enableContextSaving */
        controlAttributes,
        1 /* keyColumnCount */);
=======
    Writer_ = New<TSchemalessWriterForYamr>(
        NameTable_,
        CreateAsyncAdapter(static_cast<TOutputStream*>(&OutputStream_)),
        false, // enableContextSaving
        true, // enableKeySwitch
        1, // keyColumnCount
        Config_);

>>>>>>> a3888020

    TUnversionedRowBuilder row1;
    row1.AddValue(MakeUnversionedStringValue("key1", KeyId_));
    row1.AddValue(MakeUnversionedStringValue("subkey1", SubkeyId_));
    row1.AddValue(MakeUnversionedStringValue("value1", ValueId_));

    TUnversionedRowBuilder row2;
    row2.AddValue(MakeUnversionedStringValue("key2", KeyId_));
    row2.AddValue(MakeUnversionedStringValue("subkey21", SubkeyId_));
    row2.AddValue(MakeUnversionedStringValue("value21", ValueId_));

    TUnversionedRowBuilder row3;
    row3.AddValue(MakeUnversionedStringValue("key2", KeyId_));
    row3.AddValue(MakeUnversionedStringValue("subkey22", SubkeyId_));
    row3.AddValue(MakeUnversionedStringValue("value22", ValueId_));

    std::vector<TUnversionedRow> rows = { row1.GetRow(), row2.GetRow(), row3.GetRow() };
    EXPECT_EQ(true, Writer_->Write(rows));

    TUnversionedRowBuilder row4;
    row4.AddValue(MakeUnversionedStringValue("key3", KeyId_));
    row4.AddValue(MakeUnversionedStringValue("subkey3", SubkeyId_));
    row4.AddValue(MakeUnversionedStringValue("value3", ValueId_));

    rows = { row4.GetRow() };
    EXPECT_EQ(true, Writer_->Write(rows));

    Writer_->Close()
        .Get()
        .ThrowOnError();

    Stroka output = Stroka(
        "\x04\x00\x00\x00" "key1"
        "\x07\x00\x00\x00" "subkey1"
        "\x06\x00\x00\x00" "value1"

        "\xfe\xff\xff\xff" // key switch

        "\x04\x00\x00\x00" "key2"
        "\x08\x00\x00\x00" "subkey21"
        "\x07\x00\x00\x00" "value21"

        "\x04\x00\x00\x00" "key2"
        "\x08\x00\x00\x00" "subkey22"
        "\x07\x00\x00\x00" "value22"

        "\xfe\xff\xff\xff"

        "\x04\x00\x00\x00" "key3"
        "\x07\x00\x00\x00" "subkey3"
        "\x06\x00\x00\x00" "value3"

        , 14 * 4 + (4 + 7 + 6) + (4 + 8 + 7) + (4 + 8 + 7) + (4 + 7 + 6) // all i32 + lengths of keys
    );

    EXPECT_EQ(output, OutputStream_.Str());
}

TEST_F(TSchemalessWriterForYamrTest, LenvalWithTableIndex)
{
    Config_->EnableTableIndex = true;
    Config_->Lenval = true;

    auto controlAttributes = New<TControlAttributesConfig>();
    controlAttributes->EnableTableIndex = true;
    CreateStandardWriter(controlAttributes);

    TUnversionedRowBuilder row1;
    row1.AddValue(MakeUnversionedStringValue("key1", KeyId_));
    row1.AddValue(MakeUnversionedStringValue("value1", ValueId_));
<<<<<<< HEAD
    row1.AddValue(MakeUnversionedInt64Value(42, TableIndexId_));
    
    TUnversionedRowBuilder row2;
    row2.AddValue(MakeUnversionedStringValue("key2", KeyId_));
    row2.AddValue(MakeUnversionedStringValue("value2", ValueId_));
    row2.AddValue(MakeUnversionedInt64Value(42, TableIndexId_));

    std::vector<TUnversionedRow> rows = { row1.GetRow(), row2.GetRow() };
    EXPECT_EQ(true, Writer_->Write(rows));
=======

    TUnversionedRowBuilder row2;
    row2.AddValue(MakeUnversionedStringValue("key2", KeyId_));
    row2.AddValue(MakeUnversionedStringValue("value2", ValueId_));

    std::vector<TUnversionedRow> rows = { row1.GetRow(), row2.GetRow() };
    EXPECT_EQ(true, Writer_->Write(rows));

    Writer_->WriteTableIndex(23);
>>>>>>> a3888020

    TUnversionedRowBuilder row3;
    row3.AddValue(MakeUnversionedStringValue("key3", KeyId_));
    row3.AddValue(MakeUnversionedStringValue("value3", ValueId_));
    row3.AddValue(MakeUnversionedInt64Value(23, TableIndexId_));

    rows = { row3.GetRow() };
    EXPECT_EQ(true, Writer_->Write(rows));

    Writer_->Close()
        .Get()
        .ThrowOnError();

    Stroka output(
        "\xff\xff\xff\xff" "\x2a\x00\x00\x00" // 42

        "\x04\x00\x00\x00" "key1"
        "\x06\x00\x00\x00" "value1"

        "\x04\x00\x00\x00" "key2"
        "\x06\x00\x00\x00" "value2"

        "\xff\xff\xff\xff" "\x17\x00\x00\x00" // 23

        "\x04\x00\x00\x00" "key3"
        "\x06\x00\x00\x00" "value3"
    , 10 * 4 + 3 * (4 + 6));

    EXPECT_EQ(output, OutputStream_.Str());
}

TEST_F(TSchemalessWriterForYamrTest, LenvalWithRangeAndRowIndex)
{
    Config_->Lenval = true;
<<<<<<< HEAD
    
    auto controlAttributes = New<TControlAttributesConfig>();
    controlAttributes->EnableRowIndex = true;
    controlAttributes->EnableRangeIndex = true;
    CreateStandardWriter(controlAttributes);
    
    TUnversionedRowBuilder row1;
    row1.AddValue(MakeUnversionedStringValue("key1", KeyId_));
    row1.AddValue(MakeUnversionedStringValue("value1", ValueId_));
    row1.AddValue(MakeUnversionedInt64Value(42, RangeIndexId_));
    row1.AddValue(MakeUnversionedInt64Value(23, RowIndexId_));
    
    TUnversionedRowBuilder row2;
    row2.AddValue(MakeUnversionedStringValue("key2", KeyId_));
    row2.AddValue(MakeUnversionedStringValue("value2", ValueId_));
    row2.AddValue(MakeUnversionedInt64Value(42, RangeIndexId_));
    row2.AddValue(MakeUnversionedInt64Value(24, RowIndexId_));
    
    std::vector<TUnversionedRow> rows = { row1.GetRow(), row2.GetRow() };
    EXPECT_EQ(true, Writer_->Write(rows));
=======
    CreateStandardWriter();

    Writer_->WriteRangeIndex(static_cast<i32>(42));

    TUnversionedRowBuilder row1;
    row1.AddValue(MakeUnversionedStringValue("key1", KeyId_));
    row1.AddValue(MakeUnversionedStringValue("value1", ValueId_));

    TUnversionedRowBuilder row2;
    row2.AddValue(MakeUnversionedStringValue("key2", KeyId_));
    row2.AddValue(MakeUnversionedStringValue("value2", ValueId_));

    std::vector<TUnversionedRow> rows = { row1.GetRow(), row2.GetRow() };
    EXPECT_EQ(true, Writer_->Write(rows));

    Writer_->WriteRowIndex(static_cast<i64>(23));
>>>>>>> a3888020

    TUnversionedRowBuilder row3;
    row3.AddValue(MakeUnversionedStringValue("key3", KeyId_));
    row3.AddValue(MakeUnversionedStringValue("value3", ValueId_));
    row3.AddValue(MakeUnversionedInt64Value(42, RangeIndexId_));
    row3.AddValue(MakeUnversionedInt64Value(25, RowIndexId_));

    rows = { row3.GetRow() };
    EXPECT_EQ(true, Writer_->Write(rows));

    Writer_->Close()
        .Get()
        .ThrowOnError();

    Stroka output(
        "\xfd\xff\xff\xff" "\x2a\x00\x00\x00" // 42
<<<<<<< HEAD
        "\xfc\xff\xff\xff" "\x17\x00\x00\x00\x00\x00\x00\x00" // 23
        
=======

>>>>>>> a3888020
        "\x04\x00\x00\x00" "key1"
        "\x06\x00\x00\x00" "value1"

        "\x04\x00\x00\x00" "key2"
        "\x06\x00\x00\x00" "value2"
<<<<<<< HEAD
        
=======

        "\xfc\xff\xff\xff" "\x17\x00\x00\x00\x00\x00\x00\x00" // 23

>>>>>>> a3888020
        "\x04\x00\x00\x00" "key3"
        "\x06\x00\x00\x00" "value3"
    , 11 * 4 + 3 * (4 + 6));

    EXPECT_EQ(output, OutputStream_.Str());
}

////////////////////////////////////////////////////////////////////////////////

} // namespace
} // namespace NFormats
} // namespace NYT<|MERGE_RESOLUTION|>--- conflicted
+++ resolved
@@ -18,11 +18,7 @@
 using namespace NConcurrency;
 using namespace NTableClient;
 
-<<<<<<< HEAD
-class TSchemalessWriterForYamrTest 
-=======
 class TSchemalessWriterForYamrTest
->>>>>>> a3888020
     : public ::testing::Test
 {
 protected:
@@ -52,26 +48,15 @@
         Config_ = New<TYamrFormatConfig>();
     }
 
-<<<<<<< HEAD
-    void CreateStandardWriter(TControlAttributesConfigPtr controlAttributes = New<TControlAttributesConfig>()) 
+    void CreateStandardWriter(TControlAttributesConfigPtr controlAttributes = New<TControlAttributesConfig>())
     {
         Writer_ = CreateSchemalessWriterForYamr(
             Config_,
-            NameTable_, 
+            NameTable_,
             CreateAsyncAdapter(static_cast<TOutputStream*>(&OutputStream_)),
             false, /* enableContextSaving */
             controlAttributes,
             0 /* keyColumnCount */);
-=======
-    void CreateStandardWriter() {
-        Writer_ = New<TSchemalessWriterForYamr>(
-            NameTable_,
-            CreateAsyncAdapter(static_cast<TOutputStream*>(&OutputStream_)),
-            false, // enableContextSaving
-            false, // enableKeySwitch
-            0, // keyColumnCount
-            Config_);
->>>>>>> a3888020
     }
 };
 
@@ -83,14 +68,11 @@
     row1.AddValue(MakeUnversionedStringValue("key1", KeyId_));
     row1.AddValue(MakeUnversionedStringValue("value1", ValueId_));
 
-<<<<<<< HEAD
     // Ignore system columns.
     row1.AddValue(MakeUnversionedInt64Value(2, TableIndexId_));
     row1.AddValue(MakeUnversionedInt64Value(42, RowIndexId_));
     row1.AddValue(MakeUnversionedInt64Value(1, RangeIndexId_));
-    
-=======
->>>>>>> a3888020
+
     // Note that key and value follow not in order.
     TUnversionedRowBuilder row2;
     row2.AddValue(MakeUnversionedStringValue("value2", ValueId_));
@@ -308,27 +290,15 @@
     TUnversionedRowBuilder row1;
     row1.AddValue(MakeUnversionedStringValue("key1", KeyId_));
     row1.AddValue(MakeUnversionedStringValue("value1", ValueId_));
-<<<<<<< HEAD
     row1.AddValue(MakeUnversionedInt64Value(42, TableIndexId_));
-    
+
     TUnversionedRowBuilder row2;
     row2.AddValue(MakeUnversionedStringValue("key2", KeyId_));
     row2.AddValue(MakeUnversionedStringValue("value2", ValueId_));
     row2.AddValue(MakeUnversionedInt64Value(42, TableIndexId_));
-    
+
     std::vector<TUnversionedRow> rows = { row1.GetRow(), row2.GetRow() };
     EXPECT_EQ(true, Writer_->Write(rows));
-=======
-
-    TUnversionedRowBuilder row2;
-    row2.AddValue(MakeUnversionedStringValue("key2", KeyId_));
-    row2.AddValue(MakeUnversionedStringValue("value2", ValueId_));
-
-    std::vector<TUnversionedRow> rows = { row1.GetRow(), row2.GetRow() };
-    EXPECT_EQ(true, Writer_->Write(rows));
-
-    Writer_->WriteTableIndex(23);
->>>>>>> a3888020
 
     TUnversionedRowBuilder row3;
     row3.AddValue(MakeUnversionedStringValue("key3", KeyId_));
@@ -355,34 +325,38 @@
 TEST_F(TSchemalessWriterForYamrTest, SimpleWithRowIndexAndTableIndex)
 {
     Config_->EnableTableIndex = true;
-    CreateStandardWriter();
-
-    Writer_->WriteTableIndex(42);
-    Writer_->WriteRowIndex(0);
-
-    TUnversionedRowBuilder row1;
-    row1.AddValue(MakeUnversionedStringValue("key1", KeyId_));
-    row1.AddValue(MakeUnversionedStringValue("value1", ValueId_));
+
+    auto controlAttributes = New<TControlAttributesConfig>();
+    controlAttributes->EnableTableIndex = true;
+    controlAttributes->EnableRowIndex = true;
+    CreateStandardWriter(controlAttributes);
+
+    TUnversionedRowBuilder row1;
+    row1.AddValue(MakeUnversionedStringValue("key1", KeyId_));
+    row1.AddValue(MakeUnversionedStringValue("value1", ValueId_));
+    row1.AddValue(MakeUnversionedInt64Value(42, TableIndexId_));
+    row1.AddValue(MakeUnversionedInt64Value(0, RowIndexId_));
+    row1.AddValue(MakeUnversionedInt64Value(0, RangeIndexId_));
     TUnversionedRowBuilder row2;
     row2.AddValue(MakeUnversionedStringValue("key2", KeyId_));
     row2.AddValue(MakeUnversionedStringValue("value2", ValueId_));
     std::vector<TUnversionedRow> rows = { row1.GetRow(), row2.GetRow() };
     EXPECT_EQ(true, Writer_->Write(rows));
-
-    Writer_->WriteRowIndex(5);
 
     TUnversionedRowBuilder row3;
     row3.AddValue(MakeUnversionedStringValue("key3", KeyId_));
     row3.AddValue(MakeUnversionedStringValue("value3", ValueId_));
+    row3.AddValue(MakeUnversionedInt64Value(5, RowIndexId_));
+    row3.AddValue(MakeUnversionedInt64Value(1, RangeIndexId_));
     rows = { row3.GetRow() };
     EXPECT_EQ(true, Writer_->Write(rows));
-
-    Writer_->WriteTableIndex(23);
-    Writer_->WriteRowIndex(10);
 
     TUnversionedRowBuilder row4;
     row4.AddValue(MakeUnversionedStringValue("key4", KeyId_));
     row4.AddValue(MakeUnversionedStringValue("value4", ValueId_));
+    row4.AddValue(MakeUnversionedInt64Value(23, TableIndexId_));
+    row4.AddValue(MakeUnversionedInt64Value(10, RowIndexId_));
+    row4.AddValue(MakeUnversionedInt64Value(2, RangeIndexId_));
     rows = { row4.GetRow() };
     EXPECT_EQ(true, Writer_->Write(rows));
 
@@ -490,28 +464,17 @@
 {
     Config_->HasSubkey = true;
     Config_->Lenval = true;
-<<<<<<< HEAD
 
     auto controlAttributes = New<TControlAttributesConfig>();
     controlAttributes->EnableKeySwitch = true;
 
     Writer_ = CreateSchemalessWriterForYamr(
         Config_,
-        NameTable_, 
+        NameTable_,
         CreateAsyncAdapter(static_cast<TOutputStream*>(&OutputStream_)),
         false, /* enableContextSaving */
         controlAttributes,
         1 /* keyColumnCount */);
-=======
-    Writer_ = New<TSchemalessWriterForYamr>(
-        NameTable_,
-        CreateAsyncAdapter(static_cast<TOutputStream*>(&OutputStream_)),
-        false, // enableContextSaving
-        true, // enableKeySwitch
-        1, // keyColumnCount
-        Config_);
-
->>>>>>> a3888020
 
     TUnversionedRowBuilder row1;
     row1.AddValue(MakeUnversionedStringValue("key1", KeyId_));
@@ -582,9 +545,8 @@
     TUnversionedRowBuilder row1;
     row1.AddValue(MakeUnversionedStringValue("key1", KeyId_));
     row1.AddValue(MakeUnversionedStringValue("value1", ValueId_));
-<<<<<<< HEAD
     row1.AddValue(MakeUnversionedInt64Value(42, TableIndexId_));
-    
+
     TUnversionedRowBuilder row2;
     row2.AddValue(MakeUnversionedStringValue("key2", KeyId_));
     row2.AddValue(MakeUnversionedStringValue("value2", ValueId_));
@@ -592,17 +554,6 @@
 
     std::vector<TUnversionedRow> rows = { row1.GetRow(), row2.GetRow() };
     EXPECT_EQ(true, Writer_->Write(rows));
-=======
-
-    TUnversionedRowBuilder row2;
-    row2.AddValue(MakeUnversionedStringValue("key2", KeyId_));
-    row2.AddValue(MakeUnversionedStringValue("value2", ValueId_));
-
-    std::vector<TUnversionedRow> rows = { row1.GetRow(), row2.GetRow() };
-    EXPECT_EQ(true, Writer_->Write(rows));
-
-    Writer_->WriteTableIndex(23);
->>>>>>> a3888020
 
     TUnversionedRowBuilder row3;
     row3.AddValue(MakeUnversionedStringValue("key3", KeyId_));
@@ -637,45 +588,26 @@
 TEST_F(TSchemalessWriterForYamrTest, LenvalWithRangeAndRowIndex)
 {
     Config_->Lenval = true;
-<<<<<<< HEAD
-    
+
     auto controlAttributes = New<TControlAttributesConfig>();
     controlAttributes->EnableRowIndex = true;
     controlAttributes->EnableRangeIndex = true;
     CreateStandardWriter(controlAttributes);
-    
+
     TUnversionedRowBuilder row1;
     row1.AddValue(MakeUnversionedStringValue("key1", KeyId_));
     row1.AddValue(MakeUnversionedStringValue("value1", ValueId_));
     row1.AddValue(MakeUnversionedInt64Value(42, RangeIndexId_));
     row1.AddValue(MakeUnversionedInt64Value(23, RowIndexId_));
-    
+
     TUnversionedRowBuilder row2;
     row2.AddValue(MakeUnversionedStringValue("key2", KeyId_));
     row2.AddValue(MakeUnversionedStringValue("value2", ValueId_));
     row2.AddValue(MakeUnversionedInt64Value(42, RangeIndexId_));
     row2.AddValue(MakeUnversionedInt64Value(24, RowIndexId_));
-    
+
     std::vector<TUnversionedRow> rows = { row1.GetRow(), row2.GetRow() };
     EXPECT_EQ(true, Writer_->Write(rows));
-=======
-    CreateStandardWriter();
-
-    Writer_->WriteRangeIndex(static_cast<i32>(42));
-
-    TUnversionedRowBuilder row1;
-    row1.AddValue(MakeUnversionedStringValue("key1", KeyId_));
-    row1.AddValue(MakeUnversionedStringValue("value1", ValueId_));
-
-    TUnversionedRowBuilder row2;
-    row2.AddValue(MakeUnversionedStringValue("key2", KeyId_));
-    row2.AddValue(MakeUnversionedStringValue("value2", ValueId_));
-
-    std::vector<TUnversionedRow> rows = { row1.GetRow(), row2.GetRow() };
-    EXPECT_EQ(true, Writer_->Write(rows));
-
-    Writer_->WriteRowIndex(static_cast<i64>(23));
->>>>>>> a3888020
 
     TUnversionedRowBuilder row3;
     row3.AddValue(MakeUnversionedStringValue("key3", KeyId_));
@@ -692,24 +624,14 @@
 
     Stroka output(
         "\xfd\xff\xff\xff" "\x2a\x00\x00\x00" // 42
-<<<<<<< HEAD
         "\xfc\xff\xff\xff" "\x17\x00\x00\x00\x00\x00\x00\x00" // 23
-        
-=======
-
->>>>>>> a3888020
+
         "\x04\x00\x00\x00" "key1"
         "\x06\x00\x00\x00" "value1"
 
         "\x04\x00\x00\x00" "key2"
         "\x06\x00\x00\x00" "value2"
-<<<<<<< HEAD
-        
-=======
-
-        "\xfc\xff\xff\xff" "\x17\x00\x00\x00\x00\x00\x00\x00" // 23
-
->>>>>>> a3888020
+
         "\x04\x00\x00\x00" "key3"
         "\x06\x00\x00\x00" "value3"
     , 11 * 4 + 3 * (4 + 6));
