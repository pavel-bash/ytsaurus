--- conflicted
+++ resolved
@@ -179,26 +179,18 @@
                 type);
         }
 
-<<<<<<< HEAD
+        ValidateCreatedNodeTypePermission(type);
+
         std::unique_ptr<IAttributeDictionary> explicitAttributeHolder;
         if (!explicitAttributes) {
             explicitAttributeHolder = CreateEphemeralAttributes();
             explicitAttributes = explicitAttributeHolder.get();
-=======
-        ValidateCreatedNodeTypePermission(type);
-
-        std::unique_ptr<IAttributeDictionary> attributeHolder;
-        if (!attributes) {
-            attributeHolder = CreateEphemeralAttributes();
-            attributes = attributeHolder.get();
->>>>>>> c4bda215
         }
         std::unique_ptr<IAttributeDictionary> inheritedAttributeHolder;
         if (!inheritedAttributes) {
             inheritedAttributeHolder = CreateEphemeralAttributes();
             inheritedAttributes = inheritedAttributeHolder.get();
         }
-
 
         // TODO(babenko): this is a temporary workaround until dynamic tables become fully supported in
         // multicell mode
@@ -2085,7 +2077,7 @@
 
         auto* trunkNode = branchedNode->GetTrunkNode();
         auto branchedNodeId = branchedNode->GetVersionedId();
-        
+
         if (branchedNode->GetLockMode() != ELockMode::Snapshot) {
             auto* originatingNode = branchedNode->GetOriginator();
 
@@ -2136,7 +2128,7 @@
 
         auto* trunkNode = branchedNode->GetTrunkNode();
         auto branchedNodeId = branchedNode->GetVersionedId();
-        
+
         // Drop the implicit reference to the originator.
         objectManager->UnrefObject(trunkNode);
 
@@ -2191,7 +2183,7 @@
         if (factory->ShouldPreserveExpirationTime() && expirationTime) {
             SetExpirationTime(clonedNode, *expirationTime);
         }
-        
+
         // Copy creation time.
         if (factory->ShouldPreserveCreationTime()) {
             clonedNode->SetCreationTime(sourceNode->GetTrunkNode()->GetCreationTime());
