--- conflicted
+++ resolved
@@ -880,7 +880,7 @@
         TTableNode* table,
         int firstTabletIndex,
         int lastTabletIndex,
-        const Stroka& request)
+        const TString& request)
     {
         YCHECK(firstTabletIndex >= 0 && firstTabletIndex <= lastTabletIndex && lastTabletIndex < table->Tablets().size());
 
@@ -1195,12 +1195,7 @@
         }
     }
 
-<<<<<<< HEAD
-    int GetAssignedTabletCellCount(const Stroka& address) const
-=======
-
     int GetAssignedTabletCellCount(const TString& address) const
->>>>>>> 9d274efe
     {
         auto range = AddressToCell_.equal_range(address);
         return std::distance(range.first, range.second);
