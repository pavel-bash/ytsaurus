#include "tablet_manager.h"
#include "private.h"
#include "config.h"
#include "cypress_integration.h"
#include "tablet.h"
#include "tablet_type_handler.h"
#include "tablet_cell.h"
#include "tablet_cell_type_handler.h"
#include "tablet_cell_bundle.h"
#include "tablet_cell_bundle_type_handler.h"
#include "table_replica.h"
#include "table_replica_type_handler.h"
#include "tablet_tracker.h"

#include <yt/server/cell_master/config.h>
#include <yt/server/cell_master/bootstrap.h>
#include <yt/server/cell_master/hydra_facade.h>
#include <yt/server/cell_master/serialize.h>

#include <yt/server/chunk_server/chunk_list.h>
#include <yt/server/chunk_server/chunk_manager.h>
#include <yt/server/chunk_server/chunk_tree_traversing.h>

#include <yt/server/cypress_server/cypress_manager.h>

#include <yt/server/hive/hive_manager.h>

#include <yt/server/node_tracker_server/node.h>
#include <yt/server/node_tracker_server/node_tracker.h>

#include <yt/server/object_server/object_manager.h>

#include <yt/server/security_server/security_manager.h>
#include <yt/server/security_server/group.h>
#include <yt/server/security_server/subject.h>

#include <yt/server/table_server/table_node.h>
#include <yt/server/table_server/replicated_table_node.h>

#include <yt/server/tablet_node/config.h>
#include <yt/server/tablet_node/tablet_manager.pb.h>

#include <yt/server/tablet_server/tablet_manager.pb.h>

#include <yt/ytlib/chunk_client/chunk_meta_extensions.h>
#include <yt/ytlib/chunk_client/config.h>

#include <yt/ytlib/election/config.h>

#include <yt/ytlib/hive/cell_directory.h>

#include <yt/ytlib/object_client/helpers.h>

#include <yt/ytlib/table_client/chunk_meta_extensions.h>
#include <yt/ytlib/table_client/schema.h>

#include <yt/ytlib/tablet_client/config.h>

#include <yt/core/concurrency/periodic_executor.h>

#include <yt/core/misc/address.h>
#include <yt/core/misc/collection_helpers.h>
#include <yt/core/misc/string.h>

#include <util/random/random.h>

#include <algorithm>

namespace NYT {
namespace NTabletServer {

using namespace NConcurrency;
using namespace NTableClient;
using namespace NTableClient::NProto;
using namespace NObjectClient;
using namespace NObjectClient::NProto;
using namespace NObjectServer;
using namespace NYTree;
using namespace NSecurityServer;
using namespace NTableServer;
using namespace NTabletClient;
using namespace NTabletClient::NProto;
using namespace NHydra;
using namespace NHiveClient;
using namespace NTransactionServer;
using namespace NTabletServer::NProto;
using namespace NNodeTrackerServer;
using namespace NNodeTrackerServer::NProto;
using namespace NNodeTrackerClient;
using namespace NNodeTrackerClient::NProto;
using namespace NTabletNode::NProto;
using namespace NChunkServer;
using namespace NChunkClient;
using namespace NChunkClient::NProto;
using namespace NCypressServer;
using namespace NCypressClient;
using namespace NCellMaster;

using NTabletNode::TTableMountConfigPtr;
using NTabletNode::EInMemoryMode;
using NTabletNode::EStoreType;
using NNodeTrackerServer::NProto::TReqIncrementalHeartbeat;
using NNodeTrackerClient::TNodeDescriptor;

////////////////////////////////////////////////////////////////////////////////

static const auto& Logger = TabletServerLogger;
static const auto CleanupPeriod = TDuration::Seconds(10);

////////////////////////////////////////////////////////////////////////////////

////////////////////////////////////////////////////////////////////////////////

class TTabletManager::TImpl
    : public TMasterAutomatonPart
{
public:
    explicit TImpl(
        TTabletManagerConfigPtr config,
        NCellMaster::TBootstrap* bootstrap)
        : TMasterAutomatonPart(bootstrap)
        , Config_(config)
        , TabletTracker_(New<TTabletTracker>(Config_, Bootstrap_))
    {
        VERIFY_INVOKER_THREAD_AFFINITY(Bootstrap_->GetHydraFacade()->GetAutomatonInvoker(), AutomatonThread);

        RegisterLoader(
            "TabletManager.Keys",
            BIND(&TImpl::LoadKeys, Unretained(this)));
        RegisterLoader(
            "TabletManager.Values",
            BIND(&TImpl::LoadValues, Unretained(this)));

        RegisterSaver(
            ESyncSerializationPriority::Keys,
            "TabletManager.Keys",
            BIND(&TImpl::SaveKeys, Unretained(this)));
        RegisterSaver(
            ESyncSerializationPriority::Values,
            "TabletManager.Values",
            BIND(&TImpl::SaveValues, Unretained(this)));

        auto cellTag = Bootstrap_->GetPrimaryCellTag();
        DefaultTabletCellBundleId_ = MakeWellKnownId(EObjectType::TabletCellBundle, cellTag, 0xffffffffffffffff);

        RegisterMethod(BIND(&TImpl::HydraAssignPeers, Unretained(this)));
        RegisterMethod(BIND(&TImpl::HydraRevokePeers, Unretained(this)));
        RegisterMethod(BIND(&TImpl::HydraSetLeadingPeer, Unretained(this)));
        RegisterMethod(BIND(&TImpl::HydraOnTabletMounted, Unretained(this)));
        RegisterMethod(BIND(&TImpl::HydraOnTabletUnmounted, Unretained(this)));
        RegisterMethod(BIND(&TImpl::HydraOnTabletFrozen, Unretained(this)));
        RegisterMethod(BIND(&TImpl::HydraOnTabletUnfrozen, Unretained(this)));
        RegisterMethod(BIND(&TImpl::HydraUpdateTableReplicaStatistics, Unretained(this)));
        RegisterMethod(BIND(&TImpl::HydraOnTableReplicaDisabled, Unretained(this)));
        RegisterMethod(BIND(&TImpl::HydraUpdateTabletStores, Unretained(this)));
        RegisterMethod(BIND(&TImpl::HydraUpdateTabletTrimmedRowCount, Unretained(this)));

        if (Bootstrap_->IsPrimaryMaster()) {
            const auto& nodeTracker = Bootstrap_->GetNodeTracker();
            nodeTracker->SubscribeNodeRegistered(BIND(&TImpl::OnNodeRegistered, MakeWeak(this)));
            nodeTracker->SubscribeNodeUnregistered(BIND(&TImpl::OnNodeUnregistered, MakeWeak(this)));
            nodeTracker->SubscribeIncrementalHeartbeat(BIND(&TImpl::OnIncrementalHeartbeat, MakeWeak(this)));
        }
    }

    void Initialize()
    {
        const auto& objectManager = Bootstrap_->GetObjectManager();
        objectManager->RegisterHandler(CreateTabletCellBundleTypeHandler(Bootstrap_, &TabletCellBundleMap_));
        objectManager->RegisterHandler(CreateTabletCellTypeHandler(Bootstrap_, &TabletCellMap_));
        objectManager->RegisterHandler(CreateTabletTypeHandler(Bootstrap_, &TabletMap_));
        objectManager->RegisterHandler(CreateTableReplicaTypeHandler(Bootstrap_, &TableReplicaMap_));

        const auto& transactionManager = Bootstrap_->GetTransactionManager();
        transactionManager->SubscribeTransactionCommitted(BIND(&TImpl::OnTransactionFinished, MakeWeak(this)));
        transactionManager->SubscribeTransactionAborted(BIND(&TImpl::OnTransactionFinished, MakeWeak(this)));
    }

    TTabletCellBundle* CreateTabletCellBundle(const Stroka& name, const TObjectId& hintId)
    {
        VERIFY_THREAD_AFFINITY(AutomatonThread);

        ValidateTabletCellBundleName(name);

        if (FindTabletCellBundleByName(name)) {
            THROW_ERROR_EXCEPTION(
                NYTree::EErrorCode::AlreadyExists,
                "Tablet cell bundle %Qv already exists",
                name);
        }

        const auto& objectManager = Bootstrap_->GetObjectManager();
        auto id = objectManager->GenerateId(EObjectType::TabletCellBundle, hintId);
        return DoCreateTabletCellBundle(id, name);
    }

    TTabletCellBundle* DoCreateTabletCellBundle(const TTabletCellBundleId& id, const Stroka& name)
    {
        auto cellBundleHolder = std::make_unique<TTabletCellBundle>(id);
        cellBundleHolder->SetName(name);

        auto* cellBundle = TabletCellBundleMap_.Insert(id, std::move(cellBundleHolder));
        YCHECK(NameToTabletCellBundleMap_.insert(std::make_pair(cellBundle->GetName(), cellBundle)).second);

        const auto& objectManager = Bootstrap_->GetObjectManager();
        objectManager->RefObject(cellBundle);

        return cellBundle;
    }

    void DestroyTabletCellBundle(TTabletCellBundle* cellBundle)
    {
        VERIFY_THREAD_AFFINITY(AutomatonThread);

        // Remove tablet cell bundle from maps.
        YCHECK(NameToTabletCellBundleMap_.erase(cellBundle->GetName()) == 1);
    }

    TTabletCell* CreateTabletCell(TTabletCellBundle* cellBundle, const TObjectId& hintId)
    {
        VERIFY_THREAD_AFFINITY(AutomatonThread);

        const auto& securityManager = Bootstrap_->GetSecurityManager();
        securityManager->ValidatePermission(cellBundle, EPermission::Use);

        const auto& objectManager = Bootstrap_->GetObjectManager();
        auto id = objectManager->GenerateId(EObjectType::TabletCell, hintId);
        auto cellHolder = std::make_unique<TTabletCell>(id);

        cellHolder->Peers().resize(cellBundle->GetOptions()->PeerCount);
        cellHolder->SetCellBundle(cellBundle);
        YCHECK(cellBundle->TabletCells().insert(cellHolder.get()).second);
        objectManager->RefObject(cellBundle);

        ReconfigureCell(cellHolder.get());

        auto* cell = TabletCellMap_.Insert(id, std::move(cellHolder));

        // Make the fake reference.
        YCHECK(cell->RefObject() == 1);

        const auto& hiveManager = Bootstrap_->GetHiveManager();
        hiveManager->CreateMailbox(id);

        auto cellMapNodeProxy = GetCellMapNode();
        auto cellNodePath = "/" + ToString(id);

        try {
            // NB: Users typically are not allowed to create these types.
            const auto& securityManager = Bootstrap_->GetSecurityManager();
            auto* rootUser = securityManager->GetRootUser();
            TAuthenticatedUserGuard userGuard(securityManager, rootUser);

            // Create Cypress node.
            {
                auto req = TCypressYPathProxy::Create(cellNodePath);
                req->set_type(static_cast<int>(EObjectType::TabletCellNode));

                auto attributes = CreateEphemeralAttributes();
                attributes->Set("opaque", true);
                ToProto(req->mutable_node_attributes(), *attributes);

                SyncExecuteVerb(cellMapNodeProxy, req);
            }

            // Create "snapshots" child.
            {
                auto req = TCypressYPathProxy::Create(cellNodePath + "/snapshots");
                req->set_type(static_cast<int>(EObjectType::MapNode));

                SyncExecuteVerb(cellMapNodeProxy, req);
            }

            // Create "changelogs" child.
            {
                auto req = TCypressYPathProxy::Create(cellNodePath + "/changelogs");
                req->set_type(static_cast<int>(EObjectType::MapNode));

                SyncExecuteVerb(cellMapNodeProxy, req);
            }
        } catch (const std::exception& ex) {
            LOG_ERROR_UNLESS(IsRecovery(), ex, "Error registering tablet cell in Cypress");
        }

        return cell;
    }

    void DestroyTabletCell(TTabletCell* cell)
    {
        VERIFY_THREAD_AFFINITY(AutomatonThread);

        const auto& hiveManager = Bootstrap_->GetHiveManager();
        hiveManager->RemoveMailbox(cell->GetId());

        for (const auto& peer : cell->Peers()) {
            if (peer.Node) {
                peer.Node->DetachTabletCell(cell);
            }
            if (!peer.Descriptor.IsNull()) {
                RemoveFromAddressToCellMap(peer.Descriptor, cell);
            }
        }
        cell->Peers().clear();

<<<<<<< HEAD
        auto* cellBundle = cell->GetCellBundle();
        YCHECK(cellBundle->TabletCells().erase(cell) == 1);
        const auto& objectManager = Bootstrap_->GetObjectManager();
        objectManager->UnrefObject(cellBundle);
        cell->SetCellBundle(nullptr);
=======
        // NB: Code below interacts with other master parts and may require root permissions
        // (for example, when aborting a transaction).
        // We want this code to always succeed.
        auto securityManager = Bootstrap_->GetSecurityManager();
        auto* rootUser = securityManager->GetRootUser();
        TAuthenticatedUserGuard userGuard(securityManager, rootUser);
>>>>>>> 65378d07

        AbortPrerequisiteTransaction(cell);
        AbortCellSubtreeTransactions(cell);

        auto cellNodeProxy = FindCellNode(cell->GetId());
        if (cellNodeProxy) {
<<<<<<< HEAD
            // NB: This should succeed regardless of user permissions.
            const auto& securityManager = Bootstrap_->GetSecurityManager();
            auto* rootUser = securityManager->GetRootUser();
            TAuthenticatedUserGuard userGuard(securityManager, rootUser);

=======
>>>>>>> 65378d07
            try {
                // NB: Subtree transactions were already aborted in AbortPrerequisiteTransaction.
                cellNodeProxy->GetParent()->RemoveChild(cellNodeProxy);
            } catch (const std::exception& ex) {
                LOG_ERROR_UNLESS(IsRecovery(), ex, "Error unregisterting tablet cell from Cypress");
            }
        }
    }


    TTablet* CreateTablet(TTableNode* table)
    {
        VERIFY_THREAD_AFFINITY(AutomatonThread);

        const auto& objectManager = Bootstrap_->GetObjectManager();
        auto id = objectManager->GenerateId(EObjectType::Tablet, NullObjectId);
        auto tabletHolder = std::make_unique<TTablet>(id);
        tabletHolder->SetTable(table);

        auto* tablet = TabletMap_.Insert(id, std::move(tabletHolder));
        objectManager->RefObject(tablet);

        LOG_INFO_UNLESS(IsRecovery(), "Tablet created (TableId: %v, TabletId: %v)",
            table->GetId(),
            tablet->GetId());

        return tablet;
    }

    void DestroyTablet(TTablet* tablet)
    {
        VERIFY_THREAD_AFFINITY(AutomatonThread);

        YCHECK(!tablet->GetCell());
    }


    TTableReplica* CreateTableReplica(
        TReplicatedTableNode* table,
        const Stroka& clusterName,
        const TYPath& replicaPath,
        TTimestamp startReplicationTimestamp)
    {
        VERIFY_THREAD_AFFINITY(AutomatonThread);

        const auto& objectManager = Bootstrap_->GetObjectManager();
        auto id = objectManager->GenerateId(EObjectType::TableReplica, NullObjectId);
        auto replicaHolder = std::make_unique<TTableReplica>(id);
        replicaHolder->SetTable(table);
        replicaHolder->SetClusterName(clusterName);
        replicaHolder->SetReplicaPath(replicaPath);
        replicaHolder->SetStartReplicationTimestamp(startReplicationTimestamp);
        replicaHolder->SetState(ETableReplicaState::Disabled);

        auto* replica = TableReplicaMap_.Insert(id, std::move(replicaHolder));
        objectManager->RefObject(replica);

        YCHECK(table->Replicas().insert(replica).second);

        LOG_INFO_UNLESS(IsRecovery(), "Table replica created (TableId: %v, ReplicaId: %v, StartReplicationTimestamp: %v)",
            table->GetId(),
            replica->GetId(),
            startReplicationTimestamp);

        const auto& hiveManager = Bootstrap_->GetHiveManager();
        for (auto* tablet : table->Tablets()) {
            auto pair = tablet->Replicas().emplace(replica, TTableReplicaInfo());
            YCHECK(pair.second);
            auto& replicaInfo = pair.first->second;

            if (!tablet->IsActive()) {
                replicaInfo.SetState(ETableReplicaState::None);
                continue;
            }

            replicaInfo.SetState(ETableReplicaState::Disabled);

            auto* cell = tablet->GetCell();
            auto* mailbox = hiveManager->GetMailbox(cell->GetId());
            TReqAddTableReplica req;
            ToProto(req.mutable_tablet_id(), tablet->GetId());
            PopulateTableReplicaDescriptor(req.mutable_replica(), replica, replicaInfo);
            hiveManager->PostMessage(mailbox, req);
        }

        return replica;

    }

    void DestroyTableReplica(TTableReplica* replica)
    {
        VERIFY_THREAD_AFFINITY(AutomatonThread);

        auto* table = replica->GetTable();
        if (table) {
            YCHECK(table->Replicas().erase(replica) == 1);

            const auto& hiveManager = Bootstrap_->GetHiveManager();
            for (auto* tablet : table->Tablets()) {
                YCHECK(tablet->Replicas().erase(replica) == 1);

                if (!tablet->IsActive()) {
                    continue;
                }

                auto* cell = tablet->GetCell();
                auto* mailbox = hiveManager->GetMailbox(cell->GetId());
                TReqRemoveTableReplica req;
                ToProto(req.mutable_tablet_id(), tablet->GetId());
                ToProto(req.mutable_replica_id(), replica->GetId());
                hiveManager->PostMessage(mailbox, req);
            }
        }
    }

    void EnableTableReplica(TTableReplica* replica)
    {
        VERIFY_THREAD_AFFINITY(AutomatonThread);

        auto state = replica->GetState();
        if (state == ETableReplicaState::Enabled) {
            return;
        }

        if (state != ETableReplicaState::Disabled) {
            replica->ThrowInvalidState();
        }
        auto* table = replica->GetTable();

        LOG_DEBUG_UNLESS(IsRecovery(), "Table replica enabled (TableId: %v, ReplicaId: %v)",
            table->GetId(),
            replica->GetId());

        replica->SetState(ETableReplicaState::Enabled);

        const auto& hiveManager = Bootstrap_->GetHiveManager();
        for (auto* tablet : table->Tablets()) {
            if (!tablet->IsActive()) {
                continue;
            }

            auto* replicaInfo = tablet->GetReplicaInfo(replica);
            replicaInfo->SetState(ETableReplicaState::Enabled);

            auto* cell = tablet->GetCell();
            auto* mailbox = hiveManager->GetMailbox(cell->GetId());
            TReqEnableTableReplica req;
            ToProto(req.mutable_tablet_id(), tablet->GetId());
            ToProto(req.mutable_replica_id(), replica->GetId());
            hiveManager->PostMessage(mailbox, req);
        }
    }

    void DisableTableReplica(TTableReplica* replica)
    {
        VERIFY_THREAD_AFFINITY(AutomatonThread);

        auto state = replica->GetState();
        if (state == ETableReplicaState::Disabled || state == ETableReplicaState::Disabling) {
            return;
        }

        if (state != ETableReplicaState::Enabled) {
            replica->ThrowInvalidState();
        }

        auto* table = replica->GetTable();

        for (auto* tablet : table->Tablets()) {
            if (tablet->GetState() == ETabletState::Unmounting) {
                THROW_ERROR_EXCEPTION("Cannot disable replica since tablet %v is in %Qlv state",
                    tablet->GetId(),
                    tablet->GetState());
            }
        }

        LOG_DEBUG_UNLESS(IsRecovery(), "Disabling table replica (TableId: %v, ReplicaId: %v)",
            table->GetId(),
            replica->GetId());

        replica->SetState(ETableReplicaState::Disabling);

        const auto& hiveManager = Bootstrap_->GetHiveManager();
        for (auto* tablet : table->Tablets()) {
            if (!tablet->IsActive()) {
                continue;
            }

            auto* replicaInfo = tablet->GetReplicaInfo(replica);
            replicaInfo->SetState(ETableReplicaState::Disabling);

            YCHECK(replica->DisablingTablets().insert(tablet).second);

            auto* cell = tablet->GetCell();
            auto* mailbox = hiveManager->GetMailbox(cell->GetId());
            TReqDisableTableReplica req;
            ToProto(req.mutable_tablet_id(), tablet->GetId());
            ToProto(req.mutable_replica_id(), replica->GetId());
            hiveManager->PostMessage(mailbox, req);
        }

        CheckForReplicaDisabled(replica);
    }


    int GetAssignedTabletCellCount(const Stroka& address) const
    {
        auto range = AddressToCell_.equal_range(address);
        return std::distance(range.first, range.second);
    }

    TTabletStatistics GetTabletStatistics(const TTablet* tablet)
    {
        const auto* table = tablet->GetTable();
        const auto* tabletChunkList = tablet->GetChunkList();
        const auto& treeStatistics = tabletChunkList->Statistics();
        const auto& nodeStatistics = tablet->NodeStatistics();

        TTabletStatistics tabletStatistics;
        tabletStatistics.PartitionCount = nodeStatistics.partition_count();
        tabletStatistics.StoreCount = nodeStatistics.store_count();
        tabletStatistics.PreloadPendingStoreCount = nodeStatistics.preload_pending_store_count();
        tabletStatistics.PreloadCompletedStoreCount = nodeStatistics.preload_completed_store_count();
        tabletStatistics.PreloadFailedStoreCount = nodeStatistics.preload_failed_store_count();
        tabletStatistics.OverlappingStoreCount = nodeStatistics.overlapping_store_count();
        tabletStatistics.UnmergedRowCount = treeStatistics.RowCount;
        tabletStatistics.UncompressedDataSize = treeStatistics.UncompressedDataSize;
        tabletStatistics.CompressedDataSize = treeStatistics.CompressedDataSize;
        switch (tablet->GetInMemoryMode()) {
            case EInMemoryMode::Compressed:
                tabletStatistics.MemorySize = tabletStatistics.CompressedDataSize;
                break;
            case EInMemoryMode::Uncompressed:
                tabletStatistics.MemorySize = tabletStatistics.UncompressedDataSize;
                break;
            case EInMemoryMode::None:
                tabletStatistics.MemorySize = 0;
                break;
            default:
                Y_UNREACHABLE();
        }
        for (int mediumIndex = 0; mediumIndex < NChunkClient::MaxMediumCount; ++mediumIndex) {
            tabletStatistics.DiskSpace[mediumIndex] =
                table->Properties()[mediumIndex].GetReplicationFactor() *
                (treeStatistics.RegularDiskSpace + treeStatistics.ErasureDiskSpace);
        }
        tabletStatistics.ChunkCount = treeStatistics.ChunkCount;
        return tabletStatistics;
    }


    void MountTable(
        TTableNode* table,
        int firstTabletIndex,
        int lastTabletIndex,
        TTabletCell* hintCell,
        bool freeze)
    {
        VERIFY_THREAD_AFFINITY(AutomatonThread);
        YCHECK(table->IsTrunk());

        if (!table->IsDynamic()) {
            THROW_ERROR_EXCEPTION("Cannot mount a static table");
        }

        ParseTabletRange(table, &firstTabletIndex, &lastTabletIndex); // may throw

        if (hintCell && hintCell->GetCellBundle() != table->GetTabletCellBundle()) {
            // Will throw :)
            THROW_ERROR_EXCEPTION("Cannot mount tablets into cell %v since it belongs to bundle %Qv while the table "
                "is configured to use bundle %Qv",
                hintCell->GetId(),
                hintCell->GetCellBundle()->GetName(),
                table->GetTabletCellBundle()->GetName());
        }

        if (!hintCell) {
            ValidateHasHealthyCells(table->GetTabletCellBundle()); // may throw
        }

        const auto& allTablets = table->Tablets();

        for (int index = firstTabletIndex; index <= lastTabletIndex; ++index) {
            const auto* tablet = allTablets[index];
            auto state = tablet->GetState();
            if (state == ETabletState::Unmounting) {
                THROW_ERROR_EXCEPTION("Tablet %v is in %Qlv state",
                    tablet->GetId(),
                    state);
            }
        }

        TTableMountConfigPtr mountConfig;
        NTabletNode::TTabletChunkReaderConfigPtr readerConfig;
        NTabletNode::TTabletChunkWriterConfigPtr writerConfig;
        NTabletNode::TTabletWriterOptionsPtr writerOptions;
        GetTableSettings(table, &mountConfig, &readerConfig, &writerConfig, &writerOptions);

        if (!table->IsSorted() && mountConfig->InMemoryMode != EInMemoryMode::None) {
            THROW_ERROR_EXCEPTION("Cannot mount an ordered dynamic table in memory");
        }

        auto serializedMountConfig = ConvertToYsonString(mountConfig);
        auto serializedReaderConfig = ConvertToYsonString(readerConfig);
        auto serializedWriterConfig = ConvertToYsonString(writerConfig);
        auto serializedWriterOptions = ConvertToYsonString(writerOptions);

        std::vector<TTablet*> tabletsToMount;
        for (int index = firstTabletIndex; index <= lastTabletIndex; ++index) {
            auto* tablet = allTablets[index];
            if (!tablet->GetCell()) {
                tabletsToMount.push_back(tablet);
            }
        }

        const auto& chunkLists = table->GetChunkList()->Children();
        YCHECK(allTablets.size() == chunkLists.size());

        auto assignment = ComputeTabletAssignment(
            table,
            mountConfig,
            hintCell,
            std::move(tabletsToMount));

        const auto& objectManager = Bootstrap_->GetObjectManager();

        for (const auto& pair : assignment) {
            auto* tablet = pair.first;
            int tabletIndex = tablet->GetIndex();

            auto* cell = pair.second;
            tablet->SetCell(cell);
            YCHECK(cell->Tablets().insert(tablet).second);
            objectManager->RefObject(cell);

            YCHECK(tablet->GetState() == ETabletState::Unmounted);
            tablet->SetState(ETabletState::Mounting);
            tablet->SetInMemoryMode(mountConfig->InMemoryMode);

            const auto* context = GetCurrentMutationContext();
            tablet->SetMountRevision(context->GetVersion().ToRevision());

            const auto& hiveManager = Bootstrap_->GetHiveManager();
            auto* mailbox = hiveManager->GetMailbox(cell->GetId());

            {
                TReqMountTablet req;
                ToProto(req.mutable_tablet_id(), tablet->GetId());
                req.set_mount_revision(tablet->GetMountRevision());
                ToProto(req.mutable_table_id(), table->GetId());
                ToProto(req.mutable_schema(), table->TableSchema());
                if (table->IsSorted()) {
                    ToProto(req.mutable_pivot_key(), tablet->GetPivotKey());
                    ToProto(req.mutable_next_pivot_key(), tablet->GetIndex() + 1 == allTablets.size()
                        ? MaxKey()
                        : allTablets[tabletIndex + 1]->GetPivotKey());
                } else {
                    req.set_trimmed_row_count(tablet->GetTrimmedRowCount());
                }
                req.set_mount_config(serializedMountConfig.Data());
                req.set_reader_config(serializedReaderConfig.Data());
                req.set_writer_config(serializedWriterConfig.Data());
                req.set_writer_options(serializedWriterOptions.Data());
                req.set_atomicity(static_cast<int>(table->GetAtomicity()));
                req.set_commit_ordering(static_cast<int>(table->GetCommitOrdering()));
                req.set_freeze(freeze);
                if (table->IsReplicated()) {
                    auto* replicatedTable = table->As<TReplicatedTableNode>();
                    for (auto* replica : replicatedTable->Replicas()) {
                        const auto* replicaInfo = tablet->GetReplicaInfo(replica);
                        PopulateTableReplicaDescriptor(req.add_replicas(), replica, *replicaInfo);
                    }
                }

                auto* chunkList = chunkLists[tabletIndex]->AsChunkList();
                const auto& chunkListStatistics = chunkList->Statistics();
                auto chunks = EnumerateChunksInChunkTree(chunkList);
                auto storeType = table->IsPhysicallySorted() ? EStoreType::SortedChunk : EStoreType::OrderedChunk;
                i64 startingRowIndex = chunkListStatistics.LogicalRowCount - chunkListStatistics.RowCount;
                for (const auto* chunk : chunks) {
                    auto* descriptor = req.add_stores();
                    descriptor->set_store_type(static_cast<int>(storeType));
                    ToProto(descriptor->mutable_store_id(), chunk->GetId());
                    descriptor->mutable_chunk_meta()->CopyFrom(chunk->ChunkMeta());
                    descriptor->set_starting_row_index(startingRowIndex);
                    startingRowIndex += chunk->MiscExt().row_count();
                }

                LOG_INFO_UNLESS(IsRecovery(), "Mounting tablet (TableId: %v, TabletId: %v, CellId: %v, ChunkCount: %v, "
                    "Atomicity: %v, CommitOrdering: %v, Freeze: %v)",
                    table->GetId(),
                    tablet->GetId(),
                    cell->GetId(),
                    chunks.size(),
                    table->GetAtomicity(),
                    table->GetCommitOrdering(),
                    freeze);

                hiveManager->PostMessage(mailbox, req);
            }

            for (auto& pair  : tablet->Replicas()) {
                auto* replica = pair.first;
                auto& replicaInfo = pair.second;
                if (replica->GetState() != ETableReplicaState::Enabled) {
                    replicaInfo.SetState(ETableReplicaState::Disabled);
                    continue;
                }

                TReqEnableTableReplica req;
                ToProto(req.mutable_tablet_id(), tablet->GetId());
                ToProto(req.mutable_replica_id(), replica->GetId());
                hiveManager->PostMessage(mailbox, req);

                replicaInfo.SetState(ETableReplicaState::Enabled);
            }
        }
    }

    void UnmountTable(
        TTableNode* table,
        bool force,
        int firstTabletIndex,
        int lastTabletIndex)
    {
        VERIFY_THREAD_AFFINITY(AutomatonThread);
        YCHECK(table->IsTrunk());

        if (!table->IsDynamic()) {
            THROW_ERROR_EXCEPTION("Cannot unmount a static table");
        }

        ParseTabletRange(table, &firstTabletIndex, &lastTabletIndex); // may throw

        if (!force) {
            for (int index = firstTabletIndex; index <= lastTabletIndex; ++index) {
                auto* tablet = table->Tablets()[index];
                auto state = tablet->GetState();
                if (state != ETabletState::Mounted &&
                    state != ETabletState::Frozen &&
                    state != ETabletState::Freezing &&
                    state != ETabletState::Unmounted &&
                    state != ETabletState::Unmounting)
                {
                    THROW_ERROR_EXCEPTION("Tablet %v is in %Qlv state",
                        tablet->GetId(),
                        state);
                }
            }
        }

        DoUnmountTable(table, force, firstTabletIndex, lastTabletIndex);
    }

    void RemountTable(
        TTableNode* table,
        int firstTabletIndex,
        int lastTabletIndex)
    {
        VERIFY_THREAD_AFFINITY(AutomatonThread);
        YCHECK(table->IsTrunk());

        if (!table->IsDynamic()) {
            THROW_ERROR_EXCEPTION("Cannot remount a static table");
        }

        ParseTabletRange(table, &firstTabletIndex, &lastTabletIndex); // may throw

        TTableMountConfigPtr mountConfig;
        NTabletNode::TTabletChunkReaderConfigPtr readerConfig;
        NTabletNode::TTabletChunkWriterConfigPtr writerConfig;
        NTabletNode::TTabletWriterOptionsPtr writerOptions;
        GetTableSettings(table, &mountConfig, &readerConfig, &writerConfig, &writerOptions);

        if (!table->IsSorted() && mountConfig->InMemoryMode != EInMemoryMode::None) {
            THROW_ERROR_EXCEPTION("Cannot mount an ordered dynamic table in memory");
        }

        auto serializedMountConfig = ConvertToYsonString(mountConfig);
        auto serializedReaderConfig = ConvertToYsonString(readerConfig);
        auto serializedWriterConfig = ConvertToYsonString(writerConfig);
        auto serializedWriterOptions = ConvertToYsonString(writerOptions);

        for (int index = firstTabletIndex; index <= lastTabletIndex; ++index) {
            auto* tablet = table->Tablets()[index];
            auto* cell = tablet->GetCell();
            auto state = tablet->GetState();

            if (state == ETabletState::Mounted ||
                state == ETabletState::Mounting ||
                state == ETabletState::Frozen ||
                state == ETabletState::Freezing)
            {
                LOG_INFO_UNLESS(IsRecovery(), "Remounting tablet (TableId: %v, TabletId: %v, CellId: %v)",
                    table->GetId(),
                    tablet->GetId(),
                    cell->GetId());

                cell->TotalStatistics() -= GetTabletStatistics(tablet);
                tablet->SetInMemoryMode(mountConfig->InMemoryMode);
                cell->TotalStatistics() += GetTabletStatistics(tablet);

                const auto& hiveManager = Bootstrap_->GetHiveManager();

                TReqRemountTablet request;
                request.set_mount_config(serializedMountConfig.Data());
                request.set_reader_config(serializedReaderConfig.Data());
                request.set_writer_config(serializedWriterConfig.Data());
                request.set_writer_options(serializedWriterOptions.Data());
                ToProto(request.mutable_tablet_id(), tablet->GetId());

                auto* mailbox = hiveManager->GetMailbox(cell->GetId());
                hiveManager->PostMessage(mailbox, request);
            }
        }
    }

    void FreezeTable(
        TTableNode* table,
        int firstTabletIndex,
        int lastTabletIndex)
    {
        VERIFY_THREAD_AFFINITY(AutomatonThread);
        YCHECK(table->IsTrunk());

        if (!table->IsDynamic()) {
            THROW_ERROR_EXCEPTION("Cannot freeze a static table");
        }

        ParseTabletRange(table, &firstTabletIndex, &lastTabletIndex); // may throw

        for (int index = firstTabletIndex; index <= lastTabletIndex; ++index) {
            auto* tablet = table->Tablets()[index];
            auto state = tablet->GetState();
            if (state != ETabletState::Mounted &&
                state != ETabletState::Freezing &&
                state != ETabletState::Frozen)
            {
                THROW_ERROR_EXCEPTION("Tablet %v is in %Qlv state",
                    tablet->GetId(),
                    state);
            }
        }

        const auto& hiveManager = Bootstrap_->GetHiveManager();

        for (int index = firstTabletIndex; index <= lastTabletIndex; ++index) {
            auto* tablet = table->Tablets()[index];
            auto* cell = tablet->GetCell();

            if (tablet->GetState() == ETabletState::Mounted) {
                LOG_INFO_UNLESS(IsRecovery(), "Freezing tablet (TableId: %v, TabletId: %v, CellId: %v)",
                    table->GetId(),
                    tablet->GetId(),
                    cell->GetId());

                tablet->SetState(ETabletState::Freezing);

                TReqFreezeTablet request;
                ToProto(request.mutable_tablet_id(), tablet->GetId());

                auto* mailbox = hiveManager->GetMailbox(cell->GetId());
                hiveManager->PostMessage(mailbox, request);
            }
        }
    }

    void UnfreezeTable(
        TTableNode* table,
        int firstTabletIndex,
        int lastTabletIndex)
    {
        VERIFY_THREAD_AFFINITY(AutomatonThread);
        YCHECK(table->IsTrunk());

        if (!table->IsDynamic()) {
            THROW_ERROR_EXCEPTION("Cannot unfreeze a static table");
        }

        ParseTabletRange(table, &firstTabletIndex, &lastTabletIndex); // may throw

        for (int index = firstTabletIndex; index <= lastTabletIndex; ++index) {
            auto* tablet = table->Tablets()[index];
            auto state = tablet->GetState();
            if (state != ETabletState::Mounted &&
                state != ETabletState::Frozen &&
                state != ETabletState::Unfreezing)
            {
                THROW_ERROR_EXCEPTION("Tablet %v is in %Qlv state",
                    tablet->GetId(),
                    state);
            }
        }

        const auto& hiveManager = Bootstrap_->GetHiveManager();

        for (int index = firstTabletIndex; index <= lastTabletIndex; ++index) {
            auto* tablet = table->Tablets()[index];
            auto* cell = tablet->GetCell();

            if (tablet->GetState() == ETabletState::Frozen) {
                LOG_INFO_UNLESS(IsRecovery(), "Unfreezing tablet (TableId: %v, TabletId: %v, CellId: %v)",
                    table->GetId(),
                    tablet->GetId(),
                    cell->GetId());

                tablet->SetState(ETabletState::Unfreezing);

                TReqUnfreezeTablet request;
                ToProto(request.mutable_tablet_id(), tablet->GetId());

                auto* mailbox = hiveManager->GetMailbox(cell->GetId());
                hiveManager->PostMessage(mailbox, request);
            }
        }
    }

    void DestroyTable(TTableNode* table)
    {
        if (table->GetTabletCellBundle()) {
            const auto& objectManager = Bootstrap_->GetObjectManager();
            objectManager->UnrefObject(table->GetTabletCellBundle());
            table->SetTabletCellBundle(nullptr);
        }

        if (!table->Tablets().empty()) {
            DoUnmountTable(
                table,
                true,
                0,
                static_cast<int>(table->Tablets().size()) - 1);

            const auto& objectManager = Bootstrap_->GetObjectManager();
            for (auto* tablet : table->Tablets()) {
                tablet->SetTable(nullptr);
                YCHECK(tablet->GetState() == ETabletState::Unmounted);
                objectManager->UnrefObject(tablet);
            }

            table->Tablets().clear();
        }

        if (table->GetType() == EObjectType::ReplicatedTable) {
            auto* replicatedTable = table->As<TReplicatedTableNode>();
            const auto& objectManager = Bootstrap_->GetObjectManager();
            for (auto* replica : replicatedTable->Replicas()) {
                replica->SetTable(nullptr);
                replica->DisablingTablets().clear();
                objectManager->UnrefObject(replica);
            }
            replicatedTable->Replicas().clear();
        }
    }

    void ReshardTable(
        TTableNode* table,
        int firstTabletIndex,
        int lastTabletIndex,
        int newTabletCount,
        const std::vector<TOwningKey>& pivotKeys)
    {
        VERIFY_THREAD_AFFINITY(AutomatonThread);
        YCHECK(table->IsTrunk());

        if (!table->IsDynamic()) {
            THROW_ERROR_EXCEPTION("Cannot reshard a static table");
        }

        if (table->IsReplicated()) {
            THROW_ERROR_EXCEPTION("Cannot reshard a replicated table");
        }

        const auto& objectManager = Bootstrap_->GetObjectManager();
        const auto& chunkManager = Bootstrap_->GetChunkManager();

        ParseTabletRange(table, &firstTabletIndex, &lastTabletIndex); // may throw

        auto& tablets = table->Tablets();
        YCHECK(tablets.size() == table->GetChunkList()->Children().size());

        if (newTabletCount <= 0) {
            THROW_ERROR_EXCEPTION("Tablet count must be positive");
        }

        int oldTabletCount = lastTabletIndex - firstTabletIndex + 1;
        if (tablets.size() - oldTabletCount + newTabletCount > MaxTabletCount) {
            THROW_ERROR_EXCEPTION("Tablet count cannot exceed the limit of %v",
                MaxTabletCount);
        }

        if (table->IsPhysicallySorted()) {
            if (pivotKeys.empty()) {
                THROW_ERROR_EXCEPTION("Table is sorted; must provide pivot keys");
            }

            if (pivotKeys.size() != newTabletCount) {
                THROW_ERROR_EXCEPTION("Wrong pivot key count: %v instead of %v",
                    pivotKeys.size(),
                    newTabletCount);
            }

            if (pivotKeys[0] != tablets[firstTabletIndex]->GetPivotKey()) {
                THROW_ERROR_EXCEPTION(
                    "First pivot key must match that of the first tablet "
                        "in the resharded range");
            }

            if (lastTabletIndex != tablets.size() - 1) {
                if (pivotKeys.back() >= tablets[lastTabletIndex + 1]->GetPivotKey()) {
                    THROW_ERROR_EXCEPTION(
                        "Last pivot key must be strictly less than that of the tablet "
                            "which follows the resharded range");
                }
            }

            for (int index = 0; index < static_cast<int>(pivotKeys.size()) - 1; ++index) {
                if (pivotKeys[index] >= pivotKeys[index + 1]) {
                    THROW_ERROR_EXCEPTION("Pivot keys must be strictly increasing");
                }
            }

            // Validate pivot keys against table schema.
            for (const auto& pivotKey : pivotKeys) {
                ValidatePivotKey(pivotKey, table->TableSchema());
            }
        } else {
            if (!pivotKeys.empty()) {
                THROW_ERROR_EXCEPTION("Table is sorted; must provide tablet count");
            }
        }

        // Validate that all tablets are unmounted.
        if (table->GetTabletState() != ETabletState::Unmounted) {
            THROW_ERROR_EXCEPTION("Cannot reshard table since not all of its tablets are in %Qlv state",
                ETabletState::Unmounted);
        }

        // For ordered tablets, if the number of tablets decreases then validate that the trailing ones
        // (which are about to drop) are properly trimmed.
        if (newTabletCount < oldTabletCount) {
            for (int index = firstTabletIndex + newTabletCount; index < firstTabletIndex + oldTabletCount; ++index) {
                const auto* tablet = table->Tablets()[index];
                const auto& chunkListStatistics = tablet->GetChunkList()->Statistics();
                if (tablet->GetTrimmedRowCount() != chunkListStatistics.LogicalRowCount - chunkListStatistics.RowCount) {
                    THROW_ERROR_EXCEPTION("Some chunks of tablet %v are not fully trimmed; such a tablet cannot "
                        "participate in resharding",
                        tablet->GetId());
                }
            }
        }

        // Create new tablets.
        std::vector<TTablet*> newTablets;
        for (int index = 0; index < newTabletCount; ++index) {
            auto* newTablet = CreateTablet(table);
            auto* oldTablet = index < oldTabletCount ? tablets[index + firstTabletIndex] : nullptr;
            if (table->IsPhysicallySorted()) {
                newTablet->SetPivotKey(pivotKeys[index]);
            } else if (oldTablet) {
                newTablet->SetTrimmedRowCount(oldTablet->GetTrimmedRowCount());
            }
            newTablets.push_back(newTablet);
        }

        // Drop old tablets.
        for (int index = firstTabletIndex; index <= lastTabletIndex; ++index) {
            auto* tablet = tablets[index];
            tablet->SetTable(nullptr);
            objectManager->UnrefObject(tablet);
        }

        // NB: Evaluation order is important here, consider the case lastTabletIndex == -1.
        tablets.erase(tablets.begin() + firstTabletIndex, tablets.begin() + (lastTabletIndex + 1));
        tablets.insert(tablets.begin() + firstTabletIndex, newTablets.begin(), newTablets.end());

        // Update all indexes.
        for (int index = 0; index < static_cast<int>(tablets.size()); ++index) {
            auto* tablet = tablets[index];
            tablet->SetIndex(index);
        }

        // Copy chunk tree if somebody holds a reference.
        CopyChunkListIfShared(table, firstTabletIndex, lastTabletIndex);

        auto* oldRootChunkList = table->GetChunkList();
        const auto& oldTabletChunkTrees = oldRootChunkList->Children();

        auto* newRootChunkList = chunkManager->CreateChunkList(false);
        const auto& newTabletChunkTrees = newRootChunkList->Children();

        // Update tablet chunk lists.
        chunkManager->AttachToChunkList(
            newRootChunkList,
            oldTabletChunkTrees.data(),
            oldTabletChunkTrees.data() + firstTabletIndex);
        for (int index = 0; index < newTabletCount; ++index) {
            auto* tabletChunkList = chunkManager->CreateChunkList(!table->IsPhysicallySorted());
            chunkManager->AttachToChunkList(newRootChunkList, tabletChunkList);
        }
        chunkManager->AttachToChunkList(
            newRootChunkList,
            oldTabletChunkTrees.data() + lastTabletIndex + 1,
            oldTabletChunkTrees.data() + oldTabletChunkTrees.size());

        auto enumerateChunks = [&] (int firstTabletIndex, int lastTabletIndex) {
            std::vector<TChunk*> chunks;
            for (int index = firstTabletIndex; index <= lastTabletIndex; ++index) {
                EnumerateChunksInChunkTree(oldTabletChunkTrees[index]->AsChunkList(), &chunks);
            }
            return chunks;
        };

        if (table->IsPhysicallySorted()) {
            // Move chunks from the resharded tablets to appropriate chunk lists.
            auto chunks = enumerateChunks(firstTabletIndex, lastTabletIndex);
            std::sort(chunks.begin(), chunks.end(), TObjectRefComparer::Compare);
            chunks.erase(
                std::unique(chunks.begin(), chunks.end()),
                chunks.end());

            int keyColumnCount = table->TableSchema().GetKeyColumnCount();
            for (auto* chunk : chunks) {
                auto boundaryKeysExt = GetProtoExtension<TBoundaryKeysExt>(chunk->ChunkMeta().extensions());
                auto minKey = WidenKey(FromProto<TOwningKey>(boundaryKeysExt.min()), keyColumnCount);
                auto maxKey = WidenKey(FromProto<TOwningKey>(boundaryKeysExt.max()), keyColumnCount);
                auto range = GetIntersectingTablets(newTablets, minKey, maxKey);
                for (auto it = range.first; it != range.second; ++it) {
                    auto* tablet = *it;
                    chunkManager->AttachToChunkList(
                        newTabletChunkTrees[tablet->GetIndex()]->AsChunkList(),
                        chunk);
                }
            }
        } else {
            // If the number of tablets increases, just leave the new trailing ones empty.
            // If the number of tablets decreases, merge the original trailing ones.
            for (int index = firstTabletIndex; index < firstTabletIndex + std::min(oldTabletCount, newTabletCount); ++index) {
                auto chunks = enumerateChunks(
                    index,
                    index == firstTabletIndex + newTabletCount - 1 ? lastTabletIndex : index);
                auto* chunkList = newTabletChunkTrees[index]->AsChunkList();
                for (auto* chunk : chunks) {
                    chunkManager->AttachToChunkList(chunkList, chunk);
                }
            }
        }

        // Replace root chunk list.
        table->SetChunkList(newRootChunkList);
        newRootChunkList->AddOwningNode(table);
        objectManager->RefObject(newRootChunkList);
        oldRootChunkList->RemoveOwningNode(table);
        objectManager->UnrefObject(oldRootChunkList);

        table->SnapshotStatistics() = table->GetChunkList()->Statistics().ToDataStatistics();
    }

    TCloneTableDataPtr BeginCloneTable(
        TTableNode* sourceTable,
        TTableNode* clonedTable,
        ENodeCloneMode mode)
    {
        VERIFY_THREAD_AFFINITY(AutomatonThread);
        YCHECK(!sourceTable->Tablets().empty());
        YCHECK(clonedTable->Tablets().empty());

        try {
            if (sourceTable->IsReplicated()) {
                THROW_ERROR_EXCEPTION("Cannot clone a replicated table");
            }

            auto tabletState = sourceTable->GetTabletState();
            switch (mode) {
                case ENodeCloneMode::Copy:
                    if (!sourceTable->IsSorted()) {
                        THROW_ERROR_EXCEPTION("Cannot copy dynamic ordered table");
                    }
                    if (tabletState != ETabletState::Unmounted && tabletState != ETabletState::Frozen) {
                        THROW_ERROR_EXCEPTION("Cannot copy dynamic table since not all of its tablets are in %Qlv or %Qlv state",
                            ETabletState::Unmounted,
                            ETabletState::Frozen);
                    }
                    break;

                case ENodeCloneMode::Move:
                    if (tabletState != ETabletState::Unmounted) {
                        THROW_ERROR_EXCEPTION("Cannot move dynamic table since not all of its tablets are in %Qlv state",
                            ETabletState::Unmounted);
                    }
                    break;

                default:
                    Y_UNREACHABLE();
            }
        } catch (const std::exception& ex) {
            const auto& cypressManager = Bootstrap_->GetCypressManager();
            auto sourceTableProxy = cypressManager->GetNodeProxy(sourceTable->GetTrunkNode(), sourceTable->GetTransaction());
            THROW_ERROR_EXCEPTION("Error cloning table %v",
                sourceTableProxy->GetPath());
        }

        auto data = New<TCloneTableData>();
        data->Mode = mode;

        switch (data->Mode) {
            case ENodeCloneMode::Move:
                data->Tablets.swap(sourceTable->Tablets());
                break;

            case ENodeCloneMode::Copy:
                break;

            default:
                Y_UNREACHABLE();
        }

        return data;
    }

    void CommitCloneTable(
        TTableNode* sourceTable,
        TTableNode* clonedTable,
        TCloneTableDataPtr data)
    {
        VERIFY_THREAD_AFFINITY(AutomatonThread);
        YCHECK(clonedTable->Tablets().empty());

        switch (data->Mode) {
            case ENodeCloneMode::Move:
                YCHECK(sourceTable->Tablets().empty());
                data->Tablets.swap(clonedTable->Tablets());
                for (auto* tablet : clonedTable->Tablets()) {
                    tablet->SetTable(clonedTable);
                }
                break;

            case ENodeCloneMode::Copy: {
                // Undo the harm done in TChunkOwnerTypeHandler::DoClone.
                auto* fakeClonedRootChunkList = clonedTable->GetChunkList();
                fakeClonedRootChunkList->RemoveOwningNode(clonedTable);
                const auto& objectManager = Bootstrap_->GetObjectManager();
                objectManager->UnrefObject(fakeClonedRootChunkList);

                const auto& sourceTablets = sourceTable->Tablets();
                YCHECK(!sourceTablets.empty());
                auto& clonedTablets = clonedTable->Tablets();
                YCHECK(clonedTablets.empty());

                const auto& chunkManager = Bootstrap_->GetChunkManager();
                auto* clonedRootChunkList = chunkManager->CreateChunkList(false);
                clonedTable->SetChunkList(clonedRootChunkList);
                objectManager->RefObject(clonedRootChunkList);
                clonedRootChunkList->AddOwningNode(clonedTable);

                clonedTablets.reserve(sourceTablets.size());
                auto* sourceRootChunkList = sourceTable->GetChunkList();
                YCHECK(sourceRootChunkList->Children().size() == sourceTablets.size());
                for (int index = 0; index < static_cast<int>(sourceTablets.size()); ++index) {
                    const auto* sourceTablet = sourceTablets[index];

                    auto* clonedTablet = CreateTablet(clonedTable);
                    clonedTablet->CopyFrom(*sourceTablet);

                    auto* tabletChunkList = sourceRootChunkList->Children()[index];
                    chunkManager->AttachToChunkList(clonedRootChunkList, tabletChunkList);

                    clonedTablets.push_back(clonedTablet);
                }
                break;
            }

            default:
                Y_UNREACHABLE();
        }
    }

    void RollbackCloneTable(
        TTableNode* sourceTable,
        TTableNode* clonedTable,
        TCloneTableDataPtr data)
    {
        VERIFY_THREAD_AFFINITY(AutomatonThread);
        YCHECK(sourceTable->Tablets().empty());
        YCHECK(clonedTable->Tablets().empty());

        switch (data->Mode) {
            case ENodeCloneMode::Move:
                data->Tablets.swap(sourceTable->Tablets());
                break;

            case ENodeCloneMode::Copy:
                break;

            default:
                Y_UNREACHABLE();
        }
    }

    void MakeTableDynamic(TTableNode* table)
    {
        VERIFY_THREAD_AFFINITY(AutomatonThread);
        YCHECK(table->IsTrunk());

        if (table->IsDynamic()) {
            return;
        }

        if (table->IsExternal()) {
            THROW_ERROR_EXCEPTION("Cannot switch mode from static to dynamic: table is external");
        }

        auto* oldRootChunkList = table->GetChunkList();

        std::vector<TChunk*> chunks;
        EnumerateChunksInChunkTree(oldRootChunkList, &chunks);

        // Check for duplicates.
        // Compute last commit timestamp.
        yhash_set<TChunk*> chunkSet;
        chunkSet.reserve(chunks.size());
        auto lastCommitTimestamp = NTransactionClient::MinTimestamp;
        for (auto* chunk : chunks) {
            if (!chunkSet.insert(chunk).second) {
                THROW_ERROR_EXCEPTION("Cannot switch mode from static to dynamic: table contains duplicate chunk %v",
                    chunk->GetId());
            }

            const auto& miscExt = chunk->MiscExt();
            if (miscExt.has_max_timestamp()) {
                lastCommitTimestamp = std::max(lastCommitTimestamp, static_cast<TTimestamp>(miscExt.max_timestamp()));
            }
        }
        table->SetLastCommitTimestamp(lastCommitTimestamp);

        const auto& chunkManager = Bootstrap_->GetChunkManager();
        auto* newRootChunkList = chunkManager->CreateChunkList(false);

        const auto& objectManager = Bootstrap_->GetObjectManager();
        objectManager->RefObject(newRootChunkList);

        table->SetChunkList(newRootChunkList);
        newRootChunkList->AddOwningNode(table);

        auto* tablet = CreateTablet(table);
        tablet->SetIndex(0);
        if (table->IsSorted()) {
            tablet->SetPivotKey(EmptyKey());
        }
        table->Tablets().push_back(tablet);

        auto* tabletChunkList = chunkManager->CreateChunkList(!table->IsPhysicallySorted());
        chunkManager->AttachToChunkList(newRootChunkList, tabletChunkList);

        std::vector<TChunkTree*> chunkTrees(chunks.begin(), chunks.end());
        chunkManager->AttachToChunkList(tabletChunkList, chunkTrees);

        oldRootChunkList->RemoveOwningNode(table);
        objectManager->UnrefObject(oldRootChunkList);

        LOG_DEBUG_UNLESS(IsRecovery(), "Table is switched to dynamic mode (TableId: %v)",
            table->GetId());
    }

    void MakeTableStatic(TTableNode* table)
    {
        VERIFY_THREAD_AFFINITY(AutomatonThread);
        YCHECK(table->IsTrunk());

        if (!table->IsDynamic()) {
            return;
        }

        if (table->IsReplicated()) {
            THROW_ERROR_EXCEPTION("Cannot switch mode from dynamic to static: table is replicated");
        }

        if (table->IsSorted()) {
            THROW_ERROR_EXCEPTION("Cannot switch mode from dynamic to static: table is sorted");
        }

        if (table->GetTabletState() != ETabletState::Unmounted) {
            THROW_ERROR_EXCEPTION("Cannot switch mode from dynamic to static: table has mounted tablets");
        }

        auto* oldRootChunkList = table->GetChunkList();

        const auto& chunkManager = Bootstrap_->GetChunkManager();
        auto newRootChunkList = chunkManager->CreateChunkList();

        const auto& objectManager = Bootstrap_->GetObjectManager();
        objectManager->RefObject(newRootChunkList);

        table->SetChunkList(newRootChunkList);
        newRootChunkList->AddOwningNode(table);

        std::vector<TChunk*> chunks;
        EnumerateChunksInChunkTree(oldRootChunkList, &chunks);
        std::vector<TChunkTree*> chunkTrees(chunks.begin(), chunks.end());
        chunkManager->AttachToChunkList(newRootChunkList, chunkTrees);

        oldRootChunkList->RemoveOwningNode(table);
        objectManager->UnrefObject(oldRootChunkList);

        for (auto* tablet : table->Tablets()) {
            tablet->SetTable(nullptr);
            objectManager->UnrefObject(tablet);
        }
        table->Tablets().clear();

        table->SetLastCommitTimestamp(NullTimestamp);

        LOG_DEBUG_UNLESS(IsRecovery(), "Table is switched to static mode (TableId: %v)",
            table->GetId());
    }


    TTabletCell* GetTabletCellOrThrow(const TTabletCellId& id)
    {
        auto* cell = FindTabletCell(id);
        if (!IsObjectAlive(cell)) {
            THROW_ERROR_EXCEPTION(
                NYTree::EErrorCode::ResolveError,
                "No such tablet cell %v",
                id);
        }
        return cell;
    }

    TTabletCellBundle* FindTabletCellBundleByName(const Stroka& name)
    {
        auto it = NameToTabletCellBundleMap_.find(name);
        return it == NameToTabletCellBundleMap_.end() ? nullptr : it->second;
    }

    TTabletCellBundle* GetTabletCellBundleByNameOrThrow(const Stroka& name)
    {
        auto* cellBundle = FindTabletCellBundleByName(name);
        if (!cellBundle) {
            THROW_ERROR_EXCEPTION(
                NYTree::EErrorCode::ResolveError,
                "No such tablet cell bundle %Qv",
                name);
        }
        return cellBundle;
    }

    void RenameTabletCellBundle(TTabletCellBundle* cellBundle, const Stroka& newName)
    {
        if (newName == cellBundle->GetName()) {
            return;
        }

        ValidateTabletCellBundleName(newName);

        if (FindTabletCellBundleByName(newName)) {
            THROW_ERROR_EXCEPTION(
                NYTree::EErrorCode::AlreadyExists,
                "Tablet cell bundle %Qv already exists",
                newName);
        }

        YCHECK(NameToTabletCellBundleMap_.erase(cellBundle->GetName()) == 1);
        YCHECK(NameToTabletCellBundleMap_.insert(std::make_pair(newName, cellBundle)).second);
        cellBundle->SetName(newName);
    }

    TTabletCellBundle* GetDefaultTabletCellBundle()
    {
        return GetBuiltin(DefaultTabletCellBundle_);
    }

    void SetTabletCellBundle(TTableNode* table, TTabletCellBundle* cellBundle)
    {
        YCHECK(table->IsTrunk());

        if (table->GetTabletCellBundle() == cellBundle) {
            return;
        }

        const auto& securityManager = Bootstrap_->GetSecurityManager();
        securityManager->ValidatePermission(cellBundle, EPermission::Use);

        const auto& objectManager = Bootstrap_->GetObjectManager();
        if (table->GetTabletCellBundle()) {
            objectManager->UnrefObject(table->GetTabletCellBundle());
        }
        objectManager->RefObject(cellBundle);

        table->SetTabletCellBundle(cellBundle);
    }


    DECLARE_ENTITY_MAP_ACCESSORS(TabletCellBundle, TTabletCellBundle);
    DECLARE_ENTITY_MAP_ACCESSORS(TabletCell, TTabletCell);
    DECLARE_ENTITY_MAP_ACCESSORS(Tablet, TTablet);
    DECLARE_ENTITY_MAP_ACCESSORS(TableReplica, TTableReplica);

private:
    friend class TTabletCellBundleTypeHandler;

    const TTabletManagerConfigPtr Config_;

    const TTabletTrackerPtr TabletTracker_;

    TEntityMap<TTabletCellBundle> TabletCellBundleMap_;
    TEntityMap<TTabletCell> TabletCellMap_;
    TEntityMap<TTablet> TabletMap_;
    TEntityMap<TTableReplica> TableReplicaMap_;

    yhash_map<Stroka, TTabletCellBundle*> NameToTabletCellBundleMap_;

    yhash_multimap<Stroka, TTabletCell*> AddressToCell_;
    yhash_map<TTransaction*, TTabletCell*> TransactionToCellMap_;

    bool InitializeCellBundles_ = false;
    TTabletCellBundleId DefaultTabletCellBundleId_;
    TTabletCellBundle* DefaultTabletCellBundle_ = nullptr;

    bool UpdateChunkListsOrderedMode_ = false;

    TPeriodicExecutorPtr CleanupExecutor_;

    DECLARE_THREAD_AFFINITY_SLOT(AutomatonThread);


    void SaveKeys(NCellMaster::TSaveContext& context) const
    {
        TabletCellBundleMap_.SaveKeys(context);
        TabletCellMap_.SaveKeys(context);
        TabletMap_.SaveKeys(context);
        TableReplicaMap_.SaveKeys(context);
    }

    void SaveValues(NCellMaster::TSaveContext& context) const
    {
        TabletCellBundleMap_.SaveValues(context);
        TabletCellMap_.SaveValues(context);
        TabletMap_.SaveValues(context);
        TableReplicaMap_.SaveValues(context);
    }


    void LoadKeys(NCellMaster::TLoadContext& context)
    {
        VERIFY_THREAD_AFFINITY(AutomatonThread);

        TabletCellBundleMap_.LoadKeys(context);
        TabletCellMap_.LoadKeys(context);
        TabletMap_.LoadKeys(context);
        // COMPAT(babenko)
        if (context.GetVersion() >= 400) {
            TableReplicaMap_.LoadKeys(context);
        }
    }

    void LoadValues(NCellMaster::TLoadContext& context)
    {
        VERIFY_THREAD_AFFINITY(AutomatonThread);

        TabletCellBundleMap_.LoadValues(context);
        TabletCellMap_.LoadValues(context);
        TabletMap_.LoadValues(context);
        // COMPAT(babenko)
        if (context.GetVersion() >= 400) {
            TableReplicaMap_.LoadValues(context);
        }

        // COMPAT(babenko)
        InitializeCellBundles_ = (context.GetVersion() < 400);
        // COMPAT(babenko)
        UpdateChunkListsOrderedMode_ = (context.GetVersion() < 400);
    }


    virtual void OnAfterSnapshotLoaded() override
    {
        TMasterAutomatonPart::OnAfterSnapshotLoaded();

        NameToTabletCellBundleMap_.clear();
        for (const auto& pair : TabletCellBundleMap_) {
            auto* cellBundle = pair.second;
            YCHECK(NameToTabletCellBundleMap_.insert(std::make_pair(cellBundle->GetName(), cellBundle)).second);
        }

        AddressToCell_.clear();
        for (const auto& pair : TabletCellMap_) {
            auto* cell = pair.second;
            if (!IsObjectAlive(cell)) {
                continue;
            }
            for (const auto& peer : cell->Peers()) {
                if (!peer.Descriptor.IsNull()) {
                    AddToAddressToCellMap(peer.Descriptor, cell);
                }
            }
            auto* transaction = cell->GetPrerequisiteTransaction();
            if (transaction) {
                YCHECK(TransactionToCellMap_.insert(std::make_pair(transaction, cell)).second);
            }
        }

        InitBuiltins();

        // COMPAT(babenko)
        if (InitializeCellBundles_) {
            const auto& cypressManager = Bootstrap_->GetCypressManager();
            for (const auto& pair : cypressManager->Nodes()) {
                auto* node = pair.second;
                if (node->IsTrunk() && node->GetType() == EObjectType::Table) {
                    auto* table = node->As<TTableNode>();
                    if (table->IsDynamic()) {
                        table->SetTabletCellBundle(DefaultTabletCellBundle_);
                        DefaultTabletCellBundle_->RefObject();
                    }
                }
            }

            for (const auto& pair : TabletCellMap_) {
                auto* cell = pair.second;
                cell->SetCellBundle(DefaultTabletCellBundle_);
                DefaultTabletCellBundle_->RefObject();
            }
        }

        // COMPAT(babenko)
        if (UpdateChunkListsOrderedMode_) {
            const auto& cypressManager = Bootstrap_->GetCypressManager();
            for (const auto& pair : cypressManager->Nodes()) {
                auto* node = pair.second;
                if (node->IsTrunk() && node->GetType() == EObjectType::Table) {
                    auto* table = node->As<TTableNode>();
                    if (table->IsDynamic()) {
                        auto* rootChunkList = table->GetChunkList();
                        YCHECK(rootChunkList->GetOrdered());
                        rootChunkList->SetOrdered(false);
                        for (auto* child : rootChunkList->Children()) {
                            auto* tabletChunkList = child->AsChunkList();
                            YCHECK(tabletChunkList->GetOrdered());
                            tabletChunkList->SetOrdered(false);
                        }
                    }
                }
            }
        }
    }

    virtual void Clear() override
    {
        VERIFY_THREAD_AFFINITY(AutomatonThread);

        TMasterAutomatonPart::Clear();

        TabletCellBundleMap_.Clear();
        TabletCellMap_.Clear();
        TabletMap_.Clear();
        TableReplicaMap_.Clear();
        NameToTabletCellBundleMap_.clear();
        AddressToCell_.clear();
        TransactionToCellMap_.clear();


        DefaultTabletCellBundle_ = nullptr;
    }

    virtual void SetZeroState() override
    {
        InitBuiltins();
    }

    template <class T>
    T* GetBuiltin(T*& builtin)
    {
        if (!builtin) {
            InitBuiltins();
        }
        YCHECK(builtin);
        return builtin;
    }

    void InitBuiltins()
    {
        const auto& securityManager = Bootstrap_->GetSecurityManager();

        // Cell bundles

        // default
        if (EnsureBuiltinCellBundleInitialized(DefaultTabletCellBundle_, DefaultTabletCellBundleId_, DefaultTabletCellBundleName)) {
            DefaultTabletCellBundle_->Acd().AddEntry(TAccessControlEntry(
                ESecurityAction::Allow,
                securityManager->GetUsersGroup(),
                EPermission::Use));
        }
    }

    bool EnsureBuiltinCellBundleInitialized(TTabletCellBundle*& cellBundle, const TTabletCellBundleId& id, const Stroka& name)
    {
        if (cellBundle) {
            return false;
        }
        cellBundle = FindTabletCellBundle(id);
        if (cellBundle) {
            return false;
        }
        cellBundle = DoCreateTabletCellBundle(id, name);
        return true;
    }


    void OnNodeRegistered(TNode* node)
    {
        node->InitTabletSlots();
    }

    void OnNodeUnregistered(TNode* node)
    {
        for (const auto& slot : node->TabletSlots()) {
            auto* cell = slot.Cell;
            if (cell) {
                LOG_INFO_UNLESS(IsRecovery(), "Tablet cell peer offline: node unregistered (Address: %v, CellId: %v, PeerId: %v)",
                    node->GetDefaultAddress(),
                    cell->GetId(),
                    slot.PeerId);
                cell->DetachPeer(node);
            }
        }
        node->ClearTabletSlots();
    }

    void OnIncrementalHeartbeat(
        TNode* node,
        TReqIncrementalHeartbeat* request,
        TRspIncrementalHeartbeat* response)
    {
        VERIFY_THREAD_AFFINITY(AutomatonThread);

        // Various request helpers.
        auto requestCreateSlot = [&] (const TTabletCell* cell) {
            if (!response)
                return;

            if (!cell->GetPrerequisiteTransaction())
                return;

            auto* protoInfo = response->add_tablet_slots_to_create();

            const auto& cellId = cell->GetId();
            auto peerId = cell->GetPeerId(node->GetDefaultAddress());

            ToProto(protoInfo->mutable_cell_id(), cell->GetId());
            protoInfo->set_peer_id(peerId);

            const auto* cellBundle = cell->GetCellBundle();
            protoInfo->set_options(ConvertToYsonString(cellBundle->GetOptions()).Data());

            LOG_INFO_UNLESS(IsRecovery(), "Tablet slot creation requested (Address: %v, CellId: %v, PeerId: %v)",
                node->GetDefaultAddress(),
                cellId,
                peerId);
        };

        auto requestConfigureSlot = [&] (const TNode::TTabletSlot* slot) {
            if (!response)
                return;

            const auto* cell = slot->Cell;
            if (!cell->GetPrerequisiteTransaction())
                return;

            auto* protoInfo = response->add_tablet_slots_configure();

            const auto& cellId = cell->GetId();
            auto cellDescriptor = cell->GetDescriptor();

            const auto& prerequisiteTransactionId = cell->GetPrerequisiteTransaction()->GetId();

            ToProto(protoInfo->mutable_cell_descriptor(), cellDescriptor);
            ToProto(protoInfo->mutable_prerequisite_transaction_id(), prerequisiteTransactionId);

            LOG_INFO_UNLESS(IsRecovery(), "Tablet slot configuration update requested "
                "(Address: %v, CellId: %v, Version: %v, PrerequisiteTransactionId: %v)",
                node->GetDefaultAddress(),
                cellId,
                cellDescriptor.ConfigVersion,
                prerequisiteTransactionId);
        };

        auto requestRemoveSlot = [&] (const TTabletCellId& cellId) {
            if (!response)
                return;

            auto* protoInfo = response->add_tablet_slots_to_remove();
            ToProto(protoInfo->mutable_cell_id(), cellId);

            LOG_INFO_UNLESS(IsRecovery(), "Tablet slot removal requested (Address: %v, CellId: %v)",
                node->GetDefaultAddress(),
                cellId);
        };

        const auto* mutationContext = GetCurrentMutationContext();
        auto mutationTimestamp = mutationContext->GetTimestamp();

        const auto& address = node->GetDefaultAddress();

        // Our expectations.
        yhash_set<TTabletCell*> expectedCells;
        for (const auto& slot : node->TabletSlots()) {
            auto* cell = slot.Cell;
            if (!IsObjectAlive(cell)) {
                continue;
            }
            YCHECK(expectedCells.insert(cell).second);
        }

        // Figure out and analyze the reality.
        yhash_set<TTabletCell*> actualCells;
        for (int slotIndex = 0; slotIndex < request->tablet_slots_size(); ++slotIndex) {
            // Pre-erase slot.
            auto& slot = node->TabletSlots()[slotIndex];
            slot = TNode::TTabletSlot();

            const auto& slotInfo = request->tablet_slots(slotIndex);

            auto state = EPeerState(slotInfo.peer_state());
            if (state == EPeerState::None)
                continue;

            auto cellInfo = FromProto<TCellInfo>(slotInfo.cell_info());
            const auto& cellId = cellInfo.CellId;
            auto* cell = FindTabletCell(cellId);
            if (!IsObjectAlive(cell)) {
                LOG_INFO_UNLESS(IsRecovery(), "Unknown tablet slot is running (Address: %v, CellId: %v)",
                    address,
                    cellId);
                requestRemoveSlot(cellId);
                continue;
            }

            auto peerId = cell->FindPeerId(address);
            if (peerId == InvalidPeerId) {
                LOG_INFO_UNLESS(IsRecovery(), "Unexpected tablet cell is running (Address: %v, CellId: %v)",
                    address,
                    cellId);
                requestRemoveSlot(cellId);
                continue;
            }

            if (slotInfo.peer_id() != InvalidPeerId && slotInfo.peer_id() != peerId)  {
                LOG_INFO_UNLESS(IsRecovery(), "Invalid peer id for tablet cell: %v instead of %v (Address: %v, CellId: %v)",
                    slotInfo.peer_id(),
                    peerId,
                    address,
                    cellId);
                requestRemoveSlot(cellId);
                continue;
            }

            auto expectedIt = expectedCells.find(cell);
            if (expectedIt == expectedCells.end()) {
                cell->AttachPeer(node, peerId);
                LOG_INFO_UNLESS(IsRecovery(), "Tablet cell peer online (Address: %v, CellId: %v, PeerId: %v)",
                    address,
                    cellId,
                    peerId);
            }

            cell->UpdatePeerSeenTime(peerId, mutationTimestamp);
            YCHECK(actualCells.insert(cell).second);

            // Populate slot.
            slot.Cell = cell;
            slot.PeerState = state;
            slot.PeerId = slot.Cell->GetPeerId(node); // don't trust peerInfo, it may still be InvalidPeerId

            LOG_DEBUG_UNLESS(IsRecovery(), "Tablet cell is running (Address: %v, CellId: %v, PeerId: %v, State: %v, ConfigVersion: %v)",
                address,
                slot.Cell->GetId(),
                slot.PeerId,
                slot.PeerState,
                cellInfo.ConfigVersion);

            if (cellInfo.ConfigVersion != slot.Cell->GetConfigVersion()) {
                requestConfigureSlot(&slot);
            }
        }

        // Check for expected slots that are missing.
        for (auto* cell : expectedCells) {
            if (actualCells.find(cell) == actualCells.end()) {
                LOG_INFO_UNLESS(IsRecovery(), "Tablet cell peer offline: slot is missing (CellId: %v, Address: %v)",
                    cell->GetId(),
                    address);
                cell->DetachPeer(node);
            }
        }

        // Request slot starts.
        {
            int availableSlots = node->Statistics().available_tablet_slots();
            auto range = AddressToCell_.equal_range(address);
            for (auto it = range.first; it != range.second; ++it) {
                auto* cell = it->second;
                if (!IsObjectAlive(cell)) {
                    continue;
                }
                if (actualCells.find(cell) == actualCells.end()) {
                    requestCreateSlot(cell);
                    --availableSlots;
                }
            }
        }

        // Copy tablet statistics, update performance counters and table replica statistics.
        auto now = TInstant::Now();
        for (auto& tabletInfo : request->tablets()) {
            auto tabletId = FromProto<TTabletId>(tabletInfo.tablet_id());
            auto* tablet = FindTablet(tabletId);
            if (!IsObjectAlive(tablet) || tablet->GetState() != ETabletState::Mounted) {
                continue;
            }

            auto* cell = tablet->GetCell();
            cell->TotalStatistics() -= GetTabletStatistics(tablet);
            tablet->NodeStatistics() = tabletInfo.statistics();
            cell->TotalStatistics() += GetTabletStatistics(tablet);

            auto* table = tablet->GetTable();
            if (table) {
                table->SetLastCommitTimestamp(std::max(
                    table->GetLastCommitTimestamp(),
                    tablet->NodeStatistics().last_commit_timestamp()));
            }

            auto updatePerformanceCounter = [&] (TTabletPerformanceCounter* counter, i64 curValue) {
                i64 prevValue = counter->Count;
                auto timeDelta = std::max(1.0, (now - tablet->PerformanceCounters().Timestamp).SecondsFloat());
                counter->Rate = (std::max(curValue, prevValue) - prevValue) / timeDelta;
                counter->Count = curValue;
            };

            #define XX(name, Name) updatePerformanceCounter( \
                &tablet->PerformanceCounters().Name, \
                tabletInfo.performance_counters().name ## _count());
            ITERATE_TABLET_PERFORMANCE_COUNTERS(XX)
            #undef XX
            tablet->PerformanceCounters().Timestamp = now;

            for (const auto& protoReplicaInfo : tabletInfo.replicas()) {
                auto replicaId = FromProto<TTableReplicaId>(protoReplicaInfo.replica_id());
                auto* replica = FindTableReplica(replicaId);
                if (!replica) {
                    continue;
                }

                auto* replicaInfo = tablet->FindReplicaInfo(replica);
                if (!replicaInfo) {
                    continue;
                }

                PopulateTableReplicaInfoFromStatistics(replicaInfo, protoReplicaInfo.statistics());
            }
        }
    }


    void AddToAddressToCellMap(const TNodeDescriptor& descriptor, TTabletCell* cell)
    {
        AddressToCell_.insert(std::make_pair(descriptor.GetDefaultAddress(), cell));
    }

    void RemoveFromAddressToCellMap(const TNodeDescriptor& descriptor, TTabletCell* cell)
    {
        auto range = AddressToCell_.equal_range(descriptor.GetDefaultAddress());
        for (auto it = range.first; it != range.second; ++it) {
            if (it->second == cell) {
                AddressToCell_.erase(it);
                break;
            }
        }
    }


    void HydraAssignPeers(TReqAssignPeers* request)
    {
        VERIFY_THREAD_AFFINITY(AutomatonThread);

        auto cellId = FromProto<TTabletCellId>(request->cell_id());
        auto* cell = FindTabletCell(cellId);
        if (!IsObjectAlive(cell)) {
            return;
        }

        const auto* mutationContext = GetCurrentMutationContext();
        auto mutationTimestamp = mutationContext->GetTimestamp();

        bool leadingPeerAssigned = false;
        for (const auto& peerInfo : request->peer_infos()) {
            auto peerId = peerInfo.peer_id();
            auto descriptor = FromProto<TNodeDescriptor>(peerInfo.node_descriptor());

            auto& peer = cell->Peers()[peerId];
            if (!peer.Descriptor.IsNull())
                continue;

            if (peerId == cell->GetLeadingPeerId()) {
                leadingPeerAssigned = true;
            }

            AddToAddressToCellMap(descriptor, cell);
            cell->AssignPeer(descriptor, peerId);
            cell->UpdatePeerSeenTime(peerId, mutationTimestamp);

            LOG_INFO_UNLESS(IsRecovery(), "Tablet cell peer assigned (CellId: %v, Address: %v, PeerId: %v)",
                cellId,
                descriptor.GetDefaultAddress(),
                peerId);
        }

        // Once a peer is assigned, we must ensure that the cell has a valid prerequisite transaction.
        if (leadingPeerAssigned || !cell->GetPrerequisiteTransaction()) {
            RestartPrerequisiteTransaction(cell);
        }

        ReconfigureCell(cell);
    }

    void HydraRevokePeers(TReqRevokePeers* request)
    {
        VERIFY_THREAD_AFFINITY(AutomatonThread);

        auto cellId = FromProto<TTabletCellId>(request->cell_id());
        auto* cell = FindTabletCell(cellId);
        if (!IsObjectAlive(cell)) {
            return;
        }

        bool leadingPeerRevoked = false;
        for (auto peerId : request->peer_ids()) {
            if (peerId == cell->GetLeadingPeerId()) {
                leadingPeerRevoked = true;
            }
            DoRevokePeer(cell, peerId);
        }

        if (leadingPeerRevoked) {
            AbortPrerequisiteTransaction(cell);
            AbortCellSubtreeTransactions(cell);
        }
        ReconfigureCell(cell);
    }

    void HydraSetLeadingPeer(TReqSetLeadingPeer* request)
    {
        VERIFY_THREAD_AFFINITY(AutomatonThread);

        auto cellId = FromProto<TTabletCellId>(request->cell_id());
        auto* cell = FindTabletCell(cellId);
        if (!IsObjectAlive(cell)) {
            return;
        }

        auto peerId = request->peer_id();
        cell->SetLeadingPeerId(peerId);

        const auto& descriptor = cell->Peers()[peerId].Descriptor;
        LOG_INFO_UNLESS(IsRecovery(), "Tablet cell leading peer updated (CellId: %v, Address: %v, PeerId: %v)",
            cellId,
            descriptor.GetDefaultAddress(),
            peerId);

        RestartPrerequisiteTransaction(cell);
        ReconfigureCell(cell);
    }

    void HydraOnTabletMounted(TRspMountTablet* response)
    {
        auto tabletId = FromProto<TTabletId>(response->tablet_id());
        auto* tablet = FindTablet(tabletId);
        if (!IsObjectAlive(tablet)) {
            return;
        }

        auto state = tablet->GetState();
        if (state != ETabletState::Mounting) {
            LOG_INFO_UNLESS(IsRecovery(), "Mounted notification received for a tablet in %Qlv state, ignored (TabletId: %v)",
                state,
                tabletId);
            return;
        }

        bool frozen = response->frozen();
        auto* table = tablet->GetTable();
        auto* cell = tablet->GetCell();

        LOG_INFO_UNLESS(IsRecovery(), "Tablet mounted (TableId: %v, TabletId: %v, MountRevision: %v, CellId: %v, Frozen: %v)",
            table->GetId(),
            tablet->GetId(),
            tablet->GetMountRevision(),
            cell->GetId(),
            frozen);

        cell->TotalStatistics() += GetTabletStatistics(tablet);

        tablet->SetState(frozen ? ETabletState::Frozen : ETabletState::Mounted);
    }

    void HydraOnTabletUnmounted(TRspUnmountTablet* response)
    {
        auto tabletId = FromProto<TTabletId>(response->tablet_id());
        auto* tablet = FindTablet(tabletId);
        if (!IsObjectAlive(tablet)) {
            return;
        }

        auto state = tablet->GetState();
        if (state != ETabletState::Unmounting) {
            LOG_WARNING_UNLESS(IsRecovery(), "Unmounted notification received for a tablet in %Qlv state, ignored (TabletId: %v)",
                state,
                tabletId);
            return;
        }

        DoTabletUnmounted(tablet);
    }

    void HydraOnTabletFrozen(TRspFreezeTablet* response)
    {
        auto tabletId = FromProto<TTabletId>(response->tablet_id());
        auto* tablet = FindTablet(tabletId);
        if (!IsObjectAlive(tablet)) {
            return;
        }

        const auto* table = tablet->GetTable();
        const auto* cell = tablet->GetCell();

        auto state = tablet->GetState();
        if (state != ETabletState::Freezing) {
            LOG_WARNING_UNLESS(IsRecovery(), "Frozen notification received for a tablet in %Qlv state, ignored (TabletId: %v)",
                state,
                tabletId);
            return;
        }

        LOG_INFO_UNLESS(IsRecovery(), "Tablet frozen (TableId: %v, TabletId: %v, CellId: %v)",
            table->GetId(),
            tablet->GetId(),
            cell->GetId());

        tablet->SetState(ETabletState::Frozen);
    }

    void HydraOnTabletUnfrozen(TRspUnfreezeTablet* response)
    {
        auto tabletId = FromProto<TTabletId>(response->tablet_id());
        auto* tablet = FindTablet(tabletId);
        if (!IsObjectAlive(tablet)) {
            return;
        }

        const auto* table = tablet->GetTable();
        const auto* cell = tablet->GetCell();

        auto state = tablet->GetState();
        if (state != ETabletState::Unfreezing) {
            LOG_WARNING_UNLESS(IsRecovery(), "Unfrozen notification received for a tablet in %Qlv state, ignored (TabletId: %v)",
                state,
                tabletId);
            return;
        }

        LOG_INFO_UNLESS(IsRecovery(), "Tablet unfrozen (TableId: %v, TabletId: %v, CellId: %v)",
            table->GetId(),
            tablet->GetId(),
            cell->GetId());

        tablet->SetState(ETabletState::Mounted);
    }

    void HydraUpdateTableReplicaStatistics(TReqUpdateTableReplicaStatistics* request)
    {
        auto tabletId = FromProto<TTabletId>(request->tablet_id());
        auto* tablet = FindTablet(tabletId);
        if (!IsObjectAlive(tablet)) {
            return;
        }

        auto replicaId = FromProto<TTableReplicaId>(request->replica_id());
        auto* replica = FindTableReplica(replicaId);
        if (!IsObjectAlive(replica)) {
            return;
        }

        auto mountRevision = request->mount_revision();
        if (tablet->GetMountRevision() != mountRevision) {
            return;
        }

        auto* replicaInfo = tablet->GetReplicaInfo(replica);
        PopulateTableReplicaInfoFromStatistics(replicaInfo, request->statistics());

        LOG_DEBUG_UNLESS(IsRecovery(), "Table replica statistics updated (TabletId: %v, ReplicaId: %v, "
            "CurrentReplicationRowIndex: %v, CurrentReplicationTimestamp: %v)",
            tabletId,
            replicaId,
            replicaInfo->GetCurrentReplicationRowIndex(),
            replicaInfo->GetCurrentReplicationTimestamp());
    }

    void HydraOnTableReplicaDisabled(TRspDisableTableReplica* response)
    {
        auto tabletId = FromProto<TTabletId>(response->tablet_id());
        auto* tablet = FindTablet(tabletId);
        if (!IsObjectAlive(tablet)) {
            return;
        }

        auto replicaId = FromProto<TTableReplicaId>(response->replica_id());
        auto* replica = FindTableReplica(replicaId);
        if (!IsObjectAlive(replica)) {
            return;
        }

        auto mountRevision = response->mount_revision();
        if (tablet->GetMountRevision() != mountRevision) {
            return;
        }

        auto* replicaInfo = tablet->GetReplicaInfo(replica);
        if (replicaInfo->GetState() != ETableReplicaState::Disabling) {
            LOG_WARNING_UNLESS(IsRecovery(), "Disabled replica notification received for a replica in %Qlv state, "
                "ignored (TabletId: %v, ReplicaId: %v)",
                replicaInfo->GetState(),
                tabletId,
                replicaId);
            return;
        }

        replicaInfo->SetState(ETableReplicaState::Disabled);

        LOG_DEBUG_UNLESS(IsRecovery(), "Table replica tablet disabled (TabletId: %v, ReplicaId: %v)",
            tabletId,
            replicaId);

        YCHECK(replica->DisablingTablets().erase(tablet) == 1);
        CheckForReplicaDisabled(replica);
    }

    void CheckForReplicaDisabled(TTableReplica* replica)
    {
        if (!replica->DisablingTablets().empty()) {
            return;
        }

        auto* table = replica->GetTable();

        LOG_DEBUG_UNLESS(IsRecovery(), "Table replica disabled (TableId: %v, ReplicaId: %v)",
            table->GetId(),
            replica->GetId());

        replica->SetState(ETableReplicaState::Disabled);
    }


    void DoTabletUnmounted(TTablet* tablet)
    {
        auto* table = tablet->GetTable();
        auto* cell = tablet->GetCell();

        LOG_INFO_UNLESS(IsRecovery(), "Tablet unmounted (TableId: %v, TabletId: %v, CellId: %v)",
            table->GetId(),
            tablet->GetId(),
            cell->GetId());

        cell->TotalStatistics() -= GetTabletStatistics(tablet);

        tablet->NodeStatistics().Clear();
        tablet->PerformanceCounters() = TTabletPerformanceCounters();
        tablet->SetInMemoryMode(EInMemoryMode::None);
        tablet->SetState(ETabletState::Unmounted);
        tablet->SetCell(nullptr);

        const auto& objectManager = Bootstrap_->GetObjectManager();
        YCHECK(cell->Tablets().erase(tablet) == 1);
        objectManager->UnrefObject(cell);
    }

    void CopyChunkListIfShared(
        TTableNode* table,
        int firstTabletIndex,
        int lastTabletIndex)
    {
        auto* oldRootChunkList = table->GetChunkList();
        auto& chunkLists = oldRootChunkList->Children();
        const auto& chunkManager = Bootstrap_->GetChunkManager();
        const auto& objectManager = Bootstrap_->GetObjectManager();

        if (objectManager->GetObjectRefCounter(oldRootChunkList) > 1) {
            auto statistics = oldRootChunkList->Statistics();
            auto* newRootChunkList = chunkManager->CreateChunkList(false);

            chunkManager->AttachToChunkList(
                newRootChunkList,
                chunkLists.data(),
                chunkLists.data() + firstTabletIndex);

            for (int index = firstTabletIndex; index <= lastTabletIndex; ++index) {
                auto* tabletChunkList = chunkLists[index]->AsChunkList();
                auto* newTabletChunkList = chunkManager->CreateChunkList(!table->IsPhysicallySorted());
                chunkManager->AttachToChunkList(newTabletChunkList, tabletChunkList->Children());
                chunkManager->AttachToChunkList(newRootChunkList, newTabletChunkList);
            }

            chunkManager->AttachToChunkList(
                newRootChunkList,
                chunkLists.data() + lastTabletIndex + 1,
                chunkLists.data() + chunkLists.size());

            // Replace root chunk list.
            table->SetChunkList(newRootChunkList);
            newRootChunkList->AddOwningNode(table);
            objectManager->RefObject(newRootChunkList);
            oldRootChunkList->RemoveOwningNode(table);
            objectManager->UnrefObject(oldRootChunkList);
            YCHECK(newRootChunkList->Statistics() == statistics);
        } else {
            auto statistics = oldRootChunkList->Statistics();

            for (int index = firstTabletIndex; index <= lastTabletIndex; ++index) {
                auto* tabletChunkList = chunkLists[index]->AsChunkList();
                if (objectManager->GetObjectRefCounter(tabletChunkList) > 1) {
                    auto* newTabletChunkList = chunkManager->CreateChunkList(!table->IsPhysicallySorted());
                    chunkManager->AttachToChunkList(newTabletChunkList, tabletChunkList->Children());
                    chunkLists[index] = newTabletChunkList;

                    // TODO(savrus): make a helper to replace a tablet chunk list.
                    newTabletChunkList->AddParent(oldRootChunkList);
                    objectManager->RefObject(newTabletChunkList);
                    tabletChunkList->RemoveParent(oldRootChunkList);
                    objectManager->UnrefObject(tabletChunkList);
                }
            }

            YCHECK(oldRootChunkList->Statistics() == statistics);
        }
    }

    void HydraUpdateTabletStores(TReqUpdateTabletStores* request)
    {
        auto tabletId = FromProto<TTabletId>(request->tablet_id());
        auto* tablet = FindTablet(tabletId);
        if (!IsObjectAlive(tablet)) {
            return;
        }

        auto mountRevision = request->mount_revision();

        auto* cell = tablet->GetCell();
        auto* table = tablet->GetTable();
        if (!IsObjectAlive(table)) {
            return;
        }

        const auto& cypressManager = Bootstrap_->GetCypressManager();
        cypressManager->SetModified(table, nullptr);

        TRspUpdateTabletStores response;
        response.mutable_tablet_id()->MergeFrom(request->tablet_id());
        // NB: Take mount revision from the request, not from the tablet.
        response.set_mount_revision(mountRevision);
        response.mutable_stores_to_add()->MergeFrom(request->stores_to_add());
        response.mutable_stores_to_remove()->MergeFrom(request->stores_to_remove());

        try {
            tablet->ValidateMountRevision(mountRevision);

            auto state = tablet->GetState();
            if (state != ETabletState::Mounted &&
                state != ETabletState::Unmounting &&
                state != ETabletState::Freezing)
            {
                THROW_ERROR_EXCEPTION("Cannot update stores while tablet is in %Qlv state",
                    state);
            }

            if (!table->IsPhysicallySorted()) {
                auto* tabletChunkList = tablet->GetChunkList();

                if (request->stores_to_add_size() > 0) {
                    if (request->stores_to_add_size() > 1) {
                        THROW_ERROR_EXCEPTION("Cannot attach more than one store to an ordered table at once");
                    }

                    const auto& descriptor = request->stores_to_add(0);
                    auto storeId = FromProto<TStoreId>(descriptor.store_id());
                    YCHECK(descriptor.has_starting_row_index());
                    if (tabletChunkList->Statistics().LogicalRowCount != descriptor.starting_row_index()) {
                        THROW_ERROR_EXCEPTION("Attempted to attach store %v with invalid starting row index: expected %v, got %v",
                            storeId,
                            tabletChunkList->Statistics().LogicalRowCount,
                            descriptor.starting_row_index());
                    }
                }

                if (request->stores_to_remove_size() > 0) {
                    int childIndex = tabletChunkList->GetTrimmedChildCount();
                    const auto& children = tabletChunkList->Children();
                    for (const auto& descriptor : request->stores_to_remove()) {
                        auto storeId = FromProto<TStoreId>(descriptor.store_id());
                        if (TypeFromId(storeId) == EObjectType::OrderedDynamicTabletStore) {
                            continue;
                        }

                        if (childIndex >= children.size()) {
                            THROW_ERROR_EXCEPTION("Attempted to trim store %v which is not part of the tablet",
                                storeId);
                        }
                        if (children[childIndex]->GetId() != storeId) {
                            THROW_ERROR_EXCEPTION("Attempted to trim store %v while store %v is expected",
                                storeId,
                                children[childIndex]->GetId());
                        }
                        ++childIndex;
                    }
                }
            }

            // Collect all changes first.
            const auto& chunkManager = Bootstrap_->GetChunkManager();
            std::vector<TChunkTree*> chunksToAttach;
            i64 attachedRowCount = 0;
            auto lastCommitTimestamp = table->GetLastCommitTimestamp();
            for (const auto& descriptor : request->stores_to_add()) {
                auto storeId = FromProto<TStoreId>(descriptor.store_id());
                if (TypeFromId(storeId) == EObjectType::Chunk ||
                    TypeFromId(storeId) == EObjectType::ErasureChunk)
                {
                    auto* chunk = chunkManager->GetChunkOrThrow(storeId);
                    const auto& miscExt = chunk->MiscExt();
                    if (miscExt.has_max_timestamp()) {
                        lastCommitTimestamp = std::max(lastCommitTimestamp, static_cast<TTimestamp>(miscExt.max_timestamp()));
                    }
                    attachedRowCount += miscExt.row_count();
                    chunksToAttach.push_back(chunk);
                }
            }

            std::vector<TChunkTree*> chunksToDetach;
            i64 detachedRowCount = 0;
            for (const auto& descriptor : request->stores_to_remove()) {
                auto storeId = FromProto<TStoreId>(descriptor.store_id());
                if (TypeFromId(storeId) == EObjectType::Chunk ||
                    TypeFromId(storeId) == EObjectType::ErasureChunk)
                {
                    auto* chunk = chunkManager->GetChunkOrThrow(storeId);
                    const auto& miscExt = chunk->MiscExt();
                    detachedRowCount += miscExt.row_count();
                    chunksToDetach.push_back(chunk);
                }
            }

            // Update last commit timestamp.
            table->SetLastCommitTimestamp(lastCommitTimestamp);

            // Update retained timestamp.
            auto retainedTimestamp = std::max(
                tablet->GetRetainedTimestamp(),
                static_cast<TTimestamp>(request->retained_timestamp()));
            tablet->SetRetainedTimestamp(retainedTimestamp);
            response.set_retained_timestamp(retainedTimestamp);

            // Copy chunk tree if somebody holds a reference.
            CopyChunkListIfShared(table, tablet->GetIndex(), tablet->GetIndex());

            // Apply all requested changes.
            cell->TotalStatistics() -= GetTabletStatistics(tablet);
            auto* tabletChunkList = tablet->GetChunkList();
            chunkManager->AttachToChunkList(tabletChunkList, chunksToAttach);
            chunkManager->DetachFromChunkList(tabletChunkList, chunksToDetach);
            cell->TotalStatistics() += GetTabletStatistics(tablet);
            table->SnapshotStatistics() = table->GetChunkList()->Statistics().ToDataStatistics();

            // Unstage just attached chunks.
            // Update table resource usage.
            for (auto* chunk : chunksToAttach) {
                chunkManager->UnstageChunk(chunk->AsChunk());
            }

            const auto& securityManager = Bootstrap_->GetSecurityManager();
            securityManager->UpdateAccountNodeUsage(table);

            LOG_DEBUG_UNLESS(IsRecovery(), "Tablet stores updated (TableId: %v, TabletId: %v, "
                "AttachedChunkIds: %v, DetachedChunkIds: %v, "
                "AttachedRowCount: %v, DetachedRowCount: %v)",
                table->GetId(),
                tabletId,
                MakeFormattableRange(chunksToAttach, TObjectIdFormatter()),
                MakeFormattableRange(chunksToDetach, TObjectIdFormatter()),
                attachedRowCount,
                detachedRowCount);
        } catch (const std::exception& ex) {
            auto error = TError(ex);
            LOG_WARNING_UNLESS(IsRecovery(), error, "Error updating tablet stores (TabletId: %v)",
                tabletId);
            ToProto(response.mutable_error(), error.Sanitize());
        }

        const auto& hiveManager = Bootstrap_->GetHiveManager();
        auto* mailbox = hiveManager->GetMailbox(cell->GetId());
        hiveManager->PostMessage(mailbox, response);
    }

    void HydraUpdateTabletTrimmedRowCount(TReqUpdateTabletTrimmedRowCount* request)
    {
        auto tabletId = FromProto<TTabletId>(request->tablet_id());
        auto* tablet = FindTablet(tabletId);
        if (!IsObjectAlive(tablet)) {
            return;
        }

        auto mountRevision = request->mount_revision();
        if (tablet->GetMountRevision() != mountRevision) {
            return;
        }

        auto trimmedRowCount = request->trimmed_row_count();

        tablet->SetTrimmedRowCount(trimmedRowCount);

        LOG_DEBUG_UNLESS(IsRecovery(), "Tablet trimmed row count updated (TabletId: %v, TrimmedRowCount: %v)",
            tabletId,
            trimmedRowCount);
    }

    virtual void OnLeaderActive() override
    {
        VERIFY_THREAD_AFFINITY(AutomatonThread);

        TMasterAutomatonPart::OnLeaderActive();

        if (Bootstrap_->IsPrimaryMaster()) {
            TabletTracker_->Start();
        }

        for (const auto& pair : TabletCellMap_) {
            auto* cell = pair.second;
            if (!IsObjectAlive(cell)) {
                continue;
            }
            UpdateCellDirectory(cell);
        }

        CleanupExecutor_ = New<TPeriodicExecutor>(
            Bootstrap_->GetHydraFacade()->GetEpochAutomatonInvoker(),
            BIND(&TImpl::OnCleanup, MakeWeak(this)),
            CleanupPeriod);
        CleanupExecutor_->Start();
    }

    virtual void OnStopLeading() override
    {
        VERIFY_THREAD_AFFINITY(AutomatonThread);

        TMasterAutomatonPart::OnStopLeading();

        TabletTracker_->Stop();

        if (CleanupExecutor_) {
            CleanupExecutor_->Stop();
            CleanupExecutor_.Reset();
        }
    }


    void ReconfigureCell(TTabletCell* cell)
    {
        cell->SetConfigVersion(cell->GetConfigVersion() + 1);

        auto config = cell->GetConfig();
        config->Addresses.clear();
        for (const auto& peer : cell->Peers()) {
            if (peer.Descriptor.IsNull()) {
                config->Addresses.push_back(Null);
            } else {
                config->Addresses.push_back(peer.Descriptor.GetAddress(Bootstrap_->GetConfig()->Networks));
            }
        }

        UpdateCellDirectory(cell);

        LOG_INFO_UNLESS(IsRecovery(), "Tablet cell reconfigured (CellId: %v, Version: %v)",
            cell->GetId(),
            cell->GetConfigVersion());
    }

    void UpdateCellDirectory(TTabletCell* cell)
    {
        auto cellDirectory = Bootstrap_->GetCellDirectory();
        cellDirectory->ReconfigureCell(cell->GetDescriptor());
    }


    void ValidateHasHealthyCells(TTabletCellBundle* cellBundle)
    {
        for (const auto& pair : TabletCellMap_) {
            auto* cell = pair.second;
            if (!IsObjectAlive(cell)) {
                continue;
            }
            if (cell->GetCellBundle() == cellBundle &&
                cell->GetHealth() == ETabletCellHealth::Good)
            {
                return;
            }
        }
        THROW_ERROR_EXCEPTION("No healthy tablet cells in bundle %Qv",
            cellBundle->GetName());
    }

    std::vector<std::pair<TTablet*, TTabletCell*>> ComputeTabletAssignment(
        TTableNode* table,
        TTableMountConfigPtr mountConfig,
        TTabletCell* hintCell,
        std::vector<TTablet*> tabletsToMount)
    {
        if (hintCell) {
            std::vector<std::pair<TTablet*, TTabletCell*>> assignment;
            for (auto* tablet : tabletsToMount) {
                assignment.emplace_back(tablet, hintCell);
            }
            return assignment;
        }

        struct TCellKey
        {
            i64 Size;
            TTabletCell* Cell;

            //! Compares by |(size, cellId)|.
            bool operator < (const TCellKey& other) const
            {
                if (Size < other.Size) {
                    return true;
                } else if (Size > other.Size) {
                    return false;
                }
                return Cell->GetId() < other.Cell->GetId();
            }
        };

        auto getCellSize = [&] (const TTabletCell* cell) -> i64 {
            i64 result = 0;
            switch (mountConfig->InMemoryMode) {
                case EInMemoryMode::None:
                    result += cell->TotalStatistics().UncompressedDataSize;
                    break;
                case EInMemoryMode::Uncompressed:
                case EInMemoryMode::Compressed:
                    result += cell->TotalStatistics().MemorySize;
                    break;
                default:
                    Y_UNREACHABLE();
            }
            result += cell->Tablets().size() * Config_->TabletDataSizeFootprint;
            return result;
        };

        std::set<TCellKey> cellKeys;
        for (const auto& pair : TabletCellMap_) {
            auto* cell = pair.second;
            if (!IsObjectAlive(cell)) {
                continue;
            }
            if (cell->GetCellBundle() == table->GetTabletCellBundle() &&
                cell->GetHealth() == ETabletCellHealth::Good)
            {
                YCHECK(cellKeys.insert(TCellKey{getCellSize(cell), cell}).second);
            }
        }
        YCHECK(!cellKeys.empty());

        auto getTabletSize = [&] (const TTablet* tablet) -> i64 {
            i64 result = 0;
            auto statistics = GetTabletStatistics(tablet);
            switch (mountConfig->InMemoryMode) {
                case EInMemoryMode::None:
                case EInMemoryMode::Uncompressed:
                    result += statistics.UncompressedDataSize;
                    break;
                case EInMemoryMode::Compressed:
                    result += statistics.CompressedDataSize;
                    break;
                default:
                    Y_UNREACHABLE();
            }
            result += Config_->TabletDataSizeFootprint;
            return result;
        };

        // Sort tablets by decreasing size to improve greedy heuristic performance.
        std::sort(
            tabletsToMount.begin(),
            tabletsToMount.end(),
            [&] (const TTablet* lhs, const TTablet* rhs) {
                return
                    std::make_tuple(getTabletSize(lhs), lhs->GetId()) >
                    std::make_tuple(getTabletSize(rhs), rhs->GetId());
            });

        auto chargeCell = [&] (std::set<TCellKey>::iterator it, TTablet* tablet) {
            const auto& existingKey = *it;
            auto newKey = TCellKey{existingKey.Size + getTabletSize(tablet), existingKey.Cell};
            cellKeys.erase(it);
            YCHECK(cellKeys.insert(newKey).second);
        };

        // Iteratively assign tablets to least-loaded cells.
        std::vector<std::pair<TTablet*, TTabletCell*>> assignment;
        for (auto* tablet : tabletsToMount) {
            auto it = cellKeys.begin();
            assignment.emplace_back(tablet, it->Cell);
            chargeCell(it, tablet);
        }

        return assignment;
    }


    void RestartPrerequisiteTransaction(TTabletCell* cell)
    {
        AbortPrerequisiteTransaction(cell);
        AbortCellSubtreeTransactions(cell);
        StartPrerequisiteTransaction(cell);
    }

    void StartPrerequisiteTransaction(TTabletCell* cell)
    {
        const auto& multicellManager = Bootstrap_->GetMulticellManager();
        const auto& secondaryCellTags = multicellManager->GetRegisteredMasterCellTags();

        const auto& transactionManager = Bootstrap_->GetTransactionManager();
        auto* transaction = transactionManager->StartTransaction(
            nullptr,
            secondaryCellTags,
            Null,
            Format("Prerequisite for cell %v", cell->GetId()));

        const auto& objectManager = Bootstrap_->GetObjectManager();
        for (auto cellTag : secondaryCellTags) {
            objectManager->ReplicateObjectCreationToSecondaryMaster(transaction, cellTag);
        }

        YCHECK(!cell->GetPrerequisiteTransaction());
        cell->SetPrerequisiteTransaction(transaction);
        YCHECK(TransactionToCellMap_.insert(std::make_pair(transaction, cell)).second);

        LOG_INFO_UNLESS(IsRecovery(), "Tablet cell prerequisite transaction started (CellId: %v, TransactionId: %v)",
            cell->GetId(),
            transaction->GetId());
    }

    void AbortCellSubtreeTransactions(TTabletCell* cell)
    {
        const auto& cypressManager = Bootstrap_->GetCypressManager();
        auto cellNodeProxy = FindCellNode(cell->GetId());
        if (cellNodeProxy) {
            cypressManager->AbortSubtreeTransactions(cellNodeProxy);
        }
    }

    void AbortPrerequisiteTransaction(TTabletCell* cell)
    {
        auto* transaction = cell->GetPrerequisiteTransaction();
        if (!transaction) {
            return;
        }

        // Suppress calling OnTransactionFinished.
        YCHECK(TransactionToCellMap_.erase(transaction) == 1);
        cell->SetPrerequisiteTransaction(nullptr);

        // NB: Make a copy, transaction will die soon.
        auto transactionId = transaction->GetId();

        const auto& transactionManager = Bootstrap_->GetTransactionManager();
        transactionManager->AbortTransaction(transaction, true);

        LOG_INFO_UNLESS(IsRecovery(), "Tablet cell prerequisite aborted (CellId: %v, TransactionId: %v)",
            cell->GetId(),
            transactionId);
    }

    void OnTransactionFinished(TTransaction* transaction)
    {
        auto it = TransactionToCellMap_.find(transaction);
        if (it == TransactionToCellMap_.end()) {
            return;
        }

        auto* cell = it->second;
        cell->SetPrerequisiteTransaction(nullptr);
        TransactionToCellMap_.erase(it);

        LOG_INFO_UNLESS(IsRecovery(), "Tablet cell prerequisite transaction aborted (CellId: %v, TransactionId: %v)",
            cell->GetId(),
            transaction->GetId());

        for (auto peerId = 0; peerId < cell->Peers().size(); ++peerId) {
            DoRevokePeer(cell, peerId);
        }
    }


    void DoRevokePeer(TTabletCell* cell, TPeerId peerId)
    {
        const auto& peer = cell->Peers()[peerId];
        const auto& descriptor = peer.Descriptor;
        if (descriptor.IsNull()) {
            return;
        }

        LOG_INFO_UNLESS(IsRecovery(), "Tablet cell peer revoked (CellId: %v, Address: %v, PeerId: %v)",
            cell->GetId(),
            descriptor.GetDefaultAddress(),
            peerId);

        if (peer.Node) {
            peer.Node->DetachTabletCell(cell);
        }
        RemoveFromAddressToCellMap(descriptor, cell);
        cell->RevokePeer(peerId);
    }

    void DoUnmountTable(
        TTableNode* table,
        bool force,
        int firstTabletIndex,
        int lastTabletIndex)
    {
        const auto& hiveManager = Bootstrap_->GetHiveManager();

        for (int index = firstTabletIndex; index <= lastTabletIndex; ++index) {
            auto* tablet = table->Tablets()[index];
            auto* cell = tablet->GetCell();

            auto state = tablet->GetState();
            if (state == ETabletState::Mounted ||
                state == ETabletState::Frozen)
            {
                LOG_INFO_UNLESS(IsRecovery(), "Unmounting tablet (TableId: %v, TabletId: %v, CellId: %v, Force: %v)",
                    table->GetId(),
                    tablet->GetId(),
                    cell->GetId(),
                    force);

                tablet->SetState(ETabletState::Unmounting);
            }

            if (cell) {
                TReqUnmountTablet request;
                ToProto(request.mutable_tablet_id(), tablet->GetId());
                request.set_force(force);
                auto* mailbox = hiveManager->GetMailbox(cell->GetId());
                hiveManager->PostMessage(mailbox, request);
            }

            if (force && tablet->GetState() != ETabletState::Unmounted) {
                for (auto& pair : tablet->Replicas()) {
                    auto replica = pair.first;
                    auto& replicaInfo = pair.second;
                    if (replicaInfo.GetState() != ETableReplicaState::Disabling) {
                        continue;
                    }
                    replicaInfo.SetState(ETableReplicaState::Disabled);
                    CheckForReplicaDisabled(replica);
                }

                DoTabletUnmounted(tablet);
            }
        }
    }


    void GetTableSettings(
        TTableNode* table,
        TTableMountConfigPtr* mountConfig,
        NTabletNode::TTabletChunkReaderConfigPtr *readerConfig,
        NTabletNode::TTabletChunkWriterConfigPtr* writerConfig,
        TTableWriterOptionsPtr* writerOptions)
    {
        const auto& objectManager = Bootstrap_->GetObjectManager();
        auto tableProxy = objectManager->GetProxy(table);
        const auto& tableAttributes = tableProxy->Attributes();

        // Parse and prepare mount config.
        try {
            *mountConfig = ConvertTo<TTableMountConfigPtr>(tableAttributes);
        } catch (const std::exception& ex) {
            THROW_ERROR_EXCEPTION("Error parsing table mount configuration")
                << ex;
        }

        // Prepare table reader config.
        *readerConfig = Config_->ChunkReader;

        // Parse and prepare table writer config.
        try {
            *writerConfig = UpdateYsonSerializable(
                Config_->ChunkWriter,
                tableAttributes.FindYson("chunk_writer"));
        } catch (const std::exception& ex) {
            THROW_ERROR_EXCEPTION("Error parsing chunk writer config")
                << ex;
        }

        // Prepare tablet writer options.
        // TODO(babenko): is this media-aware?
        const auto& chunkProperties = table->Properties();
        *writerOptions = New<TTableWriterOptions>();
        (*writerOptions)->ReplicationFactor = chunkProperties[table->GetPrimaryMediumIndex()].GetReplicationFactor();
        (*writerOptions)->Account = table->GetAccount()->GetName();
        (*writerOptions)->CompressionCodec = tableAttributes.Get<NCompression::ECodec>("compression_codec");
        (*writerOptions)->ErasureCodec = tableAttributes.Get<NErasure::ECodec>("erasure_codec", NErasure::ECodec::None);
        (*writerOptions)->ChunksVital = chunkProperties.GetVital();
        (*writerOptions)->OptimizeFor = tableAttributes.Get<EOptimizeFor>("optimize_for", NTableClient::EOptimizeFor::Lookup);
    }

    static void ParseTabletRange(
        TTableNode* table,
        int* first,
        int* last)
    {
        auto& tablets = table->Tablets();
        if (*first == -1 && *last == -1) {
            *first = 0;
            *last = static_cast<int>(tablets.size() - 1);
        } else {
            if (*first < 0 || *first >= tablets.size()) {
                THROW_ERROR_EXCEPTION("First tablet index %v is out of range [%v, %v]",
                    *first,
                    0,
                    tablets.size() - 1);
            }
            if (*last < 0 || *last >= tablets.size()) {
                THROW_ERROR_EXCEPTION("Last tablet index %v is out of range [%v, %v]",
                    *last,
                    0,
                    tablets.size() - 1);
            }
            if (*first > *last) {
                THROW_ERROR_EXCEPTION("First tablet index is greater than last tablet index");
            }
        }
    }


    IMapNodePtr GetCellMapNode()
    {
        const auto& cypressManager = Bootstrap_->GetCypressManager();
        auto resolver = cypressManager->CreateResolver();
        return resolver->ResolvePath("//sys/tablet_cells")->AsMap();
    }

    INodePtr FindCellNode(const TCellId& cellId)
    {
        auto cellMapNodeProxy = GetCellMapNode();
        return cellMapNodeProxy->FindChild(ToString(cellId));
    }


    void OnCleanup()
    {
        try {
            const auto& cypressManager = Bootstrap_->GetCypressManager();
            auto resolver = cypressManager->CreateResolver();
            for (const auto& pair : TabletCellMap_) {
                const auto& cellId = pair.first;
                const auto* cell = pair.second;
                if (!IsObjectAlive(cell)) {
                    continue;
                }

                auto snapshotsPath = Format("//sys/tablet_cells/%v/snapshots", cellId);
                IMapNodePtr snapshotsMap;
                try {
                    snapshotsMap = resolver->ResolvePath(snapshotsPath)->AsMap();
                } catch (const std::exception&) {
                    continue;
                }

                std::vector<int> snapshotIds;
                auto snapshotKeys = SyncYPathList(snapshotsMap, "");
                for (const auto& key : snapshotKeys) {
                    int snapshotId;
                    try {
                        snapshotId = FromString<int>(key);
                    } catch (const std::exception& ex) {
                        LOG_WARNING("Unrecognized item %Qv in tablet snapshot store (CellId: %v)",
                            key,
                            cellId);
                        continue;
                    }
                    snapshotIds.push_back(snapshotId);
                }

                if (snapshotIds.size() <= Config_->MaxSnapshotsToKeep)
                    continue;

                std::sort(snapshotIds.begin(), snapshotIds.end());
                int thresholdId = snapshotIds[snapshotIds.size() - Config_->MaxSnapshotsToKeep];

                const auto& objectManager = Bootstrap_->GetObjectManager();
                auto rootService = objectManager->GetRootService();

                for (const auto& key : snapshotKeys) {
                    try {
                        int snapshotId = FromString<int>(key);
                        if (snapshotId < thresholdId) {
                            LOG_INFO("Removing tablet cell snapshot %v (CellId: %v)",
                                snapshotId,
                                cellId);
                            auto req = TYPathProxy::Remove(snapshotsPath + "/" + key);
                            ExecuteVerb(rootService, req).Subscribe(BIND([=] (const TYPathProxy::TErrorOrRspRemovePtr& rspOrError) {
                                if (rspOrError.IsOK()) {
                                    LOG_INFO("Tablet cell snapshot %v removed successfully (CellId: %v)",
                                        snapshotId,
                                        cellId);
                                } else {
                                    LOG_INFO(rspOrError, "Error removing tablet cell snapshot %v (CellId: %v)",
                                        snapshotId,
                                        cellId);
                                }
                            }));
                        }
                    } catch (const std::exception& ex) {
                        // Ignore, cf. logging above.
                    }
                }

                auto changelogsPath = Format("//sys/tablet_cells/%v/changelogs", cellId);
                IMapNodePtr changelogsMap;
                try {
                    changelogsMap = resolver->ResolvePath(changelogsPath)->AsMap();
                } catch (const std::exception&) {
                    continue;
                }

                auto changelogKeys = SyncYPathList(changelogsMap, "");
                for (const auto& key : changelogKeys) {
                    int changelogId;
                    try {
                        changelogId = FromString<int>(key);
                    } catch (const std::exception& ex) {
                        LOG_WARNING("Unrecognized item %Qv in tablet changelog store (CellId: %v)",
                            key,
                            cellId);
                        continue;
                    }
                    if (changelogId < thresholdId) {
                        LOG_INFO("Removing tablet cell changelog %v (CellId: %v)",
                            changelogId,
                            cellId);
                        auto req = TYPathProxy::Remove(changelogsPath + "/" + key);
                        ExecuteVerb(rootService, req).Subscribe(BIND([=] (const TYPathProxy::TErrorOrRspRemovePtr& rspOrError) {
                            if (rspOrError.IsOK()) {
                                LOG_INFO("Tablet cell changelog %v removed successfully (CellId: %v)",
                                    changelogId,
                                    cellId);
                            } else {
                                LOG_INFO(rspOrError, "Error removing tablet cell changelog %v (CellId: %v)",
                                    changelogId,
                                    cellId);
                            }
                        }));;
                    }
                }
            }
        } catch (const std::exception& ex) {
            LOG_ERROR(ex, "Error performing tablets cleanup");
        }
    }

    std::pair<std::vector<TTablet*>::iterator, std::vector<TTablet*>::iterator> GetIntersectingTablets(
        std::vector<TTablet*>& tablets,
        const TOwningKey& minKey,
        const TOwningKey& maxKey)
    {
        auto beginIt = std::upper_bound(
            tablets.begin(),
            tablets.end(),
            minKey,
            [] (const TOwningKey& key, const TTablet* tablet) {
                return key < tablet->GetPivotKey();
            });

        if (beginIt != tablets.begin()) {
            --beginIt;
        }

        auto endIt = beginIt;
        while (endIt != tablets.end() && maxKey >= (*endIt)->GetPivotKey()) {
            ++endIt;
        }

        return std::make_pair(beginIt, endIt);
    }


    static void ValidateTabletCellBundleName(const Stroka& name)
    {
        if (name.empty()) {
            THROW_ERROR_EXCEPTION("Tablet cell bundle name cannot be empty");
        }
    }


    static void PopulateTableReplicaDescriptor(TTableReplicaDescriptor* descriptor, const TTableReplica* replica, const TTableReplicaInfo& info)
    {
        ToProto(descriptor->mutable_replica_id(), replica->GetId());
        descriptor->set_cluster_name(replica->GetClusterName());
        descriptor->set_replica_path(replica->GetReplicaPath());
        descriptor->set_start_replication_timestamp(replica->GetStartReplicationTimestamp());
        PopulateTableReplicaStatisticsFromInfo(descriptor->mutable_statistics(), info);
    }

    static void PopulateTableReplicaStatisticsFromInfo(TTableReplicaStatistics* statistics, const TTableReplicaInfo& info)
    {
        statistics->set_current_replication_row_index(info.GetCurrentReplicationRowIndex());
        statistics->set_current_replication_timestamp(info.GetCurrentReplicationTimestamp());
    }

    static void PopulateTableReplicaInfoFromStatistics(TTableReplicaInfo* info, const TTableReplicaStatistics& statistics)
    {
        // Updates may be reordered but we can rely on monotonicity here.
        info->SetCurrentReplicationRowIndex(std::max(
            info->GetCurrentReplicationRowIndex(),
            statistics.current_replication_row_index()));
        info->SetCurrentReplicationTimestamp(std::max(
            info->GetCurrentReplicationTimestamp(),
            statistics.current_replication_timestamp()));
    }
};

DEFINE_ENTITY_MAP_ACCESSORS(TTabletManager::TImpl, TabletCellBundle, TTabletCellBundle, TabletCellBundleMap_)
DEFINE_ENTITY_MAP_ACCESSORS(TTabletManager::TImpl, TabletCell, TTabletCell, TabletCellMap_)
DEFINE_ENTITY_MAP_ACCESSORS(TTabletManager::TImpl, Tablet, TTablet, TabletMap_)
DEFINE_ENTITY_MAP_ACCESSORS(TTabletManager::TImpl, TableReplica, TTableReplica, TableReplicaMap_)

///////////////////////////////////////////////////////////////////////////////

TTabletManager::TTabletManager(
    TTabletManagerConfigPtr config,
    NCellMaster::TBootstrap* bootstrap)
    : Impl_(New<TImpl>(config, bootstrap))
{ }

TTabletManager::~TTabletManager() = default;

void TTabletManager::Initialize()
{
    return Impl_->Initialize();
}

int TTabletManager::GetAssignedTabletCellCount(const Stroka& address) const
{
    return Impl_->GetAssignedTabletCellCount(address);
}

TTabletStatistics TTabletManager::GetTabletStatistics(const TTablet* tablet)
{
    return Impl_->GetTabletStatistics(tablet);
}

void TTabletManager::MountTable(
    TTableNode* table,
    int firstTabletIndex,
    int lastTabletIndex,
    TTabletCell* hintCell,
    bool freeze)
{
    Impl_->MountTable(
        table,
        firstTabletIndex,
        lastTabletIndex,
        hintCell,
        freeze);
}

void TTabletManager::UnmountTable(
    TTableNode* table,
    bool force,
    int firstTabletIndex,
    int lastTabletIndex)
{
    Impl_->UnmountTable(
        table,
        force,
        firstTabletIndex,
        lastTabletIndex);
}

void TTabletManager::RemountTable(
    TTableNode* table,
    int firstTabletIndex,
    int lastTabletIndex)
{
    Impl_->RemountTable(
        table,
        firstTabletIndex,
        lastTabletIndex);
}

void TTabletManager::FreezeTable(
    TTableNode* table,
    int firstTabletIndex,
    int lastTabletIndex)
{
    Impl_->FreezeTable(
        table,
        firstTabletIndex,
        lastTabletIndex);
}

void TTabletManager::UnfreezeTable(
    TTableNode* table,
    int firstTabletIndex,
    int lastTabletIndex)
{
    Impl_->UnfreezeTable(
        table,
        firstTabletIndex,
        lastTabletIndex);
}

void TTabletManager::DestroyTable(TTableNode* table)
{
    Impl_->DestroyTable(table);
}

void TTabletManager::ReshardTable(
    TTableNode* table,
    int firstTabletIndex,
    int lastTabletIndex,
    int newTabletCount,
    const std::vector<TOwningKey>& pivotKeys)
{
    Impl_->ReshardTable(
        table,
        firstTabletIndex,
        lastTabletIndex,
        newTabletCount,
        pivotKeys);
}

TTabletManager::TCloneTableDataPtr TTabletManager::BeginCloneTable(
    TTableNode* sourceTable,
    TTableNode* clonedTable,
    ENodeCloneMode mode)
{
    return Impl_->BeginCloneTable(
        sourceTable,
        clonedTable,
        mode);
}

void TTabletManager::CommitCloneTable(
    TTableNode* sourceTable,
    TTableNode* clonedTable,
    TCloneTableDataPtr data)
{
    Impl_->CommitCloneTable(
        sourceTable,
        clonedTable,
        std::move(data));
}

void TTabletManager::RollbackCloneTable(
    TTableNode* sourceTable,
    TTableNode* clonedTable,
    TCloneTableDataPtr data)
{
    Impl_->RollbackCloneTable(
        sourceTable,
        clonedTable,
        std::move(data));
}

void TTabletManager::MakeTableDynamic(TTableNode* table)
{
    Impl_->MakeTableDynamic(table);
}

void TTabletManager::MakeTableStatic(TTableNode* table)
{
    Impl_->MakeTableStatic(table);
}

TTabletCell* TTabletManager::GetTabletCellOrThrow(const TTabletCellId& id)
{
    return Impl_->GetTabletCellOrThrow(id);
}

TTabletCellBundle* TTabletManager::FindTabletCellBundleByName(const Stroka& name)
{
    return Impl_->FindTabletCellBundleByName(name);
}

TTabletCellBundle* TTabletManager::GetTabletCellBundleByNameOrThrow(const Stroka& name)
{
    return Impl_->GetTabletCellBundleByNameOrThrow(name);
}

void TTabletManager::RenameTabletCellBundle(TTabletCellBundle* cellBundle, const Stroka& newName)
{
    return Impl_->RenameTabletCellBundle(cellBundle, newName);
}

TTabletCellBundle* TTabletManager::GetDefaultTabletCellBundle()
{
    return Impl_->GetDefaultTabletCellBundle();
}

void TTabletManager::SetTabletCellBundle(TTableNode* table, TTabletCellBundle* cellBundle)
{
    Impl_->SetTabletCellBundle(table, cellBundle);
}

void TTabletManager::DestroyTablet(TTablet* tablet)
{
    Impl_->DestroyTablet(tablet);
}

TTabletCell* TTabletManager::CreateTabletCell(TTabletCellBundle* cellBundle, const TObjectId& hintId)
{
    return Impl_->CreateTabletCell(cellBundle, hintId);
}

void TTabletManager::DestroyTabletCell(TTabletCell* cell)
{
    Impl_->DestroyTabletCell(cell);
}

TTabletCellBundle* TTabletManager::CreateTabletCellBundle(const Stroka& name, const TObjectId& hintId)
{
    return Impl_->CreateTabletCellBundle(name, hintId);
}

void TTabletManager::DestroyTabletCellBundle(TTabletCellBundle* cellBundle)
{
    Impl_->DestroyTabletCellBundle(cellBundle);
}

TTableReplica* TTabletManager::CreateTableReplica(
    TReplicatedTableNode* table,
    const Stroka& clusterName,
    const TYPath& replicaPath,
    TTimestamp startReplicationTimestamp)
{
    return Impl_->CreateTableReplica(
        table,
        clusterName,
        replicaPath,
        startReplicationTimestamp);
}

void TTabletManager::DestroyTableReplica(TTableReplica* replica)
{
    Impl_->DestroyTableReplica(replica);
}

void TTabletManager::EnableTableReplica(TTableReplica* replica)
{
    Impl_->EnableTableReplica(replica);
}

void TTabletManager::DisableTableReplica(TTableReplica* replica)
{
    Impl_->DisableTableReplica(replica);
}

DELEGATE_ENTITY_MAP_ACCESSORS(TTabletManager, TabletCellBundle, TTabletCellBundle, *Impl_)
DELEGATE_ENTITY_MAP_ACCESSORS(TTabletManager, TabletCell, TTabletCell, *Impl_)
DELEGATE_ENTITY_MAP_ACCESSORS(TTabletManager, Tablet, TTablet, *Impl_)
DELEGATE_ENTITY_MAP_ACCESSORS(TTabletManager, TableReplica, TTableReplica, *Impl_)

///////////////////////////////////////////////////////////////////////////////

} // namespace NTabletServer
} // namespace NYT<|MERGE_RESOLUTION|>--- conflicted
+++ resolved
@@ -302,34 +302,24 @@
         }
         cell->Peers().clear();
 
-<<<<<<< HEAD
         auto* cellBundle = cell->GetCellBundle();
         YCHECK(cellBundle->TabletCells().erase(cell) == 1);
         const auto& objectManager = Bootstrap_->GetObjectManager();
         objectManager->UnrefObject(cellBundle);
         cell->SetCellBundle(nullptr);
-=======
+
         // NB: Code below interacts with other master parts and may require root permissions
         // (for example, when aborting a transaction).
         // We want this code to always succeed.
         auto securityManager = Bootstrap_->GetSecurityManager();
         auto* rootUser = securityManager->GetRootUser();
         TAuthenticatedUserGuard userGuard(securityManager, rootUser);
->>>>>>> 65378d07
 
         AbortPrerequisiteTransaction(cell);
         AbortCellSubtreeTransactions(cell);
 
         auto cellNodeProxy = FindCellNode(cell->GetId());
         if (cellNodeProxy) {
-<<<<<<< HEAD
-            // NB: This should succeed regardless of user permissions.
-            const auto& securityManager = Bootstrap_->GetSecurityManager();
-            auto* rootUser = securityManager->GetRootUser();
-            TAuthenticatedUserGuard userGuard(securityManager, rootUser);
-
-=======
->>>>>>> 65378d07
             try {
                 // NB: Subtree transactions were already aborted in AbortPrerequisiteTransaction.
                 cellNodeProxy->GetParent()->RemoveChild(cellNodeProxy);
