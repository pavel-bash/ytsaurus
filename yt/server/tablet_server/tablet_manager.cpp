--- conflicted
+++ resolved
@@ -1258,14 +1258,8 @@
         GetTableSettings(table, &mountConfig, &readerConfig, &writerConfig, &writerOptions);
         ValidateTableMountConfig(table, mountConfig);
 
-<<<<<<< HEAD
         // Do after all validations.
         TouchAffectedTabletActions(table, firstTabletIndex, lastTabletIndex, "reshard_table");
-=======
-        if (!table->IsPhysicallySorted() && mountConfig->InMemoryMode != EInMemoryMode::None) {
-            THROW_ERROR_EXCEPTION("Cannot mount an ordered dynamic table in memory");
-        }
->>>>>>> 2d5d9646
 
         auto serializedMountConfig = ConvertToYsonString(mountConfig);
         auto serializedReaderConfig = ConvertToYsonString(readerConfig);
@@ -1497,14 +1491,8 @@
         GetTableSettings(table, &mountConfig, &readerConfig, &writerConfig, &writerOptions);
         ValidateTableMountConfig(table, mountConfig);
 
-<<<<<<< HEAD
         // Do after all validations.
         TouchAffectedTabletActions(table, firstTabletIndex, lastTabletIndex, "reshard_table");
-=======
-        if (!table->IsPhysicallySorted() && mountConfig->InMemoryMode != EInMemoryMode::None) {
-            THROW_ERROR_EXCEPTION("Cannot mount an ordered dynamic table in memory");
-        }
->>>>>>> 2d5d9646
 
         auto serializedMountConfig = ConvertToYsonString(mountConfig);
         auto serializedReaderConfig = ConvertToYsonString(readerConfig);
@@ -3828,6 +3816,9 @@
     {
         if (!table->IsSorted() && mountConfig->EnableLookupHashTable) {
             THROW_ERROR_EXCEPTION("\"enable_lookup_hash_table\" cannot be \"true\" for ordered dynamic table");
+        }
+        if (!table->IsPhysicallySorted() && mountConfig->InMemoryMode != EInMemoryMode::None) {
+            THROW_ERROR_EXCEPTION("Cannot mount an ordered dynamic table in memory");
         }
     }
 
