--- conflicted
+++ resolved
@@ -59,7 +59,6 @@
             transaction,
             trunkNode);
     }
-<<<<<<< HEAD
 
     virtual std::unique_ptr<TFileNode> DoCreate(
         const TVersionedNodeId& id,
@@ -75,35 +74,15 @@
             attributes->Set("compression_codec", NCompression::ECodec::None);
         }
 
-        // NB: Validate everything before calling TBase::DoCreate to ensure atomicity.
-        TChunk* chunk = nullptr;
-        auto chunkManager = Bootstrap_->GetChunkManager();
-        if (request && request->HasExtension(TReqCreateFileExt::create_file_ext)) {
-            const auto& requestExt = request->GetExtension(TReqCreateFileExt::create_file_ext);
-            auto chunkId = FromProto<TChunkId>(requestExt.chunk_id());
-            chunk = chunkManager->GetChunkOrThrow(chunkId);
-            chunk->ValidateConfirmed();
-        }
-
-        auto nodeHolder = TBase::DoCreate(
+        return TBase::DoCreate(
             id,
             cellTag,
             transaction,
             attributes,
             request,
             response);
-
-        // XXX(babenko): this will die
-        if (chunk && !nodeHolder->IsExternal()) {
-            auto* chunkList = nodeHolder->GetChunkList();
-            chunkManager->AttachToChunkList(chunkList, chunk);
-        }
-
-        return nodeHolder;
     }
 
-=======
->>>>>>> cd0a9ce7
 };
 
 INodeTypeHandlerPtr CreateFileTypeHandler(TBootstrap* bootstrap)
