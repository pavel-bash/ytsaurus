--- conflicted
+++ resolved
@@ -178,11 +178,7 @@
                     MaxReplicationFactor);
             }
 
-<<<<<<< HEAD
-            auto* node = LockThisTypedImpl();
-=======
             auto* node = GetThisTypedImpl();
->>>>>>> 9c9dbc26
             YCHECK(node->IsTrunk());
 
             if (node->GetReplicationFactor() != replicationFactor) {
