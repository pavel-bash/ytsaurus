#include "stdafx.h"
#include "chunk_service.h"
#include "chunk_manager.h"
#include "chunk.h"
#include "private.h"

#include <core/erasure/codec.h>

#include <ytlib/chunk_client/chunk_service_proxy.h>

#include <server/node_tracker_server/node_directory_builder.h>
#include <server/node_tracker_server/node_tracker.h>
#include <server/node_tracker_server/node.h>

#include <server/cell_master/bootstrap.h>
#include <server/cell_master/hydra_facade.h>
#include <server/cell_master/master_hydra_service.h>

namespace NYT {
namespace NChunkServer {

using namespace NChunkClient;
using namespace NChunkServer;
using namespace NNodeTrackerServer;
using namespace NCellMaster;

////////////////////////////////////////////////////////////////////////////////

class TChunkService
    : public NCellMaster::TMasterHydraServiceBase
{
public:
    explicit TChunkService(TBootstrap* bootstrap)
        : TMasterHydraServiceBase(
            bootstrap,
            TChunkServiceProxy::GetServiceName(),
            ChunkServerLogger)
    {
<<<<<<< HEAD
        RegisterMethod(RPC_SERVICE_METHOD_DESC(LocateChunks)
            .SetInvoker(bootstrap->GetHydraFacade()->GetGuardedAutomatonInvoker(EAutomatonThreadQueue::ChunkMaintenance)));
        RegisterMethod(RPC_SERVICE_METHOD_DESC(AllocateWriteTargets));
=======
        RegisterMethod(
            RPC_SERVICE_METHOD_DESC(LocateChunks)
                .SetInvoker(bootstrap->GetMetaStateFacade()->GetGuardedInvoker(EStateThreadQueue::ChunkLocator)));
>>>>>>> 341b22ee
    }

private:
    DECLARE_RPC_SERVICE_METHOD(NChunkClient::NProto, LocateChunks)
    {
        context->SetRequestInfo("ChunkCount: %v", request->chunk_ids_size());

        auto chunkManager = Bootstrap->GetChunkManager();
        TNodeDirectoryBuilder nodeDirectoryBuilder(response->mutable_node_directory());

        for (const auto& protoChunkId : request->chunk_ids()) {
            auto chunkId = FromProto<TChunkId>(protoChunkId);
            auto chunkIdWithIndex = DecodeChunkId(chunkId);

            auto* chunk = chunkManager->FindChunk(chunkIdWithIndex.Id);
            if (!chunk)
                continue;

            TChunkPtrWithIndex chunkWithIndex(chunk, chunkIdWithIndex.Index);
            auto replicas = chunkManager->LocateChunk(chunkWithIndex);

            auto* info = response->add_chunks();
            ToProto(info->mutable_chunk_id(), chunkId);
            ToProto(info->mutable_replicas(), replicas);

            for (auto replica : replicas) {
                nodeDirectoryBuilder.Add(replica);
            }
        }

        context->SetResponseInfo("ChunkCount: %v",
            response->chunks_size());
        context->Reply();
    }

    DECLARE_RPC_SERVICE_METHOD(NChunkClient::NProto, AllocateWriteTargets)
    {
        auto chunkId = FromProto<TChunkId>(request->chunk_id());
        int targetCount = request->target_count();
        auto preferredHostName = request->has_preferred_host_name()
            ? TNullable<Stroka>(request->preferred_host_name())
            : Null;
        const auto& forbiddenAddresses = request->forbidden_addresses();

        context->SetRequestInfo("ChunkId: %v, TargetCount: %v, PeferredHostName: %v, ForbiddenAddresses: [%v]",
            chunkId,
            targetCount,
            preferredHostName,
            JoinToString(forbiddenAddresses));
        
        auto chunkManager = Bootstrap->GetChunkManager();
        auto nodeTracker = Bootstrap->GetNodeTracker();
        
        auto* chunk = chunkManager->GetChunkOrThrow(chunkId);

        TSortedNodeList forbiddenNodes;
        for (const auto& address : forbiddenAddresses) {
            auto* node = nodeTracker->FindNodeByAddress(address);
            if (node) {
                forbiddenNodes.push_back(node);
            }
        }
        std::sort(forbiddenNodes.begin(), forbiddenNodes.end());

        auto targets = chunkManager->AllocateWriteTargets(
            chunk,
            targetCount,
            &forbiddenNodes,
            preferredHostName);

        if (targets.empty()) {
            THROW_ERROR_EXCEPTION("Not enough data nodes available");
        }

        TNodeDirectoryBuilder builder(response->mutable_node_directory());
        for (int index = 0; index < static_cast<int>(targets.size()); ++index) {
            auto* target = targets[index];
            auto replica = TNodePtrWithIndex(target, GenericChunkReplicaIndex);
            builder.Add(replica);
            response->add_replicas(NYT::ToProto<ui32>(replica));
        }

        context->SetResponseInfo("Targets: [%v]",
            JoinToString(targets, TNodePtrAddressFormatter()));
        context->Reply();
    }

};

NRpc::IServicePtr CreateChunkService(TBootstrap* boostrap)
{
    return New<TChunkService>(boostrap);
}

////////////////////////////////////////////////////////////////////////////////

} // namespace NChunkServer
} // namespace NYT<|MERGE_RESOLUTION|>--- conflicted
+++ resolved
@@ -36,15 +36,9 @@
             TChunkServiceProxy::GetServiceName(),
             ChunkServerLogger)
     {
-<<<<<<< HEAD
         RegisterMethod(RPC_SERVICE_METHOD_DESC(LocateChunks)
-            .SetInvoker(bootstrap->GetHydraFacade()->GetGuardedAutomatonInvoker(EAutomatonThreadQueue::ChunkMaintenance)));
+            .SetInvoker(bootstrap->GetHydraFacade()->GetGuardedAutomatonInvoker(EAutomatonThreadQueue::ChunkLocator)));
         RegisterMethod(RPC_SERVICE_METHOD_DESC(AllocateWriteTargets));
-=======
-        RegisterMethod(
-            RPC_SERVICE_METHOD_DESC(LocateChunks)
-                .SetInvoker(bootstrap->GetMetaStateFacade()->GetGuardedInvoker(EStateThreadQueue::ChunkLocator)));
->>>>>>> 341b22ee
     }
 
 private:
