--- conflicted
+++ resolved
@@ -581,21 +581,15 @@
     int mediumIndex,
     TNullable<int> replicationFactorOverride)
 {
-<<<<<<< HEAD
-    int replicasPerRack =
-        chunk->GetMaxReplicasPerRack(mediumIndex, replicationFactorOverride);
-    return std::min(Config_->MaxReplicasPerRack, replicasPerRack);
-=======
-    int result = chunk->GetMaxReplicasPerRack(replicationFactorOverride);
+    int result = chunk->GetMaxReplicasPerRack(mediumIndex, replicationFactorOverride);
     result = std::min(result, Config_->MaxReplicasPerRack);
     switch (chunk->GetType()) {
         case EObjectType::Chunk:         result = std::min(result, Config_->MaxRegularReplicasPerRack); break;
         case EObjectType::ErasureChunk:  result = std::min(result, Config_->MaxErasureReplicasPerRack); break;
         case EObjectType::JournalChunk:  result = std::min(result, Config_->MaxJournalReplicasPerRack); break;
-        default:                         YUNREACHABLE();
+        default:                         Y_UNREACHABLE();
     }
     return result;
->>>>>>> 608fa5ee
 }
 
 ////////////////////////////////////////////////////////////////////////////////
