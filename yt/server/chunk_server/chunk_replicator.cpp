--- conflicted
+++ resolved
@@ -1573,32 +1573,15 @@
 
     PROFILE_TIMING ("/refresh_time") {
         auto chunkManager = Bootstrap_->GetChunkManager();
-<<<<<<< HEAD
         auto deadline = GetCpuInstant() - ChunkRefreshDelay_;
         while (totalCount < Config_->MaxChunksPerRefresh &&
                RefreshScanner_->HasUnscannedChunk(deadline))
         {
-=======
-        auto now = GetCpuInstant();
-        for (int i = 0; i < Config_->MaxChunksPerRefresh; ++i) {
-            if (RefreshList_.empty()) {
-                break;
-            }
-
             if (timer.GetElapsed() > Config_->MaxTimePerRefresh) {
                 break;
             }
 
-            const auto& entry = RefreshList_.front();
-            if (entry.When > now) {
-                break;
-            }
-
-            auto* chunk = entry.Chunk;
-            RefreshList_.pop_front();
->>>>>>> d3092bff
             ++totalCount;
-
             auto* chunk = RefreshScanner_->DequeueChunk();
             if (!IsObjectAlive(chunk)) {
                 continue;
@@ -1821,23 +1804,13 @@
     LOG_DEBUG("Chunk properties update iteration started");
 
     PROFILE_TIMING ("/properties_update_time") {
-<<<<<<< HEAD
         while (totalCount < Config_->MaxChunksPerPropertiesUpdate &&
                PropertiesUpdateScanner_->HasUnscannedChunk())
         {
-=======
-        for (int i = 0; i < Config_->MaxChunksPerPropertiesUpdate; ++i) {
-            if (PropertiesUpdateList_.empty()) {
-                break;
-            }
-
             if (timer.GetElapsed() > Config_->MaxTimePerPropertiesUpdate) {
                 break;
             }
 
-            auto* chunk = PropertiesUpdateList_.front();
-            PropertiesUpdateList_.pop_front();
->>>>>>> d3092bff
             ++totalCount;
             auto* chunk = PropertiesUpdateScanner_->DequeueChunk();
             if (!IsObjectAlive(chunk)) {
@@ -1854,20 +1827,13 @@
         aliveCount,
         request.updates_size());
 
-<<<<<<< HEAD
-    auto chunkManager = Bootstrap_->GetChunkManager();
-    auto asyncResult = chunkManager
-        ->CreateUpdateChunkPropertiesMutation(request)
-        ->CommitAndLog(Logger);
-    WaitFor(asyncResult);
-=======
     if (request.updates_size() > 0) {
+        auto chunkManager = Bootstrap_->GetChunkManager();
         auto asyncResult = chunkManager
             ->CreateUpdateChunkPropertiesMutation(request)
             ->CommitAndLog(Logger);
         WaitFor(asyncResult);
     }
->>>>>>> d3092bff
 }
 
 void TChunkReplicator::UpdateChunkProperties(TChunk* chunk, TReqUpdateChunkProperties* request)
