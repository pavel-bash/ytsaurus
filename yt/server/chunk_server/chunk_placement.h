--- conflicted
+++ resolved
@@ -63,6 +63,7 @@
 
     int GetMaxReplicasPerRack(
         TChunk* chunk,
+        int mediumIndex,
         TNullable<int> replicationFactorOverride = Null);
 
 private:
@@ -123,13 +124,6 @@
         TNode* node,
         NChunkClient::ESessionType sessionType);
 
-<<<<<<< HEAD
-    int GetMaxReplicasPerRack(
-        TChunk* chunk,
-        int mediumIndex,
-        TNullable<int> replicationFactorOverride);
-=======
->>>>>>> 608fa5ee
 };
 
 DEFINE_REFCOUNTED_TYPE(TChunkPlacement)
