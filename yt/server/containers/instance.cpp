--- conflicted
+++ resolved
@@ -316,11 +316,7 @@
         LOG_DEBUG("Executing porto container (Command: %v)", command);
 
         // NB(psushin): Make sure subcontainer starts with the same user.
-<<<<<<< HEAD
-        // For unknown reason in the     cloud we've seen user_job containers with user=loadbase.
-=======
         // For unknown reason in the cloud we've seen user_job containers with user=loadbase.
->>>>>>> ac49c827
         SetProperty("user", ToString(::getuid()));
 
         // Enable core dumps for all container instances.
