--- conflicted
+++ resolved
@@ -10,12 +10,12 @@
 #include <ytlib/chunk_client/replication_reader.h>
 #include <ytlib/chunk_client/client_block_cache.h>
 #include <ytlib/chunk_client/multi_chunk_sequential_writer.h>
+#include <ytlib/chunk_client/multi_chunk_sequential_reader.h>
 
 #include <ytlib/table_client/sync_writer.h>
 #include <ytlib/table_client/private.h>
 #include <ytlib/table_client/table_chunk_writer.h>
 #include <ytlib/table_client/table_chunk_reader.h>
-#include <ytlib/chunk_client/multi_chunk_sequential_reader.h>
 #include <ytlib/table_client/merging_reader.h>
 
 #include <ytlib/ytree/yson_string.h>
@@ -59,13 +59,7 @@
              auto options = New<TChunkReaderOptions>();
             options->ReadKey = true;
 
-<<<<<<< HEAD
-            auto provider = New<TTableChunkReaderProvider>(config->JobIO->TableReader, options);
-
             FOREACH (const auto& inputSpec, SchedulerJobSpecExt.input_specs()) {
-=======
-            FOREACH (const auto& inputSpec, jobSpec.input_specs()) {
->>>>>>> 19d90dc1
                 // ToDo(psushin): validate that input chunks are sorted.
                 std::vector<NChunkClient::NProto::TInputChunk> chunks(
                     inputSpec.chunks().begin(),
