--- conflicted
+++ resolved
@@ -483,10 +483,6 @@
         LOG_WARNING("Job proxy current memory limit exceeded, increasing current memory limit "
             "(MemoryUsage: %v, MemoryLimit: %v, CurrentMemoryLimit: %v, RefCountedTracker: %v)",
             memoryUsage,
-<<<<<<< HEAD
-            JobProxyMemoryLimit_,
-            TRefCountedTracker::Get()->GetDebugInfo(2 /* sortByColumn */));
-=======
             JobProxyInitialMemoryLimit_,
             JobProxyCurrentMemoryLimit_,
             TRefCountedTracker::Get()->GetDebugInfo(2 /* sortByColumn */));
@@ -495,7 +491,6 @@
         newResourceUsage.set_memory(newResourceUsage.memory() + delta);
         JobProxyCurrentMemoryLimit_ += delta;
         SetResourceUsage(newResourceUsage);
->>>>>>> 87185935
     }
 }
 
