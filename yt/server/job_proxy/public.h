#pragma once

#include <yt/ytlib/scheduler/public.h>

#include <yt/core/misc/enum.h>

namespace NYT {
namespace NJobProxy {

////////////////////////////////////////////////////////////////////////////////

struct IUserJobIO;

DECLARE_REFCOUNTED_CLASS(TJobProxyConfig)

DECLARE_REFCOUNTED_STRUCT(IJob)
DECLARE_REFCOUNTED_STRUCT(IJobHost)

DECLARE_REFCOUNTED_CLASS(TJobProxy)

DECLARE_REFCOUNTED_STRUCT(TJobSignalerArg)
DECLARE_REFCOUNTED_STRUCT(TStrace)
DECLARE_REFCOUNTED_STRUCT(TStracerResult)

DEFINE_ENUM(EJobProxyExitCode,
    ((HeartbeatFailed)        (20))
    ((ResultReportFailed)     (21))
    ((ResourcesUpdateFailed)  (22))
    ((SetRLimitFailed)        (23))
    ((ExecFailed)             (24))
    ((UncaughtException)      (25))
    ((GetJobSpecFailed)       (26))
);

DEFINE_ENUM(EErrorCode,
    ((MemoryLimitExceeded)     (1200))
    ((MemoryCheckFailed)       (1201))
    ((JobTimeLimitExceeded)    (1202))
<<<<<<< HEAD
=======
    ((UnsupportedJobType)      (1203))
>>>>>>> 9e2fd3d9
);

////////////////////////////////////////////////////////////////////////////////

} // namespace NJobProxy
} // namespace NYT<|MERGE_RESOLUTION|>--- conflicted
+++ resolved
@@ -36,10 +36,7 @@
     ((MemoryLimitExceeded)     (1200))
     ((MemoryCheckFailed)       (1201))
     ((JobTimeLimitExceeded)    (1202))
-<<<<<<< HEAD
-=======
     ((UnsupportedJobType)      (1203))
->>>>>>> 9e2fd3d9
 );
 
 ////////////////////////////////////////////////////////////////////////////////
