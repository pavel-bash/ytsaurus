--- conflicted
+++ resolved
@@ -55,15 +55,10 @@
 
 #include <yt/server/hive/cell_directory_synchronizer.h>
 
-<<<<<<< HEAD
 #include <yt/ytlib/api/native_client.h>
 #include <yt/ytlib/api/native_connection.h>
-=======
+
 #include <yt/ytlib/admin/admin_service.h>
-
-#include <yt/ytlib/api/client.h>
-#include <yt/ytlib/api/connection.h>
->>>>>>> ce6f042c
 
 #include <yt/ytlib/chunk_client/chunk_service_proxy.h>
 #include <yt/ytlib/chunk_client/client_block_cache.h>
@@ -565,128 +560,124 @@
     return MasterClient;
 }
 
-<<<<<<< HEAD
 const IServerPtr& TBootstrap::GetRpcServer() const
-=======
+{
+    return RpcServer;
+}
+
+const IChannelFactoryPtr& TBootstrap::GetTabletChannelFactory() const
+{
+    return TabletChannelFactory;
+}
+
+const IMapNodePtr& TBootstrap::GetOrchidRoot() const
+{
+    return OrchidRoot;
+}
+
+const TJobControllerPtr& TBootstrap::GetJobController() const
+{
+    return JobController;
+}
+
+const TStatisticsReporterPtr& TBootstrap::GetStatisticsReporter() const
+{
+    return StatisticsReporter;
+}
+
+const NTabletNode::TSlotManagerPtr& TBootstrap::GetTabletSlotManager() const
+{
+    return TabletSlotManager;
+}
+
+const TSecurityManagerPtr& TBootstrap::GetSecurityManager() const
+{
+    return SecurityManager;
+}
+
+const TInMemoryManagerPtr& TBootstrap::GetInMemoryManager() const
+{
+    return InMemoryManager;
+}
+
+const NExecAgent::TSlotManagerPtr& TBootstrap::GetExecSlotManager() const
+{
+    return ExecSlotManager;
+}
+
+const TJobProxyConfigPtr& TBootstrap::GetJobProxyConfig() const
+{
+    return JobProxyConfig;
+}
+
+const TChunkStorePtr& TBootstrap::GetChunkStore() const
+{
+    return ChunkStore;
+}
+
+const TChunkCachePtr& TBootstrap::GetChunkCache() const
+{
+    return ChunkCache;
+}
+
+TNodeMemoryTracker* TBootstrap::GetMemoryUsageTracker() const
+{
+    return MemoryUsageTracker.get();
+}
+
+const TChunkRegistryPtr& TBootstrap::GetChunkRegistry() const
+{
+    return ChunkRegistry;
+}
+
+const TSessionManagerPtr& TBootstrap::GetSessionManager() const
+{
+    return SessionManager;
+}
+
+const TChunkBlockManagerPtr& TBootstrap::GetChunkBlockManager() const
+{
+    return ChunkBlockManager;
+}
+
+const TChunkMetaManagerPtr& TBootstrap::GetChunkMetaManager() const
+{
+    return ChunkMetaManager;
+}
+
+const IBlockCachePtr& TBootstrap::GetBlockCache() const
+{
+    return BlockCache;
+}
+
+const TPeerBlockTablePtr& TBootstrap::GetPeerBlockTable() const
+{
+    return PeerBlockTable;
+}
+
+const TBlobReaderCachePtr& TBootstrap::GetBlobReaderCache() const
+{
+    return BlobReaderCache;
+}
+
+const TJournalDispatcherPtr& TBootstrap::GetJournalDispatcher() const
+{
+    return JournalDispatcher;
+}
+
+const TMasterConnectorPtr& TBootstrap::GetMasterConnector() const
+{
+    return MasterConnector;
+}
+
+const TClusterDirectoryPtr& TBootstrap::GetClusterDirectory()
+{
+    return ClusterDirectory;
+}
+
 const TNodeDirectoryPtr& TBootstrap::GetNodeDirectory() const
 {
     return NodeDirectory;
-}
-
-IServerPtr TBootstrap::GetRpcServer() const
->>>>>>> ce6f042c
-{
-    return RpcServer;
-}
-
-const IChannelFactoryPtr& TBootstrap::GetTabletChannelFactory() const
-{
-    return TabletChannelFactory;
-}
-
-const IMapNodePtr& TBootstrap::GetOrchidRoot() const
-{
-    return OrchidRoot;
-}
-
-const TJobControllerPtr& TBootstrap::GetJobController() const
-{
-    return JobController;
-}
-
-const TStatisticsReporterPtr& TBootstrap::GetStatisticsReporter() const
-{
-    return StatisticsReporter;
-}
-
-const NTabletNode::TSlotManagerPtr& TBootstrap::GetTabletSlotManager() const
-{
-    return TabletSlotManager;
-}
-
-const TSecurityManagerPtr& TBootstrap::GetSecurityManager() const
-{
-    return SecurityManager;
-}
-
-const TInMemoryManagerPtr& TBootstrap::GetInMemoryManager() const
-{
-    return InMemoryManager;
-}
-
-const NExecAgent::TSlotManagerPtr& TBootstrap::GetExecSlotManager() const
-{
-    return ExecSlotManager;
-}
-
-const TJobProxyConfigPtr& TBootstrap::GetJobProxyConfig() const
-{
-    return JobProxyConfig;
-}
-
-const TChunkStorePtr& TBootstrap::GetChunkStore() const
-{
-    return ChunkStore;
-}
-
-const TChunkCachePtr& TBootstrap::GetChunkCache() const
-{
-    return ChunkCache;
-}
-
-TNodeMemoryTracker* TBootstrap::GetMemoryUsageTracker() const
-{
-    return MemoryUsageTracker.get();
-}
-
-const TChunkRegistryPtr& TBootstrap::GetChunkRegistry() const
-{
-    return ChunkRegistry;
-}
-
-const TSessionManagerPtr& TBootstrap::GetSessionManager() const
-{
-    return SessionManager;
-}
-
-const TChunkBlockManagerPtr& TBootstrap::GetChunkBlockManager() const
-{
-    return ChunkBlockManager;
-}
-
-const TChunkMetaManagerPtr& TBootstrap::GetChunkMetaManager() const
-{
-    return ChunkMetaManager;
-}
-
-const IBlockCachePtr& TBootstrap::GetBlockCache() const
-{
-    return BlockCache;
-}
-
-const TPeerBlockTablePtr& TBootstrap::GetPeerBlockTable() const
-{
-    return PeerBlockTable;
-}
-
-const TBlobReaderCachePtr& TBootstrap::GetBlobReaderCache() const
-{
-    return BlobReaderCache;
-}
-
-const TJournalDispatcherPtr& TBootstrap::GetJournalDispatcher() const
-{
-    return JournalDispatcher;
-}
-
-const TMasterConnectorPtr& TBootstrap::GetMasterConnector() const
-{
-    return MasterConnector;
-}
-
-const TClusterDirectoryPtr& TBootstrap::GetClusterDirectory()
-{
-    return ClusterDirectory;
 }
 
 const NQueryClient::ISubexecutorPtr& TBootstrap::GetQueryExecutor() const
