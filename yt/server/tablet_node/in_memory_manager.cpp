--- conflicted
+++ resolved
@@ -247,25 +247,16 @@
             tablet->GetTabletId(),
             store->GetId());
 
-<<<<<<< HEAD
-        auto storeManager = tablet->GetStoreManager();
-        auto backoffCallback = BIND(&TStoreManager::BackoffStorePreload, storeManager, store)
-            .Via(tablet->GetEpochAutomatonInvoker());
-=======
->>>>>>> 0e7366ff
         try {
             GuardedPreloadStore(tablet, store, Logger);
             callback.Run();
         } catch (const std::exception& ex) {
             LOG_ERROR(ex, "Error preloading tablet store, backing off");
-<<<<<<< HEAD
-            backoffCallback.Run();
+            callback.Reset();
         } catch (...) {
             LOG_ERROR("Error preloading tablet store for unknown reason, backing off");
-            backoffCallback.Run();
+            callback.Reset();
             throw;
-=======
->>>>>>> 0e7366ff
         }
 
         auto slotManager = Bootstrap_->GetTabletSlotManager();
