--- conflicted
+++ resolved
@@ -450,11 +450,7 @@
         std::vector<TKey> samples;
         for (const auto& sample : samplesFetcher->GetSamples()) {
             YCHECK(!sample.Incomplete);
-<<<<<<< HEAD
-=======
             YCHECK(sample.Weight == 1);
-            // TODO(babenko): optimize
->>>>>>> 32a5b35d
             samples.push_back(sample.Key);
         }
 
