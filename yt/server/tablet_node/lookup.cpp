--- conflicted
+++ resolved
@@ -51,11 +51,7 @@
         , Writer_(writer)
         , KeyColumnCount_ (TabletSnapshot_->KeyColumns.size())
         , SchemaColumnCount_(TabletSnapshot_->Schema.Columns().size())
-<<<<<<< HEAD
-=======
-        , MemoryPool_(TLookupPoolTag())
         , WorkloadDescriptor_(workloadDescriptor)
->>>>>>> 9ca53e91
     { }
 
     void Run()
