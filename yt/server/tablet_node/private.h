#pragma once

#include "public.h"

#include <yt/core/misc/small_vector.h>

#include <yt/core/logging/log.h>

#include <yt/core/profiling/profiler.h>

namespace NYT {
namespace NTabletNode {

////////////////////////////////////////////////////////////////////////////////

struct TWriteContext;

static constexpr ui32 UncommittedRevision = 0;
static constexpr ui32 InvalidRevision = std::numeric_limits<ui32>::max();
static constexpr ui32 MaxRevision = std::numeric_limits<ui32>::max() - 1;

static constexpr int TypicalStoreIdCount = 8;
using TStoreIdList = SmallVector<TStoreId, TypicalStoreIdCount>;

static constexpr int InitialEditListCapacity = 2;
static constexpr int EditListCapacityMultiplier = 2;
static constexpr int MaxEditListCapacity = 256;

static constexpr int MaxOrderedDynamicSegments = 32;
static constexpr int InitialOrderedDynamicSegmentIndex = 10;

<<<<<<< HEAD
static constexpr i64 MemoryUsageGranularity = (i64) 1024 * 1024;
=======
static const i64 MemoryUsageGranularity = (i64) 16 * 1024;
>>>>>>> dcb4a8d5

////////////////////////////////////////////////////////////////////////////////

extern const NLogging::TLogger TabletNodeLogger;
extern const NProfiling::TProfiler TabletNodeProfiler;

////////////////////////////////////////////////////////////////////////////////

} // namespace NTabletNode
} // namespace NYT<|MERGE_RESOLUTION|>--- conflicted
+++ resolved
@@ -29,11 +29,7 @@
 static constexpr int MaxOrderedDynamicSegments = 32;
 static constexpr int InitialOrderedDynamicSegmentIndex = 10;
 
-<<<<<<< HEAD
-static constexpr i64 MemoryUsageGranularity = (i64) 1024 * 1024;
-=======
-static const i64 MemoryUsageGranularity = (i64) 16 * 1024;
->>>>>>> dcb4a8d5
+static constexpr i64 MemoryUsageGranularity = (i64) 16 * 1024;
 
 ////////////////////////////////////////////////////////////////////////////////
 
