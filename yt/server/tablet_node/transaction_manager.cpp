--- conflicted
+++ resolved
@@ -55,13 +55,10 @@
             slot,
             bootstrap)
         , Config_(config)
-<<<<<<< HEAD
         , LeaseTracker_(New<TTransactionLeaseTracker>(
             Slot_->GetAutomatonInvoker(),
             Logger))
-=======
         , OrchidService_(CreateOrchidService())
->>>>>>> 118a188e
     {
         VERIFY_INVOKER_THREAD_AFFINITY(Slot_->GetAutomatonInvoker(), AutomatonThread);
 
@@ -251,8 +248,6 @@
     DECLARE_THREAD_AFFINITY_SLOT(AutomatonThread);
 
 
-<<<<<<< HEAD
-=======
     IYPathServicePtr CreateOrchidService()
     {
         auto producer = BIND(&TImpl::BuildOrchidYson, MakeStrong(this));
@@ -281,7 +276,6 @@
             });
     }
 
->>>>>>> 118a188e
     void CreateLeases(TTransaction* transaction)
     {
         auto invoker = Slot_->GetEpochAutomatonInvoker();
