--- conflicted
+++ resolved
@@ -83,7 +83,6 @@
 
 namespace {
 
-<<<<<<< HEAD
 TColumnFilter GetColumnFilter(const TTableSchema& desiredSchema, const TTableSchema& tabletSchema)
 {
     // Infer column filter.
@@ -103,8 +102,6 @@
     return columnFilter;
 }
 
-} // namespace
-=======
 Stroka RowRangeFormatter(const NQueryClient::TRowRange& range)
 {
     return Format("[%v .. %v]", range.first, range.second);
@@ -116,7 +113,6 @@
 }
 
 } // namespace NYT
->>>>>>> 25aab3cf
 
 ////////////////////////////////////////////////////////////////////////////////
 
@@ -531,8 +527,6 @@
         return allSplits;
     }
 
-<<<<<<< HEAD
-=======
     std::vector<TSharedRange<TRow>> GroupKeysByPartition(
         const NObjectClient::TObjectId& objectId,
         std::vector<TRow> keys)
@@ -578,7 +572,6 @@
         return result;
     }
 
->>>>>>> 25aab3cf
     std::pair<int, int> GetBoundSampleKeys(
         TTabletSnapshotPtr tabletSnapshot,
         TRow lowerBound,
