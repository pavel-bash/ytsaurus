--- conflicted
+++ resolved
@@ -790,18 +790,9 @@
 
     void HydraSetNodeStates(TReqSetNodeStates* request)
     {
-<<<<<<< HEAD
+        YCHECK(Bootstrap_->IsPrimaryMaster());
+
         auto cellTag = request->cell_tag();
-        LOG_INFO_UNLESS(IsRecovery(), "Received node states gossip message (CellTag: %v)",
-            cellTag);
-
-        YCHECK(Bootstrap_->IsPrimaryMaster());
-
-        for (const auto& entry : request->entries()) {
-=======
-        YCHECK(Bootstrap_->IsPrimaryMaster());
-
-        auto cellTag = request.cell_tag();
 
         auto multicellManager = Bootstrap_->GetMulticellManager();
         if (!multicellManager->IsRegisteredMasterCell(cellTag)) {
@@ -813,8 +804,7 @@
         LOG_INFO_UNLESS(IsRecovery(), "Received node states gossip message (CellTag: %v)",
             cellTag);
 
-        for (const auto& entry : request.entries()) {
->>>>>>> 5b318f13
+        for (const auto& entry : request->entries()) {
             auto* node = FindNode(entry.node_id());
             if (!IsObjectAlive(node))
                 continue;
