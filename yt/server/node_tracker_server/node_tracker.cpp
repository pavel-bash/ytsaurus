--- conflicted
+++ resolved
@@ -1139,33 +1139,6 @@
     }
 
 
-<<<<<<< HEAD
-=======
-    void InsertToAddressMaps(TNode* node)
-    {
-        YCHECK(AddressToNodeMap_.insert(std::make_pair(node->GetDefaultAddress(), node)).second);
-        for (const auto& pair : node->GetAddresses()) {
-            HostNameToNodeMap_.insert(std::make_pair(Stroka(GetServiceHostName(pair.second)), node));
-        }
-    }
-
-    void RemoveFromAddressMaps(TNode* node)
-    {
-        YCHECK(AddressToNodeMap_.erase(node->GetDefaultAddress()) == 1);
-        for (const auto& pair : node->GetAddresses()) {
-            auto hostNameRange = HostNameToNodeMap_.equal_range(Stroka(GetServiceHostName(pair.second)));
-            for (auto it = hostNameRange.first; it != hostNameRange.second; ++it) {
-                if (it->second == node) {
-                    HostNameToNodeMap_.erase(it);
-                    break;
-                }
-            }
-        }
-
-    }
-
-
->>>>>>> 229c1ee8
     void OnNodeStatesGossip()
     {
         LOG_INFO("Sending node states gossip message");
@@ -1293,6 +1266,7 @@
         }
     }
  
+    
     void InsertToAddressMaps(TNode* node)
     {
         YCHECK(AddressToNodeMap_.insert(std::make_pair(node->GetDefaultAddress(), node)).second);
