--- conflicted
+++ resolved
@@ -44,16 +44,11 @@
 
 int GetCurrentSnapshotVersion()
 {
-<<<<<<< HEAD
     return 100;
-=======
-    return 40;
->>>>>>> 13255ee7
 }
 
 bool ValidateSnapshotVersion(int version)
 {
-<<<<<<< HEAD
     return version == 10 ||
            version == 20 ||
            version == 21 ||
@@ -63,22 +58,8 @@
            version == 25 ||
            version == 26 ||
            version == 27 ||
+           version == 40 ||
            version == 100;
-=======
-    static auto result = BIND([] (int version) {
-        YCHECK(version == 10 ||
-               version == 20 ||
-               version == 21 ||
-               version == 22 ||
-               version == 23 ||
-               version == 24 ||
-               version == 25 ||
-               version == 26 ||
-               version == 27 ||
-               version == 40);
-    });
-    return result;
->>>>>>> 13255ee7
 }
 
 ////////////////////////////////////////////////////////////////////////////////
