--- conflicted
+++ resolved
@@ -39,20 +39,13 @@
     (ChunkMaintenance)
     (ChunkLocator)
     (ChunkTraverser)
-<<<<<<< HEAD
-=======
     (ChunkReplicaAllocator)
->>>>>>> ffdb98d2
     (CypressTraverser)
     (FullHeartbeat)
     (RpcService)
     (TransactionSupervisor)
-<<<<<<< HEAD
-    (GC)
-=======
     (GarbageCollector)
     (JobTracker)
->>>>>>> ffdb98d2
 );
 
 ////////////////////////////////////////////////////////////////////////////////
