--- conflicted
+++ resolved
@@ -7,11 +7,7 @@
 
 int GetCurrentSnapshotVersion()
 {
-<<<<<<< HEAD
-    return 302;
-=======
     return 303;
->>>>>>> 5467fadd
 }
 
 bool ValidateSnapshotVersion(int version)
@@ -34,12 +30,8 @@
         version == 213 ||
         version == 300 ||
         version == 301 ||
-<<<<<<< HEAD
-        version == 302;
-=======
         version == 302 ||
         version == 303;
->>>>>>> 5467fadd
 }
 
 ////////////////////////////////////////////////////////////////////////////////
