#include "job_environment.h"
#include "config.h"
#include "job_directory_manager.h"
#include "private.h"

#include <yt/server/cell_node/bootstrap.h>
#include <yt/server/cell_node/config.h>

#include <yt/server/data_node/config.h>
#include <yt/server/data_node/master_connector.h>
#include <yt/server/data_node/volume_manager.h>

#include <yt/server/program/names.h>

#ifdef _linux_
#include <yt/server/containers/container_manager.h>
#include <yt/server/containers/instance.h>

#include <yt/server/misc/process.h>
#endif

#include <yt/ytlib/cgroup/cgroup.h>

#include <yt/core/concurrency/scheduler.h>

#include <yt/core/tools/tools.h>

#include <yt/core/misc/process.h>
#include <yt/core/misc/proc.h>

#include <util/generic/guid.h>

#include <util/system/execpath.h>

namespace NYT {
namespace NExecAgent {

using namespace NCGroup;
using namespace NCellNode;
using namespace NConcurrency;
#ifdef _linux_
using namespace NContainers;
#endif
using namespace NDataNode;
using namespace NYTree;
using namespace NTools;

////////////////////////////////////////////////////////////////////////////////

static const auto& Logger = ExecAgentLogger;

////////////////////////////////////////////////////////////////////////////////

namespace {

TString GetSlotProcessGroup(int slotIndex)
{
    return Format("slots/%v", slotIndex);
}

} // namespace

////////////////////////////////////////////////////////////////////////////////

class TProcessJobEnvironmentBase
    : public IJobEnvironment
{
public:
    TProcessJobEnvironmentBase(TJobEnvironmentConfigPtr config, const TBootstrap* bootstrap)
        : BasicConfig_(std::move(config))
        , Bootstrap_(bootstrap)
    { }

    virtual void Init(int slotCount) override
    {
        // Shutdown all possible processes.
        try {
            DoInit(slotCount);
        } catch (const std::exception& ex) {
            auto error = TError("Failed to clean up processes during initialization")
                << ex;
            Disable(error);
        }
    }

    virtual TFuture<void> RunJobProxy(
        int slotIndex,
        const TString& workingDirectory,
        const TJobId& jobId,
        const TOperationId& operationId) override
    {
        ValidateEnabled();

        try {
            auto process = CreateJobProxyProcess(slotIndex);

            process->AddArguments({
                "--config", ProxyConfigFileName,
                "--operation-id", ToString(operationId),
                "--job-id", ToString(jobId)
            });

            process->SetWorkingDirectory(workingDirectory);

            AddArguments(process, slotIndex);

            LOG_INFO("Spawning a job proxy (SlotIndex: %v, JobId: %v, OperationId: %v, WorkingDirectory: %v)",
                slotIndex,
                jobId,
                operationId,
                workingDirectory);

            TJobProxyProcess jobProxyProcess;
            jobProxyProcess.Process = process;
            jobProxyProcess.Result = BIND([=] () {
                    // Make forks outside controller thread.
                    return process->Spawn();
                })
                .AsyncVia(ActionQueue_->GetInvoker())
                .Run();

            JobProxyProcesses_[slotIndex] = jobProxyProcess;
            return jobProxyProcess.Result;

        } catch (const std::exception& ex) {
            auto error = TError("Failed to spawn job proxy") << ex;
            Disable(error);

            THROW_ERROR error;
        }
    }

    virtual bool IsEnabled() const override
    {
        return Enabled_;
    }

    virtual TFuture<IVolumePtr> PrepareRootVolume(const std::vector<TArtifactKey>& layers) override
    {
        THROW_ERROR_EXCEPTION("Custom rootfs is not supported by %Qv environment", BasicConfig_->Type);
    }

    virtual TNullable<i64> GetMemoryLimit() const override
    {
        return Null;
    }

    virtual TNullable<double> GetCpuLimit() const override
    {
        return Null;
    }

    virtual bool ExternalJobMemory() const override
    {
        return false;
    }

protected:
    struct TJobProxyProcess
    {
        TProcessBasePtr Process;
        TFuture<void> Result;
    };

    const TJobEnvironmentConfigPtr BasicConfig_;
    THashMap<int, TJobProxyProcess> JobProxyProcesses_;
    const TBootstrap* const Bootstrap_;
    TActionQueuePtr ActionQueue_ = New<TActionQueue>("JobEnvironment");

    TFuture<void> JobProxyResult_;

    bool Enabled_ = true;

    virtual void DoInit(int slotCount)
    {
        for (int slotIndex = 0; slotIndex < slotCount; ++slotIndex) {
            CleanProcesses(slotIndex);
        }
    }

    void ValidateEnabled() const
    {
        if (!Enabled_) {
            THROW_ERROR_EXCEPTION(
                EErrorCode::JobEnvironmentDisabled,
                "Job environment %Qlv is disabled",
                BasicConfig_->Type);
        }
    }

    void EnsureJobProxyFinished(int slotIndex, bool kill)
    {
        auto it = JobProxyProcesses_.find(slotIndex);
        if (it != JobProxyProcesses_.end()) {
            if (kill) {
                it->second.Process->Kill(SIGKILL);
            }

            // Ensure that job proxy process finised.
            auto error = WaitFor(it->second.Result);
            LOG_INFO(error, "Job proxy process finished (SlotIndex: %v)", slotIndex);
            // Drop reference to a process.
            JobProxyProcesses_.erase(it);
        }
    }

    void Disable(const TError& error)
    {
        if (!Enabled_)
            return;

        Enabled_ = false;

        auto alert = TError("Job environment is disabled") << error;

        LOG_ERROR(alert);

        auto masterConnector = Bootstrap_->GetMasterConnector();
        masterConnector->RegisterAlert(alert);
    }

    virtual void AddArguments(TProcessBasePtr process, int slotIndex)
    { }

private:
    virtual TProcessBasePtr CreateJobProxyProcess(int /*slotIndex*/)
    {
        return New<TSimpleProcess>(JobProxyProgramName);
    }
};

////////////////////////////////////////////////////////////////////////////////

class TCGroupJobEnvironment
    : public TProcessJobEnvironmentBase
{
public:
    TCGroupJobEnvironment(TCGroupJobEnvironmentConfigPtr config, const TBootstrap* bootstrap)
        : TProcessJobEnvironmentBase(config, bootstrap)
        , Config_(std::move(config))
    { }

    virtual void CleanProcesses(int slotIndex) override
    {
        ValidateEnabled();

        // Kill all processes via freezer.
        auto error = WaitFor(BIND([=] () {
                TNonOwningCGroup freezer("freezer", GetSlotProcessGroup(slotIndex));
                freezer.EnsureExistance();
                RunKiller(freezer.GetFullPath());
                freezer.Unlock();
            })
            .AsyncVia(ActionQueue_->GetInvoker())
            .Run());

        if (!error.IsOK()) {
            auto wrapperError = TError("Failed to kill processes in freezer process group (SlotIndex: %v)",
                slotIndex) << error;

            Disable(wrapperError);
            THROW_ERROR wrapperError;
        }

        // No need to kill, job proxy was already killed inside cgroup.
        EnsureJobProxyFinished(slotIndex, false);

        // Remove all supported cgroups.
        error = WaitFor(BIND([=] () {
                for (const auto& path : GetCGroupPaths(slotIndex)) {
                    TNonOwningCGroup group(path);
                    group.RemoveRecursive();
                }
            })
            .AsyncVia(ActionQueue_->GetInvoker())
            .Run());

        if (!error.IsOK()) {
            auto wrapperError = TError("Failed to clean up cgroups (SlotIndex: %v)",
                slotIndex) << error;
            Disable(wrapperError);
            THROW_ERROR wrapperError;
        }
    }

    virtual int GetUserId(int slotIndex) const override
    {
        return Config_->StartUid + slotIndex;
    }

    virtual IJobDirectoryManagerPtr CreateJobDirectoryManager(const TString& path)
    {
        return CreateSimpleJobDirectoryManager(
            MounterThread_->GetInvoker(),
            path,
            Bootstrap_->GetConfig()->ExecAgent->SlotManager->DetachedTmpfsUmount);
    }

private:
    const TCGroupJobEnvironmentConfigPtr Config_;
    const TActionQueuePtr MounterThread_ = New<TActionQueue>("Mounter");

    virtual void DoInit(int slotCount) override
    {
        if (!HasRootPermissions()) {
            THROW_ERROR_EXCEPTION("Failed to initialize \"cgroup\" job environment: root permissions required");
        }

        TProcessJobEnvironmentBase::DoInit(slotCount);
    }

    virtual void AddArguments(TProcessBasePtr process, int slotIndex) override
    {
        for (const auto& path : GetCGroupPaths(slotIndex)) {
            process->AddArguments({"--cgroup", path});
        }
    }

    std::vector<TString> GetCGroupPaths(int slotIndex) const
    {
        std::vector<TString> result;
        auto subgroupName = GetSlotProcessGroup(slotIndex);

        // Freezer is always implicitly supported.
        TNonOwningCGroup freezer("freezer", subgroupName);
        result.push_back(freezer.GetFullPath());

        for (const auto& type : Config_->SupportedCGroups) {
            TNonOwningCGroup group(type, subgroupName);
            result.push_back(group.GetFullPath());
        }

        return result;
    }
};

////////////////////////////////////////////////////////////////////////////////

class TSimpleJobEnvironment
    : public TProcessJobEnvironmentBase
{
public:
    TSimpleJobEnvironment(TSimpleJobEnvironmentConfigPtr config, const TBootstrap* bootstrap)
        : TProcessJobEnvironmentBase(config, bootstrap)
        , Config_(std::move(config))
    { }

    virtual void CleanProcesses(int slotIndex) override
    {
        ValidateEnabled();

        try {
            EnsureJobProxyFinished(slotIndex, true);

            if (HasRootPermissions_) {
                RunTool<TKillAllByUidTool>(GetUserId(slotIndex));
            }
        } catch (const std::exception& ex) {
            auto error = TError("Failed to clean processes (SlotIndex: %v)",
                slotIndex) << ex;
            Disable(error);
            THROW_ERROR error;
        }
    }

    virtual int GetUserId(int slotIndex) const override
    {
        return HasRootPermissions_
            ? Config_->StartUid + slotIndex
            : ::getuid();
    }

    virtual IJobDirectoryManagerPtr CreateJobDirectoryManager(const TString& path)
    {
        return CreateSimpleJobDirectoryManager(
            MounterThread_->GetInvoker(),
            path,
            Bootstrap_->GetConfig()->ExecAgent->SlotManager->DetachedTmpfsUmount);
    }

private:
    const TSimpleJobEnvironmentConfigPtr Config_;
    const bool HasRootPermissions_ = HasRootPermissions();
    const TActionQueuePtr MounterThread_ = New<TActionQueue>("Mounter");

    virtual void DoInit(int slotCount) override
    {
        if (!HasRootPermissions_ && Config_->EnforceJobControl) {
            THROW_ERROR_EXCEPTION("Failed to initialize \"simple\" job environment: "
                "\"enforce_job_control\" option set, but no root permissions provided");
        }

        TProcessJobEnvironmentBase::DoInit(slotCount);
    }
};

////////////////////////////////////////////////////////////////////////////////

#ifdef _linux_

class TPortoJobEnvironment
    : public TProcessJobEnvironmentBase
{
public:
    TPortoJobEnvironment(TPortoJobEnvironmentConfigPtr config, const TBootstrap* bootstrap)
        : TProcessJobEnvironmentBase(config, bootstrap)
        , Config_(std::move(config))
    {  }

    virtual void CleanProcesses(int slotIndex) override
    {
        ValidateEnabled();

        try {
            auto jobProxyProcess = JobProxyProcesses_[slotIndex].Process;
            if (jobProxyProcess) {
                jobProxyProcess->Kill(SIGKILL);

                // No need to kill - we're killing container with all subcontainers.
                EnsureJobProxyFinished(slotIndex, false);

                // Drop reference to a process if there were any.
                JobProxyProcesses_.erase(slotIndex);
            }
            PortoInstances_.erase(slotIndex);
        } catch (const std::exception& ex) {
            auto error = TError("Failed to clean processes (SlotIndex: %v)",
                slotIndex) << ex;
            Disable(error);
            THROW_ERROR error;
        }
    }

    virtual int GetUserId(int slotIndex) const override
    {
        return Config_->StartUid + slotIndex;
    }

    virtual IJobDirectoryManagerPtr CreateJobDirectoryManager(const TString& path)
    {
#ifdef __linux__
        return CreatePortoJobDirectoryManager(Bootstrap_->GetConfig()->DataNode->VolumeManager, path);
#else
        return nullptr;
#endif
    }

    virtual TFuture<IVolumePtr> PrepareRootVolume(const std::vector<TArtifactKey>& layers) override
    {
#ifdef __linux__
        return RootVolumeManager_->PrepareVolume(layers);
#else
        return VoidFuture;
#endif
    }

    virtual TNullable<i64> GetMemoryLimit() const override
    {
        auto guard = Guard(LimitsLock_);
        return MemoryLimit_;
    }

    virtual TNullable<double> GetCpuLimit() const override
    {
        auto guard = Guard(LimitsLock_);
        return CpuLimit_;
    }

    virtual bool ExternalJobMemory() const override
    {
        return Config_->ExternalJobContainer.HasValue();
    }

private:
    const TPortoJobEnvironmentConfigPtr Config_;

    IContainerManagerPtr ContainerManager_;
    yhash<int, IInstancePtr> PortoInstances_;


    TSpinLock LimitsLock_;
    TNullable<double> CpuLimit_;
    TNullable<i64> MemoryLimit_;

    TPeriodicExecutorPtr LimitsUpdateExecutor_;
    IVolumeManagerPtr RootVolumeManager_;

    virtual void DoInit(int slotCount) override
    {
        auto portoFatalErrorHandler = BIND([weakThis_ = MakeWeak(this)](const TError& error) {
            // We use weak ptr to avoid cyclic references between container manager and job environment.
            auto this_ = weakThis_.Lock();
            if (this_) {
                this_->Disable(error);
            }
        });

        ContainerManager_ = CreatePortoManager(
            "yt_job-proxy_",
            Config_->ExternalJobContainer,
            portoFatalErrorHandler,
            { ECleanMode::All, Config_->PortoWaitTime, Config_->PortoPollPeriod });

        TProcessJobEnvironmentBase::DoInit(slotCount);

#ifdef __linux__
        // To these moment all old processed must have been killed, so we can safely clean up old volumes
        // during root volume manager initialization.
        RootVolumeManager_ = CreatePortoVolumeManager(
            Bootstrap_->GetConfig()->DataNode->VolumeManager,
            Bootstrap_);

        if (Config_->ResourceLimitsUpdatePeriod) {
            LimitsUpdateExecutor_ = New<TPeriodicExecutor>(
                ActionQueue_->GetInvoker(),
                BIND(&TPortoJobEnvironment::UpdateLimits, MakeWeak(this)),
                *Config_->ResourceLimitsUpdatePeriod);
            LimitsUpdateExecutor_->Start();
        }
#endif
    }

    void InitPortoInstance(int slotIndex)
    {
        if (!PortoInstances_[slotIndex]) {
            PortoInstances_[slotIndex] = ContainerManager_->CreateInstance();
            if (Config_->ExternalJobRootVolume) {
                TRootFS rootFS;
                rootFS.RootPath = *Config_->ExternalJobRootVolume;

                for (const auto& pair : Config_->ExternalBinds) {
                    rootFS.Binds.push_back(TBind{pair.first, pair.second, false});
                }

                PortoInstances_[slotIndex]->SetRoot(rootFS);
            }
        }
    }

    virtual TProcessBasePtr CreateJobProxyProcess(int slotIndex) override
    {
        InitPortoInstance(slotIndex);
        return New<TPortoProcess>(JobProxyProgramName, PortoInstances_.at(slotIndex));
    }

    void UpdateLimits()
    {
        try {
            auto container = Config_->ExternalJobContainer
                ? ContainerManager_->GetInstance(*Config_->ExternalJobContainer)
                : ContainerManager_->GetSelfInstance();

<<<<<<< HEAD
            auto limits = container->GetResourceLimits();

            auto guard = Guard(LimitsLock_);
            if (!CpuLimit_ || *CpuLimit_ != limits.Cpu) {
                LOG_INFO("Update porto cpu limit (OldCpuLimit: %v, NewCpuLimit: %v)", CpuLimit_, limits.Cpu);
                CpuLimit_ = limits.Cpu;
            }

            if (!MemoryLimit_ || *MemoryLimit_ != limits.Memory) {
                LOG_INFO("Update porto memory limit (OldMemoryLimit: %v, NewMemoryLimit: %v)", MemoryLimit_, limits.Memory);
                MemoryLimit_ = limits.Memory;
            }

        } catch (const std::exception& ex) {
            LOG_WARNING(ex, "Failed to update resource limits from porto");
        }
    }
=======
    IContainerManagerPtr ContainerManager_;
    THashMap<int, IInstancePtr> PortoInstances_;
>>>>>>> e754f8d4
};

#endif

////////////////////////////////////////////////////////////////////////////////

IJobEnvironmentPtr CreateJobEnvironment(INodePtr configNode, const TBootstrap* bootstrap)
{
    auto config = ConvertTo<TJobEnvironmentConfigPtr>(configNode);
    switch (config->Type) {
        case EJobEnvironmentType::Simple: {
            auto simpleConfig = ConvertTo<TSimpleJobEnvironmentConfigPtr>(configNode);
            return New<TSimpleJobEnvironment>(
                simpleConfig,
                bootstrap);
        }

        case EJobEnvironmentType::Cgroups: {
            auto cgroupConfig = ConvertTo<TCGroupJobEnvironmentConfigPtr>(configNode);
            return New<TCGroupJobEnvironment>(
                cgroupConfig,
                bootstrap);
        }

        case EJobEnvironmentType::Porto: {
#ifdef _linux_
            auto portoConfig = ConvertTo<TPortoJobEnvironmentConfigPtr>(configNode);
            return New<TPortoJobEnvironment>(
                portoConfig,
                bootstrap);
#else
            THROW_ERROR_EXCEPTION("Porto is not supported for this platform");
#endif
        }

        default:
            Y_UNREACHABLE();
    }
}

////////////////////////////////////////////////////////////////////////////////

} // namespace NExecAgent
} // namespace NYT<|MERGE_RESOLUTION|>--- conflicted
+++ resolved
@@ -475,7 +475,7 @@
     const TPortoJobEnvironmentConfigPtr Config_;
 
     IContainerManagerPtr ContainerManager_;
-    yhash<int, IInstancePtr> PortoInstances_;
+    THashMap<int, IInstancePtr> PortoInstances_;
 
 
     TSpinLock LimitsLock_;
@@ -550,7 +550,6 @@
                 ? ContainerManager_->GetInstance(*Config_->ExternalJobContainer)
                 : ContainerManager_->GetSelfInstance();
 
-<<<<<<< HEAD
             auto limits = container->GetResourceLimits();
 
             auto guard = Guard(LimitsLock_);
@@ -568,10 +567,6 @@
             LOG_WARNING(ex, "Failed to update resource limits from porto");
         }
     }
-=======
-    IContainerManagerPtr ContainerManager_;
-    THashMap<int, IInstancePtr> PortoInstances_;
->>>>>>> e754f8d4
 };
 
 #endif
