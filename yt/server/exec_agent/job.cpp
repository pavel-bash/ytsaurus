#include "job.h"
#include "private.h"
#include "config.h"
#include "environment.h"
#include "environment_manager.h"
#include "slot.h"
#include "slot_manager.h"

#include <yt/server/cell_node/bootstrap.h>
#include <yt/server/cell_node/config.h>

#include <yt/server/data_node/artifact.h>
#include <yt/server/data_node/chunk_block_manager.h>
#include <yt/server/data_node/chunk.h>
#include <yt/server/data_node/chunk_cache.h>
#include <yt/server/data_node/master_connector.h>

#include <yt/server/job_agent/job.h>

#include <yt/server/scheduler/config.h>

#include <yt/ytlib/chunk_client/chunk_meta_extensions.h>

#include <yt/ytlib/file_client/config.h>
#include <yt/ytlib/file_client/file_chunk_reader.h>
#include <yt/ytlib/file_client/file_ypath_proxy.h>

#include <yt/ytlib/job_prober_client/job_prober_service_proxy.h>

#include <yt/ytlib/security_client/public.h>

#include <yt/ytlib/table_client/helpers.h>
#include <yt/ytlib/table_client/name_table.h>
#include <yt/ytlib/table_client/schemaless_chunk_reader.h>
#include <yt/ytlib/table_client/schemaless_writer.h>

#include <yt/core/actions/cancelable_context.h>

#include <yt/core/bus/tcp_client.h>

#include <yt/core/concurrency/async_stream.h>

#include <yt/core/logging/log_manager.h>

#include <yt/core/misc/proc.h>
#include <yt/core/misc/finally.h>

#include <yt/core/rpc/bus_channel.h>

namespace NYT {
namespace NExecAgent {

using namespace NRpc;
using namespace NJobProxy;
using namespace NYTree;
using namespace NYson;
using namespace NChunkClient;
using namespace NChunkClient::NProto;
using namespace NTableClient;
using namespace NFileClient;
using namespace NCellNode;
using namespace NDataNode;
using namespace NCellNode;
using namespace NNodeTrackerClient;
using namespace NNodeTrackerClient::NProto;
using namespace NJobTrackerClient;
using namespace NJobTrackerClient::NProto;
using namespace NScheduler;
using namespace NScheduler::NProto;
using namespace NConcurrency;
using namespace NApi;

using NNodeTrackerClient::TNodeDirectory;
using NScheduler::NProto::TUserJobSpec;

////////////////////////////////////////////////////////////////////////////////

class TJob
    : public NJobAgent::IJob
{
public:
    DEFINE_SIGNAL(void(const TNodeResources&), ResourcesUpdated);

public:
    TJob(
        const TJobId& jobId,
        const TOperationId& operationId,
        const TNodeResources& resourceUsage,
        TJobSpec&& jobSpec,
        TBootstrap* bootstrap)
        : Id_(jobId)
        , OperationId_(operationId)
        , Bootstrap_(bootstrap)
        , ResourceUsage(resourceUsage)
    {
        JobSpec.Swap(&jobSpec);

        const auto& schedulerJobSpecExt = JobSpec.GetExtension(TSchedulerJobSpecExt::scheduler_job_spec_ext);
        if (schedulerJobSpecExt.has_aux_node_directory()) {
            AuxNodeDirectory_->MergeFrom(schedulerJobSpecExt.aux_node_directory());
        }

        Logger.AddTag("JobId: %v, OperationId: %v, JobType: %v",
            Id_,
            OperationId_,
            GetType());
    }

    virtual void Start() override
    {
        // No SpinLock here, because concurrent access is impossible before
        // calling Start.
        YCHECK(JobState_ == EJobState::Waiting);
        JobState_ = EJobState::Running;

        PrepareTime_ = TInstant::Now();
        auto slotManager = Bootstrap_->GetExecSlotManager();
        Slot_ = slotManager->AcquireSlot();

<<<<<<< HEAD
        auto invoker = CancelableContext_->CreateInvoker(Slot_->GetInvoker());
        BIND(&TJob::DoRun, MakeWeak(this))
            .Via(invoker)
=======
        auto invoker = CancelableContext->CreateInvoker(Slot->GetInvoker());
        RunResult_ = BIND(&TJob::DoRun, MakeWeak(this))
            .AsyncVia(invoker)
>>>>>>> 9fe7773f
            .Run();
    }

    virtual void Abort(const TError& error) override
    {
        if (GetState() == EJobState::Waiting) {
            // Abort before the start.
            YCHECK(!JobResult_.HasValue());
            DoSetResult(error);
            SetFinalState();
            return;
        }

        {
            TGuard<TSpinLock> guard(SpinLock);
            if (JobState_ != EJobState::Running) {
                return;
            }
            DoSetResult(error);
            JobState_ = EJobState::Aborting;
        }

<<<<<<< HEAD
        CancelableContext_->Cancel();
        YCHECK(Slot_);
        BIND(&TJob::DoAbort, MakeStrong(this))
            .Via(Slot_->GetInvoker())
            .Run();
=======
        CancelableContext->Cancel();

        YCHECK(Slot);

        auto this_ = MakeStrong(this);
        RunResult_.Subscribe(BIND([this, this_] (const TError& /*error*/) {
            Slot->GetInvoker()->Invoke(BIND(&TJob::DoAbort, MakeStrong(this)));
        }));
>>>>>>> 9fe7773f
    }

    virtual const TJobId& GetId() const override
    {
        return Id_;
    }

    virtual const TJobId& GetOperationId() const override
    {
        return OperationId_;
    }

    virtual EJobType GetType() const override
    {
        return EJobType(JobSpec.type());
    }

    virtual const TJobSpec& GetSpec() const override
    {
        return JobSpec;
    }

    virtual EJobState GetState() const override
    {
        TGuard<TSpinLock> guard(SpinLock);
        return JobState_;
    }

    virtual EJobPhase GetPhase() const override
    {
        return JobPhase_;
    }

    virtual TNodeResources GetResourceUsage() const override
    {
        TGuard<TSpinLock> guard(SpinLock);
        return ResourceUsage;
    }

    virtual void SetResourceUsage(const TNodeResources& newUsage) override
    {
        TNodeResources delta = newUsage;
        {
            TGuard<TSpinLock> guard(SpinLock);
            if (JobState_ != EJobState::Running) {
                return;
            }
            delta -= ResourceUsage;
            ResourceUsage = newUsage;
        }
        ResourcesUpdated_.Fire(delta);
    }

    virtual TJobResult GetResult() const override
    {
        TGuard<TSpinLock> guard(SpinLock);
        return JobResult_.Get();
    }

    virtual void SetResult(const TJobResult& jobResult) override
    {
        TGuard<TSpinLock> guard(SpinLock);
        if (JobState_ != EJobState::Running) {
            return;
        }
        DoSetResult(jobResult);
    }

    virtual double GetProgress() const override
    {
        TGuard<TSpinLock> guard(SpinLock);
        return Progress_;
    }

    virtual void SetProgress(double value) override
    {
        TGuard<TSpinLock> guard(SpinLock);
        if (JobState_ == EJobState::Running) {
            Progress_ = value;
        }
    }

    NJobProberClient::TJobProberServiceProxy CreateJobProberProxy() const
    {
        auto jobProberClient = CreateTcpBusClient(Slot_->GetRpcClientConfig());
        auto jobProberChannel = CreateBusChannel(jobProberClient);

        NJobProberClient::TJobProberServiceProxy jobProberProxy(jobProberChannel);
        jobProberProxy.SetDefaultTimeout(Bootstrap_->GetConfig()->ExecAgent->JobProberRpcTimeout);
        return jobProberProxy;
    }

    virtual void SetStatistics(const NJobTrackerClient::NProto::TStatistics& statistics) override
    {
        TGuard<TSpinLock> guard(SpinLock);
        if (JobState_ == EJobState::Running) {
            Statistics_ = statistics;
        }
    }

    virtual std::vector<TChunkId> DumpInputContexts() const override
    {
        auto jobProberProxy = CreateJobProberProxy();
        auto req = jobProberProxy.DumpInputContext();

        ToProto(req->mutable_job_id(), Id_);
        auto rspOrError = WaitFor(req->Invoke());
        THROW_ERROR_EXCEPTION_IF_FAILED(rspOrError, "Error requesting input contexts dump from job proxy");
        const auto& rsp = rspOrError.Value();

        return FromProto<std::vector<TChunkId>>(rsp->chunk_ids());
    }

    virtual TYsonString Strace() const override
    {
        auto jobProberProxy = CreateJobProberProxy();
        auto req = jobProberProxy.Strace();

        ToProto(req->mutable_job_id(), Id_);
        auto rspOrError = WaitFor(req->Invoke());
        THROW_ERROR_EXCEPTION_IF_FAILED(rspOrError, "Error requesting strace dump from job proxy");
        const auto& rsp = rspOrError.Value();

        return TYsonString(rsp->trace());
    }

    virtual void SignalJob(const Stroka& signalName) override
    {
        Signaled_ = true;

        auto jobProberProxy = CreateJobProberProxy();
        auto req = jobProberProxy.SignalJob();

        ToProto(req->mutable_job_id(), Id_);
        ToProto(req->mutable_signal_name(), signalName);
        auto rspOrError = WaitFor(req->Invoke());
        THROW_ERROR_EXCEPTION_IF_FAILED(rspOrError, "Error sending signal to job proxy");
    }

private:
    const TJobId Id_;
    const TOperationId OperationId_;
    NCellNode::TBootstrap* const Bootstrap_;

    TJobSpec JobSpec;

    TSpinLock SpinLock;
    TNodeResources ResourceUsage;

    EJobState JobState_ = EJobState::Waiting;
    EJobPhase JobPhase_ = EJobPhase::Created;

<<<<<<< HEAD
    const TCancelableContextPtr CancelableContext_ = New<TCancelableContext>();
=======
    TCancelableContextPtr CancelableContext = New<TCancelableContext>();
    TFuture<void> RunResult_;
>>>>>>> 9fe7773f

    double Progress_ = 0.0;
    NJobTrackerClient::NProto::TStatistics Statistics_;
    bool Signaled_ = false;

    TNullable<TJobResult> JobResult_;

    TNullable<TInstant> PrepareTime_;
    TNullable<TInstant> ExecTime_;
    TSlotPtr Slot_;

    IProxyControllerPtr ProxyController_;

    EJobState FinalJobState_ = EJobState::Completed;

    std::vector<NDataNode::IChunkPtr> CachedChunks_;

    TNodeDirectoryPtr AuxNodeDirectory_ = New<TNodeDirectory>();

    NLogging::TLogger Logger = ExecAgentLogger;


    void DoRun()
    {
        try {
            YCHECK(JobPhase_ == EJobPhase::Created);
            JobPhase_ = EJobPhase::PreparingConfig;
            PrepareConfig();

            YCHECK(JobPhase_ == EJobPhase::PreparingConfig);
            JobPhase_ = EJobPhase::PreparingProxy;
            PrepareProxy();

            YCHECK(JobPhase_ == EJobPhase::PreparingProxy);
            JobPhase_ = EJobPhase::PreparingSandbox;
            Slot_->InitSandbox();

            YCHECK(JobPhase_ == EJobPhase::PreparingSandbox);
            JobPhase_ = EJobPhase::PreparingTmpfs;
            PrepareTmpfs();

            YCHECK(JobPhase_ == EJobPhase::PreparingTmpfs);
            JobPhase_ = EJobPhase::PreparingFiles;
            PrepareUserFiles();

            YCHECK(JobPhase_ == EJobPhase::PreparingFiles);
            JobPhase_ = EJobPhase::Running;

            {
                TGuard<TSpinLock> guard(SpinLock);
                ExecTime_ = TInstant::Now();
            }

            RunJobProxy();
        } catch (const std::exception& ex) {
            {
                TGuard<TSpinLock> guard(SpinLock);
                if (JobState_ != EJobState::Running) {
                    YCHECK(JobState_ == EJobState::Aborting);
                    return;
                }
                DoSetResult(ex);
                JobState_ = EJobState::Aborting;
            }
            BIND(&TJob::DoAbort, MakeStrong(this))
                .Via(Slot_->GetInvoker())
                .Run();
        }
    }

    // Must be called with set SpinLock.
    void DoSetResult(const TError& error)
    {
        TJobResult jobResult;
        ToProto(jobResult.mutable_error(), error);
        *jobResult.mutable_statistics() = Statistics_;
        DoSetResult(jobResult);
    }

    // Must be called with set SpinLock.
    void DoSetResult(const TJobResult& jobResult)
    {
        if (JobResult_) {
            auto error = FromProto<TError>(JobResult_->error());
            if (!error.IsOK()) {
                return;
            }
        }

        JobResult_ = jobResult;
        if (ExecTime_) {
            JobResult_->set_exec_time(ToProto(TInstant::Now() - *ExecTime_));
            JobResult_->set_prepare_time(ToProto(*ExecTime_ - *PrepareTime_));
        } else if (PrepareTime_) {
            JobResult_->set_prepare_time(ToProto(TInstant::Now() - *PrepareTime_));
        }

        auto error = FromProto<TError>(jobResult.error());

        if (error.IsOK()) {
            return;
        }

        if (IsFatalError(error)) {
            error.Attributes().Set("fatal", IsFatalError(error));
            ToProto(JobResult_->mutable_error(), error);
            FinalJobState_ = EJobState::Failed;
            return;
        }

        auto abortReason = GetAbortReason(jobResult, Signaled_);
        if (abortReason) {
            error.Attributes().Set("abort_reason", abortReason);
            ToProto(JobResult_->mutable_error(), error);
            FinalJobState_ = EJobState::Aborted;
            return;
        }

        FinalJobState_ = EJobState::Failed;
    }

    void PrepareConfig()
    {
        INodePtr ioConfigNode;
        try {
            const auto& schedulerJobSpecExt = JobSpec.GetExtension(TSchedulerJobSpecExt::scheduler_job_spec_ext);
            ioConfigNode = ConvertToNode(TYsonString(schedulerJobSpecExt.io_config()));
        } catch (const std::exception& ex) {
            THROW_ERROR_EXCEPTION("Error deserializing job IO configuration")
                << ex;
        }

        auto ioConfig = New<TJobIOConfig>();
        try {
            ioConfig->Load(ioConfigNode);
        } catch (const std::exception& ex) {
            THROW_ERROR_EXCEPTION("Error validating job IO configuration")
                << ex;
        }

        auto proxyConfig = CloneYsonSerializable(Bootstrap_->GetJobProxyConfig());
        proxyConfig->JobIO = ioConfig;
        proxyConfig->UserId = Slot_->GetUserId();
        proxyConfig->TmpfsPath = Slot_->GetTmpfsPath(ESandboxKind::User);

        proxyConfig->RpcServer = Slot_->GetRpcServerConfig();

        auto proxyConfigPath = NFS::CombinePaths(
            Slot_->GetWorkingDirectory(),
            ProxyConfigFileName);

        try {
            TFile file(proxyConfigPath, CreateAlways | WrOnly | Seq | CloseOnExec);
            TFileOutput output(file);
            TYsonWriter writer(&output, EYsonFormat::Pretty);
            proxyConfig->Save(&writer);
        } catch (const std::exception& ex) {
            LOG_ERROR(ex, "Error saving job proxy config (Path: %v)",
                proxyConfigPath);
            NLogging::TLogManager::Get()->Shutdown();
            _exit(1);
        }
    }

    void PrepareProxy()
    {
        Stroka environmentType = "default";
        try {
            auto environmentManager = Bootstrap_->GetEnvironmentManager();
            ProxyController_ = environmentManager->CreateProxyController(
                //XXX(psushin): execution environment type must not be directly
                // selectable by user -- it is more of the global cluster setting
                //jobSpec.operation_spec().environment(),
                environmentType,
                Id_,
                OperationId_,
                Slot_);
        } catch (const std::exception& ex) {
            THROW_ERROR_EXCEPTION("Failed to create proxy controller for environment %Qv",
                environmentType)
                << ex;
        }
    }

    void PrepareTmpfs()
    {
        const auto& schedulerJobSpecExt = JobSpec.GetExtension(TSchedulerJobSpecExt::scheduler_job_spec_ext);
        if (schedulerJobSpecExt.has_user_job_spec()) {
            const auto& userJobSpec = schedulerJobSpecExt.user_job_spec();
            if (userJobSpec.has_tmpfs_size()) {
                Slot_->PrepareTmpfs(ESandboxKind::User, userJobSpec.tmpfs_size());
            }
        }
    }

    void PrepareUserFiles()
    {
        const auto& schedulerJobSpecExt = JobSpec.GetExtension(TSchedulerJobSpecExt::scheduler_job_spec_ext);

        if (schedulerJobSpecExt.has_user_job_spec()) {
            const auto& userJobSpec = schedulerJobSpecExt.user_job_spec();
            for (const auto& descriptor : userJobSpec.files()) {
                PrepareFile(ESandboxKind::User, descriptor);
            }
        }

        if (schedulerJobSpecExt.has_input_query_spec()) {
            const auto& querySpec = schedulerJobSpecExt.input_query_spec();
            for (const auto& descriptor : querySpec.udf_files()) {
                PrepareFile(ESandboxKind::Udf, descriptor);
            }
        }
    }

    void RunJobProxy()
    {
        auto runError = WaitFor(ProxyController_->Run());

        // NB: We should explicitly call Kill() to clean up possible child processes.
        ProxyController_->Kill(Slot_->GetProcessGroup());

        runError.ThrowOnError();

        YCHECK(JobResult_.HasValue());
        YCHECK(JobPhase_ == EJobPhase::Running);

        JobPhase_ = EJobPhase::Cleanup;
        Slot_->Clean();
        YCHECK(JobPhase_ == EJobPhase::Cleanup);

        LOG_INFO("Job completed");

        FinalizeJob();
    }

    void FinalizeJob()
    {
        auto slotManager = Bootstrap_->GetExecSlotManager();
        slotManager->ReleaseSlot(Slot_);

        auto resourceDelta = ZeroNodeResources() - ResourceUsage;
        {
            TGuard<TSpinLock> guard(SpinLock);
            SetFinalState();
        }

        ResourcesUpdated_.Fire(resourceDelta);
    }

    // Must be called with set SpinLock.
    void SetFinalState()
    {
        ResourceUsage = ZeroNodeResources();

        JobPhase_ = EJobPhase::Finished;
        JobState_ = FinalJobState_;
    }

    void DoAbort()
    {
        if (GetState() != EJobState::Aborting) {
            return;
        }

        LOG_INFO("Aborting job");

        auto prevJobPhase = JobPhase_;
        JobPhase_ = EJobPhase::Cleanup;

        if (prevJobPhase >= EJobPhase::Running) {
            ProxyController_->Kill(Slot_->GetProcessGroup());
        }

        if (prevJobPhase >= EJobPhase::PreparingSandbox) {
            Slot_->Clean();
        }

        LOG_INFO("Job aborted");

        FinalizeJob();
    }

    void PrepareFile(ESandboxKind sandboxKind, const TFileDescriptor& descriptor)
    {
        const auto& fileName = descriptor.file_name();
        bool isExecutable = descriptor.executable();
        LOG_INFO("Preparing user file (FileName: %v, Executable: %v)",
            fileName,
            isExecutable);

        TArtifactKey key(descriptor);
        auto chunkCache = Bootstrap_->GetChunkCache();
        auto chunkOrError = WaitFor(chunkCache->PrepareArtifact(
            key,
            AuxNodeDirectory_));

        YCHECK(JobPhase_ == EJobPhase::PreparingFiles);
        THROW_ERROR_EXCEPTION_IF_FAILED(chunkOrError,
            "Failed to prepare user file %Qv",
            fileName);

        const auto& chunk = chunkOrError.Value();
        CachedChunks_.push_back(chunk);

        try {
            Slot_->MakeLink(
                sandboxKind,
                chunk->GetFileName(),
                fileName,
                isExecutable);
        } catch (const std::exception& ex) {
            THROW_ERROR_EXCEPTION(
                "Failed to create a symlink for user file %Qv",
                fileName)
                << ex;
        }

        LOG_INFO("User file prepared successfully (FileName: %v)",
            fileName);
    }

    static TNullable<EAbortReason> GetAbortReason(const TJobResult& jobResult, bool signaled)
    {
        auto resultError = FromProto<TError>(jobResult.error());

        if (jobResult.HasExtension(TSchedulerJobResultExt::scheduler_job_result_ext)) {
            const auto& schedulerResultExt = jobResult.GetExtension(TSchedulerJobResultExt::scheduler_job_result_ext);
            if (schedulerResultExt.failed_chunk_ids_size() > 0) {
                return MakeNullable(EAbortReason::FailedChunks);
            }
        }

        if (resultError.FindMatching(NExecAgent::EErrorCode::ResourceOverdraft)) {
            return MakeNullable(EAbortReason::ResourceOverdraft);
        }

        if (resultError.FindMatching(NExecAgent::EErrorCode::AbortByScheduler)) {
            return MakeNullable(EAbortReason::Scheduler);
        }

        if (resultError.FindMatching(NChunkClient::EErrorCode::AllTargetNodesFailed) ||
            resultError.FindMatching(NChunkClient::EErrorCode::MasterCommunicationFailed) ||
            resultError.FindMatching(NChunkClient::EErrorCode::MasterNotConnected) ||
            resultError.FindMatching(EErrorCode::ConfigCreationFailed) ||
            resultError.FindMatching(static_cast<int>(EExitStatus::ExitCodeBase) + static_cast<int>(EJobProxyExitCode::HeartbeatFailed)))
        {
            return MakeNullable(EAbortReason::Other);
        }

        if (signaled) {
            return EAbortReason::Other;
        }

        return Null;
    }

    static bool IsFatalError(const TError& error)
    {
        return
            error.FindMatching(NTableClient::EErrorCode::SortOrderViolation) ||
            error.FindMatching(NSecurityClient::EErrorCode::AuthenticationError) ||
            error.FindMatching(NSecurityClient::EErrorCode::AuthorizationError) ||
            error.FindMatching(NSecurityClient::EErrorCode::AccountLimitExceeded) ||
            error.FindMatching(NSecurityClient::EErrorCode::NoSuchAccount) ||
            error.FindMatching(NNodeTrackerClient::EErrorCode::NoSuchNetwork) ||
            error.FindMatching(NTableClient::EErrorCode::InvalidDoubleValue) ||
            error.FindMatching(NTableClient::EErrorCode::IncomparableType) ||
            error.FindMatching(NTableClient::EErrorCode::UnhashableType);
    }

};

NJobAgent::IJobPtr CreateUserJob(
    const TJobId& jobId,
    const TOperationId& operationId,
    const TNodeResources& resourceUsage,
    TJobSpec&& jobSpec,
    TBootstrap* bootstrap)
{
    return New<TJob>(
        jobId,
        operationId,
        resourceUsage,
        std::move(jobSpec),
        bootstrap);
}

////////////////////////////////////////////////////////////////////////////////

} // namespace NExecAgent
} // namespace NYT

<|MERGE_RESOLUTION|>--- conflicted
+++ resolved
@@ -117,15 +117,9 @@
         auto slotManager = Bootstrap_->GetExecSlotManager();
         Slot_ = slotManager->AcquireSlot();
 
-<<<<<<< HEAD
         auto invoker = CancelableContext_->CreateInvoker(Slot_->GetInvoker());
-        BIND(&TJob::DoRun, MakeWeak(this))
-            .Via(invoker)
-=======
-        auto invoker = CancelableContext->CreateInvoker(Slot->GetInvoker());
         RunResult_ = BIND(&TJob::DoRun, MakeWeak(this))
             .AsyncVia(invoker)
->>>>>>> 9fe7773f
             .Run();
     }
 
@@ -148,22 +142,14 @@
             JobState_ = EJobState::Aborting;
         }
 
-<<<<<<< HEAD
         CancelableContext_->Cancel();
+
         YCHECK(Slot_);
-        BIND(&TJob::DoAbort, MakeStrong(this))
-            .Via(Slot_->GetInvoker())
-            .Run();
-=======
-        CancelableContext->Cancel();
-
-        YCHECK(Slot);
 
         auto this_ = MakeStrong(this);
         RunResult_.Subscribe(BIND([this, this_] (const TError& /*error*/) {
-            Slot->GetInvoker()->Invoke(BIND(&TJob::DoAbort, MakeStrong(this)));
+            Slot_->GetInvoker()->Invoke(BIND(&TJob::DoAbort, MakeStrong(this)));
         }));
->>>>>>> 9fe7773f
     }
 
     virtual const TJobId& GetId() const override
@@ -316,12 +302,8 @@
     EJobState JobState_ = EJobState::Waiting;
     EJobPhase JobPhase_ = EJobPhase::Created;
 
-<<<<<<< HEAD
     const TCancelableContextPtr CancelableContext_ = New<TCancelableContext>();
-=======
-    TCancelableContextPtr CancelableContext = New<TCancelableContext>();
     TFuture<void> RunResult_;
->>>>>>> 9fe7773f
 
     double Progress_ = 0.0;
     NJobTrackerClient::NProto::TStatistics Statistics_;
