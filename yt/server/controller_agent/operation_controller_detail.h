#pragma once

#include "private.h"

#include "auto_merge_director.h"
#include "chunk_list_pool.h"
#include "job_memory.h"
#include "job_splitter.h"
#include "operation_controller.h"
#include "serialize.h"
#include "helpers.h"
#include "master_connector.h"
#include "task_host.h"

#include <yt/server/scheduler/config.h>
#include <yt/server/scheduler/event_log.h>

#include <yt/server/chunk_pools/chunk_pool.h>
#include <yt/server/chunk_pools/public.h>
#include <yt/server/chunk_pools/chunk_stripe_key.h>

#include <yt/server/chunk_server/public.h>

#include <yt/server/misc/release_queue.h>

#include <yt/ytlib/scheduler/proto/job.pb.h>

#include <yt/ytlib/chunk_client/chunk_owner_ypath_proxy.h>
#include <yt/ytlib/chunk_client/chunk_service_proxy.h>
#include <yt/ytlib/chunk_client/helpers.h>
#include <yt/ytlib/chunk_client/public.h>

#include <yt/ytlib/object_client/helpers.h>

#include <yt/ytlib/cypress_client/public.h>

#include <yt/ytlib/file_client/file_ypath_proxy.h>

#include <yt/ytlib/job_tracker_client/statistics.h>

#include <yt/ytlib/node_tracker_client/helpers.h>
#include <yt/ytlib/node_tracker_client/public.h>

#include <yt/ytlib/table_client/table_ypath_proxy.h>
#include <yt/ytlib/table_client/unversioned_row.h>
#include <yt/ytlib/table_client/value_consumer.h>

#include <yt/ytlib/query_client/public.h>

#include <yt/ytlib/scheduler/job_resources.h>

#include <yt/core/actions/cancelable_context.h>

#include <yt/core/concurrency/periodic_executor.h>
#include <yt/core/concurrency/thread_affinity.h>

#include <yt/core/logging/log.h>

#include <yt/core/misc/digest.h>
#include <yt/core/misc/histogram.h>
#include <yt/core/misc/id_generator.h>
#include <yt/core/misc/memory_tag.h>
#include <yt/core/misc/nullable.h>
#include <yt/core/misc/ref_tracked.h>
#include <yt/core/misc/safe_assert.h>

#include <yt/core/ytree/ypath_client.h>

#include <yt/core/yson/string.h>

namespace NYT {
namespace NControllerAgent {

////////////////////////////////////////////////////////////////////////////////

DEFINE_ENUM(EInputChunkState,
    (Active)
    (Skipped)
    (Waiting)
);

DEFINE_ENUM(EControllerState,
    (Preparing)
    (Running)
    (Failing)
    (Finished)
);

DEFINE_ENUM(ETransactionType,
    (Async)
    (Input)
    (Output)
    (Debug)
    (OutputCompletion)
    (DebugCompletion)
);

DEFINE_ENUM(EIntermediateChunkUnstageMode,
    // Unstage chunks when job is completed.
    (OnJobCompleted)
    // Keep a release queue of chunks and unstage then when snapshot is built.
    (OnSnapshotCompleted)
)

class TOperationControllerBase
    : public IOperationController
    , public NScheduler::TEventLogHostBase
    , public ITaskHost
{
    // In order to make scheduler more stable, we do not allow
    // pure YCHECK to be executed from the controller code (directly
    // or indirectly). Thus, all interface methods of IOperationController
    // are divided into two groups: those that involve YCHECKs
    // to make assertions essential for further execution, and pure ones.

    // All potentially faulty controller interface methods are
    // guarded by enclosing into an extra method. Two intermediate
    // macro below are needed due to
    // http://stackoverflow.com/questions/1489932.
    // Welcome to the beautiful world of preprocessor!
#define VERIFY_PASTER(affinity) VERIFY_ ## affinity
#define VERIFY_EVALUATOR(affinity) VERIFY_PASTER(affinity)
#define IMPLEMENT_SAFE_METHOD(returnType, method, signature, args, affinity, catchStdException, defaultValue) \
public: \
    virtual returnType method signature final \
    { \
        VERIFY_EVALUATOR(affinity); \
        TSafeAssertionsGuard guard( \
            Host->GetCoreDumper(), \
            Host->GetCoreSemaphore(), \
            CoreNotes_); \
        try { \
            return Safe ## method args; \
        } catch (const TAssertionFailedException& ex) { \
            ProcessSafeException(ex); \
            return defaultValue; \
        } catch (const std::exception& ex) { \
            if (catchStdException) { \
                ProcessSafeException(ex); \
                return defaultValue; \
            } \
            throw; \
        } \
    } \
private: \
    returnType Safe ## method signature;

#define IMPLEMENT_SAFE_VOID_METHOD(method, signature, args, affinity, catchStdException) \
    IMPLEMENT_SAFE_METHOD(void, method, signature, args, affinity, catchStdException, )

    IMPLEMENT_SAFE_VOID_METHOD(Prepare, (), (), INVOKER_AFFINITY(CancelableInvoker), false)
    IMPLEMENT_SAFE_VOID_METHOD(Materialize, (), (), INVOKER_AFFINITY(CancelableInvoker), false)

    IMPLEMENT_SAFE_VOID_METHOD(OnJobStarted, (std::unique_ptr<TStartedJobSummary> jobSummary), (std::move(jobSummary)), INVOKER_AFFINITY(CancelableInvoker), true)
    IMPLEMENT_SAFE_VOID_METHOD(OnJobCompleted, (std::unique_ptr<TCompletedJobSummary> jobSummary), (std::move(jobSummary)), INVOKER_AFFINITY(CancelableInvoker), true)
    IMPLEMENT_SAFE_VOID_METHOD(OnJobFailed, (std::unique_ptr<TFailedJobSummary> jobSummary), (std::move(jobSummary)), INVOKER_AFFINITY(CancelableInvoker), true)
    IMPLEMENT_SAFE_VOID_METHOD(OnJobAborted, (std::unique_ptr<TAbortedJobSummary> jobSummary), (std::move(jobSummary)), INVOKER_AFFINITY(CancelableInvoker), true)
    IMPLEMENT_SAFE_VOID_METHOD(OnJobRunning, (std::unique_ptr<TRunningJobSummary> jobSummary), (std::move(jobSummary)), INVOKER_AFFINITY(CancelableInvoker), true)

    IMPLEMENT_SAFE_VOID_METHOD(Commit, (), (), INVOKER_AFFINITY(CancelableInvoker), false)
    IMPLEMENT_SAFE_VOID_METHOD(Abort, (), (), THREAD_AFFINITY_ANY(), false)

    IMPLEMENT_SAFE_VOID_METHOD(Complete, (), (), THREAD_AFFINITY_ANY(), false)

    IMPLEMENT_SAFE_METHOD(
        TScheduleJobResultPtr,
        ScheduleJob,
        (ISchedulingContext* context, const NScheduler::TJobResourcesWithQuota& jobLimits, const TString& treeId),
        (context, jobLimits, treeId),
        INVOKER_AFFINITY(CancelableInvoker),
        true,
        New<TScheduleJobResult>())

    //! Callback called by TChunkScraper when get information on some chunk.
    IMPLEMENT_SAFE_VOID_METHOD(
        OnInputChunkLocated,
        (const NChunkClient::TChunkId& chunkId, const NChunkClient::TChunkReplicaList& replicas, bool missing),
        (chunkId, replicas, missing),
        THREAD_AFFINITY_ANY(),
        false)

    //! Called by #IntermediateChunkScraper.
    IMPLEMENT_SAFE_VOID_METHOD(
        OnIntermediateChunkLocated,
        (const NChunkClient::TChunkId& chunkId, const NChunkClient::TChunkReplicaList& replicas, bool missing),
        (chunkId, replicas, missing),
        THREAD_AFFINITY_ANY(),
        false)

    //! Called by `TSnapshotBuilder` when snapshot is built.
    IMPLEMENT_SAFE_VOID_METHOD(
        OnSnapshotCompleted,
        (const TSnapshotCookie& cookie),
        (cookie),
        INVOKER_AFFINITY(CancelableInvoker),
        false)

public:
    // These are "pure" interface methods, i. e. those that do not involve YCHECKs.
    // If some of these methods still fails due to unnoticed YCHECK, consider
    // moving it to the section above.

    // NB(max42): Don't make Revive safe! It may lead to either destroying all
    // operations on a cluster, or to a scheduler crash.
    virtual void Revive() override;

    virtual void Initialize() override;

    virtual void InitializeReviving(TControllerTransactionsPtr operationTransactions) override;

    virtual TOperationControllerInitializationResult GetInitializationResult() override;
    virtual TOperationControllerReviveResult GetReviveResult() override;
    virtual NYson::TYsonString GetAttributes() const override;

    virtual void OnTransactionAborted(const NTransactionClient::TTransactionId& transactionId) override;

    virtual void UpdateConfig(const TControllerAgentConfigPtr& config) override;

    virtual TCancelableContextPtr GetCancelableContext() const override;
    virtual IInvokerPtr GetInvoker() const override;

    virtual int GetPendingJobCount() const override;
    virtual TJobResources GetNeededResources() const override;

    virtual void UpdateMinNeededJobResources() override;
    virtual NScheduler::TJobResourcesWithQuotaList GetMinNeededJobResources() const override;

    virtual bool IsRunning() const override;

    virtual void SetProgressUpdated() override;
    virtual bool ShouldUpdateProgress() const override;

    virtual bool HasProgress() const override;

    virtual void Resume() override;
    virtual TFuture<void> Suspend() override;

    virtual void Cancel() override;

    virtual void BuildProgress(NYTree::TFluentMap fluent) const;
    virtual void BuildBriefProgress(NYTree::TFluentMap fluent) const;
    virtual void BuildJobSplitterInfo(NYTree::TFluentMap fluent) const;
    virtual void BuildJobsYson(NYTree::TFluentMap fluent) const;

    // NB(max42, babenko): this method should not be safe. Writing a core dump or trying to fail
    // operation from a forked process is a bad idea.
    virtual void SaveSnapshot(IOutputStream* output) override;

    virtual NYson::TYsonString GetProgress() const override;
    virtual NYson::TYsonString GetBriefProgress() const override;

    virtual TSharedRef ExtractJobSpec(const TJobId& jobId) const override;

    virtual NYson::TYsonString GetSuspiciousJobsYson() const override;

    virtual void Persist(const TPersistenceContext& context) override;

    TOperationControllerBase(
        TOperationSpecBasePtr spec,
        TControllerAgentConfigPtr config,
        TOperationOptionsPtr options,
        IOperationControllerHostPtr host,
        TOperation* operation);

    // ITaskHost implementation.

    virtual IInvokerPtr GetCancelableInvoker() const override;

    virtual TNullable<NYPath::TRichYPath> GetStderrTablePath() const override;
    virtual TNullable<NYPath::TRichYPath> GetCoreTablePath() const override;

    virtual void RegisterInputStripe(const NChunkPools::TChunkStripePtr& stripe, const TTaskPtr& task) override;
    virtual void AddTaskLocalityHint(const NChunkPools::TChunkStripePtr& stripe, const TTaskPtr& task) override;
    virtual void AddTaskLocalityHint(NNodeTrackerClient::TNodeId nodeId, const TTaskPtr& task);
    virtual void AddTaskPendingHint(const TTaskPtr& task) override;

    virtual ui64 NextJobIndex() override;
    virtual void InitUserJobSpecTemplate(
        NScheduler::NProto::TUserJobSpec* proto,
        NScheduler::TUserJobSpecPtr config,
        const std::vector<TUserFile>& files,
        const TString& fileAccount) override;
    virtual const std::vector<TUserFile>& GetUserFiles(const TUserJobSpecPtr& userJobSpec) const override;

    virtual void CustomizeJobSpec(const TJobletPtr& joblet, NJobTrackerClient::NProto::TJobSpec* jobSpec) const override;
    virtual void CustomizeJoblet(const TJobletPtr& joblet) override;

    virtual void AddValueToEstimatedHistogram(const TJobletPtr& joblet) override;
    virtual void RemoveValueFromEstimatedHistogram(const TJobletPtr& joblet) override;

    virtual const TControllerAgentConfigPtr& GetConfig() const override;
    virtual const TOperationSpecBasePtr& GetSpec() const override;

    virtual void OnOperationFailed(const TError& error, bool flush = true) override;
    void OnOperationAborted(const TError& error);

    virtual bool IsRowCountPreserved() const override;
    virtual bool IsJobInterruptible() const override;
    virtual bool ShouldSkipSanityCheck() override;

    virtual NScheduler::TExtendedJobResources GetAutoMergeResources(
        const NChunkPools::TChunkStripeStatisticsVector& statistics) const override;
    virtual const NJobTrackerClient::NProto::TJobSpec& GetAutoMergeJobSpecTemplate(int tableIndex) const override;
    virtual TTaskGroupPtr GetAutoMergeTaskGroup() const override;
    virtual TAutoMergeDirector* GetAutoMergeDirector() override;

    virtual NObjectClient::TCellTag GetIntermediateOutputCellTag() const override;

    virtual const TChunkListPoolPtr& GetOutputChunkListPool() const override;
    virtual NChunkClient::TChunkListId ExtractOutputChunkList(NObjectClient::TCellTag cellTag) override;
    virtual NChunkClient::TChunkListId ExtractDebugChunkList(NObjectClient::TCellTag cellTag) override;
    virtual void ReleaseChunkTrees(
        const std::vector<NChunkClient::TChunkListId>& chunkListIds,
        bool unstageRecursively,
        bool waitForSnapshot) override;
    virtual void ReleaseIntermediateStripeList(const NChunkPools::TChunkStripeListPtr& stripeList) override;

    virtual TOperationId GetOperationId() const override;
    virtual EOperationType GetOperationType() const override;

    virtual const TNullable<TOutputTable>& StderrTable() const override;
    virtual const TNullable<TOutputTable>& CoreTable() const override;

    virtual void RegisterStderr(const TJobletPtr& joblet, const TJobSummary& summary) override;
    virtual void RegisterCores(const TJobletPtr& joblet, const TJobSummary& summary) override;

    virtual void RegisterJoblet(const TJobletPtr& joblet) override;

    virtual IJobSplitter* GetJobSplitter() override;

    virtual const TNullable<TJobResources>& CachedMaxAvailableExecNodeResources() const override;

    virtual const NNodeTrackerClient::TNodeDirectoryPtr& InputNodeDirectory() const override;

    virtual void RegisterRecoveryInfo(
        const TCompletedJobPtr& completedJob,
        const NChunkPools::TChunkStripePtr& stripe);

    virtual NTableClient::TRowBufferPtr GetRowBuffer() override;

    virtual TSnapshotCookie OnSnapshotStarted() override;

    virtual void OnBeforeDisposal() override;

    virtual NScheduler::TOperationJobMetrics PullJobMetricsDelta() override;

    virtual TOperationAlertMap GetAlerts() override;

    virtual TOperationInfo BuildOperationInfo() override;

    virtual NYson::TYsonString BuildJobYson(const TJobId& jobId, bool outputStatistics) const override;

protected:
    const IOperationControllerHostPtr Host;
    TControllerAgentConfigPtr Config;

    const TOperationId OperationId;

    const EOperationType OperationType;
    const TInstant StartTime;
    const TString AuthenticatedUser;
    const NScheduler::EOperationCypressStorageMode StorageMode;
    const NYTree::IMapNodePtr SecureVault;
    const std::vector<TString> Owners;
    const NTransactionClient::TTransactionId UserTransactionId;

    const NLogging::TLogger Logger;
    const std::vector<TString> CoreNotes_;

    // Usually these clients are all the same (and connected to the current cluster).
    // But `remote copy' operation connects InputClient to remote cluster.
    // OutputClient is created for the sake of symmetry with Input;
    // i.e. Client and OutputClient are always connected to the same cluster.
    NApi::INativeClientPtr Client;
    NApi::INativeClientPtr InputClient;
    NApi::INativeClientPtr OutputClient;

    TCancelableContextPtr CancelableContext;
    IInvokerPtr Invoker;
    ISuspendableInvokerPtr SuspendableInvoker;
    IInvokerPtr CancelableInvoker;

    std::atomic<EControllerState> State = {EControllerState::Preparing};

    // These totals are approximate.
    int TotalEstimatedInputChunkCount = 0;
    i64 TotalEstimatedInputDataWeight = 0;
    i64 TotalEstimatedInputRowCount = 0;
    i64 TotalEstimatedInputCompressedDataSize = 0;
    i64 TotalEstimatedInputUncompressedDataSize = 0;

    // Only used during materialization, not persisted.
    double InputCompressionRatio = 0.0;

    // Ratio DataWeight/UncomprssedDataSize for input data.
    // Only used during materialization, not persisted.
    double DataWeightRatio = 0.0;

    // Total uncompressed data size for input tables.
    // Used only during preparation, not persisted.
    i64 PrimaryInputDataWeight = 0;
    i64 ForeignInputDataWeight = 0;

    int ChunkLocatedCallCount = 0;
    int UnavailableInputChunkCount = 0;
    int UnavailableIntermediateChunkCount = 0;

    // Job counters.
    TProgressCounterPtr JobCounter = New<TProgressCounter>();

    // Maps node ids to descriptors for job input chunks.
    NNodeTrackerClient::TNodeDirectoryPtr InputNodeDirectory_;

    TSpinLock TransactionsLock_;
    NApi::ITransactionPtr AsyncSchedulerTransaction;
    NApi::ITransactionPtr InputTransaction;
    NApi::ITransactionPtr OutputTransaction;
    NApi::ITransactionPtr DebugTransaction;
    NApi::ITransactionPtr OutputCompletionTransaction;
    NApi::ITransactionPtr DebugCompletionTransaction;
    NApi::ITransactionPtr UserTransaction;

    bool CommitFinished = false;

    TOperationSnapshot Snapshot;
    struct TRowBufferTag { };
    NTableClient::TRowBufferPtr RowBuffer;

    std::vector<TInputTable> InputTables;
    std::vector<TOutputTable> OutputTables_;
    TNullable<TOutputTable> StderrTable_;
    TNullable<TOutputTable> CoreTable_;

    // All output tables plus stderr and core tables (if present).
    std::vector<TOutputTable*> UpdatingTables;

    TIntermediateTable IntermediateTable;

    THashMap<TUserJobSpecPtr, std::vector<TUserFile>> UserJobFiles_;

    struct TInputQuery
    {
        NQueryClient::TQueryPtr Query;
        NQueryClient::TExternalCGInfoPtr ExternalCGInfo;
    };

    TNullable<TInputQuery> InputQuery;

    //! All tasks declared by calling #RegisterTask, mostly for debugging purposes.
    std::vector<TTaskPtr> Tasks;

    //! All task groups declared by calling #RegisterTaskGroup, in the order of decreasing priority.
    std::vector<TTaskGroupPtr> TaskGroups;

    //! Auto merge task for each of the output tables.
    std::vector<TAutoMergeTaskPtr> AutoMergeTasks;
    TTaskGroupPtr AutoMergeTaskGroup;

    TDataFlowGraph DataFlowGraph_;

    NYTree::IMapNodePtr UnrecognizedSpec_;

    TFuture<NApi::ITransactionPtr> StartTransaction(
        ETransactionType type,
        NApi::INativeClientPtr client,
        const NTransactionClient::TTransactionId& parentTransactionId = NTransactionClient::NullTransactionId);

    void RegisterTask(TTaskPtr task);
    void RegisterTaskGroup(TTaskGroupPtr group);

    void UpdateTask(TTaskPtr task);
    void UpdateAllTasks();

    void DoAddTaskLocalityHint(TTaskPtr task, NNodeTrackerClient::TNodeId nodeId);
    void ResetTaskLocalityDelays();

    void MoveTaskToCandidates(TTaskPtr task, std::multimap<i64, TTaskPtr>& candidateTasks);

    bool CheckJobLimits(
        TTaskPtr task,
        const TJobResources& jobLimits,
        const TJobResources& nodeResourceLimits);

    void CheckTimeLimit();

    void CheckAvailableExecNodes();

    virtual void AnalyzePartitionHistogram();
    void AnalyzeTmpfsUsage();
    void AnalyzeIntermediateJobsStatistics();
    void AnalyzeInputStatistics();
    void AnalyzeAbortedJobs();
    void AnalyzeJobsIOUsage();
    void AnalyzeJobsDuration();
    void AnalyzeScheduleJobStatistics();

    void AnalyzeOperationProgress();

    void FlushOperationNode(bool checkFlushResult);

    void CheckMinNeededResourcesSanity();
    void UpdateCachedMaxAvailableExecNodeResources();

    void DoScheduleJob(
        ISchedulingContext* context,
        const NScheduler::TJobResourcesWithQuota& jobLimits,
        const TString& treeId,
        TScheduleJobResult* scheduleJobResult);

    void DoScheduleLocalJob(
        ISchedulingContext* context,
        const TJobResources& jobLimits,
        const TString& treeId,
        TScheduleJobResult* scheduleJobResult);

    void DoScheduleNonLocalJob(
        ISchedulingContext* context,
        const TJobResources& jobLimits,
        const TString& treeId,
        TScheduleJobResult* scheduleJobResult);


    TJobletPtr FindJoblet(const TJobId& jobId) const;
    TJobletPtr GetJoblet(const TJobId& jobId) const;
    TJobletPtr GetJobletOrThrow(const TJobId& jobId) const;

    void UnregisterJoblet(const TJobletPtr& joblet);

    // Initialization.
    virtual void DoInitialize();
    virtual void InitializeClients();
    void StartTransactions();
    virtual NTransactionClient::TTransactionId GetInputTransactionParentId();
    virtual NTransactionClient::TTransactionId GetOutputTransactionParentId();
    virtual void InitializeStructures();
    virtual void SyncPrepare();
    virtual void FinishInitialization();
    void InitUpdatingTables();

    // Preparation.
    void FetchInputTables();
    void RegisterInputChunk(const NChunkClient::TInputChunkPtr& inputChunk);
    void LockInputTables();
    void GetInputTablesAttributes();
    void GetOutputTablesSchema();
    virtual void PrepareInputTables();
    virtual void PrepareOutputTables();
    void LockOutputTablesAndGetAttributes();
    void FetchUserFiles();
    void DoFetchUserFiles(const TUserJobSpecPtr& userJobSpec, std::vector<TUserFile>& files);
    void LockUserFiles();
    void GetUserFilesAttributes();
    void CreateLivePreviewTables();
    void CollectTotals();
    virtual void CustomPrepare();
    void AddAllTaskPendingHints();
    void InitInputChunkScraper();
    void InitIntermediateChunkScraper();
    void InitAutoMerge(int outputChunkCountEstimate, double dataWeightRatio);
    void FinishPrepare();

    void ParseInputQuery(
        const TString& queryString,
        const TNullable<NQueryClient::TTableSchema>& schema);
    void WriteInputQueryToJobSpec(
        NScheduler::NProto::TSchedulerJobSpecExt* schedulerJobSpecExt);
    virtual void PrepareInputQuery();

    void PickIntermediateDataCell();
    void InitChunkListPools();

    // Completion.
    void TeleportOutputChunks();
    void BeginUploadOutputTables(const std::vector<TOutputTable*>& updatingTables);
    void AttachOutputChunks(const std::vector<TOutputTable*>& tableList);
    void EndUploadOutputTables(const std::vector<TOutputTable*>& tableList);
    void CommitTransactions();
    virtual void CustomCommit();

    void StartOutputCompletionTransaction();
    void CommitOutputCompletionTransaction();

    void StartDebugCompletionTransaction();
    void CommitDebugCompletionTransaction();

    i64 GetPartSize(EOutputTableType tableType);

    // Revival.
    void ReinstallLivePreview();

    void DoLoadSnapshot(const TOperationSnapshot& snapshot);

    bool InputHasDynamicTables() const;
    bool InputHasVersionedTables() const;
    bool InputHasReadLimits() const;

    bool IsLocalityEnabled() const;

    virtual TString GetLoggingProgress() const;

    //! Called to extract input table paths from the spec.
    virtual std::vector<NYPath::TRichYPath> GetInputTablePaths() const = 0;

    //! Called to extract output table paths from the spec.
    virtual std::vector<NYPath::TRichYPath> GetOutputTablePaths() const = 0;

    //! Called in jobs duration analyzer to get proper data weight parameter name in spec.
    virtual TStringBuf GetDataWeightParameterNameForJob(EJobType jobType) const = 0;

    //! Called in jobs duration analyzer to get interesting for analysis jobs set.
    virtual std::vector<EJobType> GetSupportedJobTypesForJobsDurationAnalyzer() const = 0;

    //! Is called by controller on stage of structure initialization.
    virtual std::vector<TUserJobSpecPtr> GetUserJobSpecs() const;

    //! What to do with intermediate chunks that are not useful any more.
    virtual EIntermediateChunkUnstageMode GetIntermediateChunkUnstageMode() const;

    //! Called to extract stderr table writer config from the spec.
    virtual NTableClient::TBlobTableWriterConfigPtr GetStderrTableWriterConfig() const;

    //! Called to extract core table writer config from the spec.
    virtual NTableClient::TBlobTableWriterConfigPtr GetCoreTableWriterConfig() const;

    //! Is called by controller when chunks are passed to master connector for unstaging.
    virtual void OnChunksReleased(int chunkCount);

    //! Called when a job is unable to read a chunk.
    void OnChunkFailed(const NChunkClient::TChunkId& chunkId);

    //! Gets the list of all intermediate chunks that are not lost.
    THashSet<NChunkClient::TChunkId> GetAliveIntermediateChunks() const;

    //! Called when a job is unable to read an intermediate chunk
    //! (i.e. that is not a part of the input).
    //! Returns false if the chunk was already considered lost.
    bool OnIntermediateChunkUnavailable(const NChunkClient::TChunkId& chunkId);

    void OnIntermediateChunkAvailable(
        const NChunkClient::TChunkId& chunkId,
        const NChunkClient::TChunkReplicaList& replicas);

    //! Return a pointer to `YsonSerializable` object that represents
    //! the fully typed operation spec which know more than a simple
    //! `TOperationSpecBase::Spec`.
    virtual NYTree::TYsonSerializablePtr GetTypedSpec() const = 0;

    int EstimateSplitJobCount(const TCompletedJobSummary& jobSummary, const TJobletPtr& joblet);
    void ExtractInterruptDescriptor(TCompletedJobSummary& jobSummary) const;
    virtual void ReinstallUnreadInputDataSlices(const std::vector<NChunkClient::TInputDataSlicePtr>& inputDataSlices);

    struct TStripeDescriptor
    {
        NChunkPools::TChunkStripePtr Stripe;
        NChunkPools::IChunkPoolInput::TCookie Cookie;
        TTaskPtr Task;

        TStripeDescriptor()
            : Cookie(NChunkPools::IChunkPoolInput::NullCookie)
        { }

        void Persist(const TPersistenceContext& context);

    };

    struct TInputChunkDescriptor
        : public TRefTracked<TInputChunkDescriptor>
    {
        SmallVector<TStripeDescriptor, 1> InputStripes;
        SmallVector<NChunkClient::TInputChunkPtr, 1> InputChunks;
        EInputChunkState State;

        TInputChunkDescriptor()
            : State(EInputChunkState::Active)
        { }

        void Persist(const TPersistenceContext& context);

    };

    //! Called when a job is unable to read an input chunk or
    //! chunk scraper has encountered unavailable chunk.
    void OnInputChunkUnavailable(
        const NChunkClient::TChunkId& chunkId,
        TInputChunkDescriptor* descriptor);

    void OnInputChunkAvailable(
        const NChunkClient::TChunkId& chunkId,
        const NChunkClient::TChunkReplicaList& replicas,
        TInputChunkDescriptor* descriptor);

    virtual bool IsOutputLivePreviewSupported() const;
    virtual bool IsIntermediateLivePreviewSupported() const;
    virtual bool IsInputDataSizeHistogramSupported() const;
    virtual bool AreForeignTablesSupported() const;

    //! Successfully terminates and finalizes the operation.
    /*!
     *  #interrupted flag indicates premature completion and disables standard validations.
     */
    virtual void OnOperationCompleted(bool interrupted);

    virtual void OnOperationTimeLimitExceeded();

    virtual bool IsCompleted() const;

    //! Returns |true| when the controller is prepared.
    /*!
     *  Preparation happens in a controller thread.
     *  The state must not be touched from the control thread
     *  while this function returns |false|.
     */
    bool IsPrepared() const;

    //! Returns |true| as long as the operation is waiting for jobs abort events.
    bool IsFailing() const;

    //! Returns |true| when operation completion event is scheduled to control invoker.
    bool IsFinished() const;

    // Unsorted helpers.

    //! Enables verification that the output is sorted.
    virtual bool ShouldVerifySortedOutput() const;

    virtual NChunkPools::TOutputOrderPtr GetOutputOrder() const;

    //! Enables fetching all input replicas (not only data)
    virtual bool CheckParityReplicas() const;

    //! Enables fetching boundary keys for chunk specs.
    virtual bool IsBoundaryKeysFetchEnabled() const;

    //! Number of currently unavailable input chunks. In case of Sort or Sorted controller, shows
    //! number of unavailable chunks during materialization (fetching samples or chunk slices).
    //! Used for diagnostics only (exported into orchid).
    virtual i64 GetUnavailableInputChunkCount() const;

    int GetTotalJobCount() const;

    i64 GetDataSliceCount() const;

    typedef std::function<bool(const TInputTable& table)> TInputTableFilter;

    NTableClient::TKeyColumns CheckInputTablesSorted(
        const NTableClient::TKeyColumns& keyColumns,
        TInputTableFilter inputTableFilter = [](const TInputTable&) { return true; });

    static bool CheckKeyColumnsCompatible(
        const NTableClient::TKeyColumns& fullColumns,
        const NTableClient::TKeyColumns& prefixColumns);

    const NObjectClient::TTransactionId& GetTransactionIdForOutputTable(const TOutputTable& table);

    virtual void AttachToIntermediateLivePreview(NChunkClient::TChunkId chunkId) override;

    void AttachToLivePreview(
        NChunkClient::TChunkTreeId chunkTreeId,
        const std::vector<NCypressClient::TNodeId>& tableIds);

    virtual void RegisterTeleportChunk(
        NChunkClient::TInputChunkPtr chunkSpec,
        NChunkPools::TChunkStripeKey key,
        int tableIndex) override;

    bool HasEnoughChunkLists(bool isWritingStderrTable, bool isWritingCoreTable);

    //! Called after preparation to decrease memory footprint.
    void ClearInputChunkBoundaryKeys();

    //! Returns the list of all input chunks collected from all primary input tables.
    std::vector<NChunkClient::TInputChunkPtr> CollectPrimaryChunks(bool versioned) const;
    std::vector<NChunkClient::TInputChunkPtr> CollectPrimaryUnversionedChunks() const;
    std::vector<NChunkClient::TInputChunkPtr> CollectPrimaryVersionedChunks() const;
    std::pair<i64, i64> CalculatePrimaryVersionedChunksStatistics() const;
    std::vector<NChunkClient::TInputDataSlicePtr> CollectPrimaryVersionedDataSlices(i64 sliceSize);

    //! Returns the list of all input data slices collected from all primary input tables.
    std::vector<NChunkClient::TInputDataSlicePtr> CollectPrimaryInputDataSlices(i64 versionedSliceSize);

    //! Returns the list of lists of all input chunks collected from all foreign input tables.
    std::vector<std::deque<NChunkClient::TInputDataSlicePtr>> CollectForeignInputDataSlices(int foreignKeyColumnCount) const;

    //! Converts a list of input chunks into a list of chunk stripes for further
    //! processing. Each stripe receives exactly one chunk (as suitable for most
    //! jobs except merge). The resulting stripes are of approximately equal
    //! size. The size per stripe is either |maxSliceDataSize| or
    //! |TotalEstimateInputDataSize / jobCount|, whichever is smaller. If the resulting
    //! list contains less than |jobCount| stripes then |jobCount| is decreased
    //! appropriately.
    void SliceUnversionedChunks(
        const std::vector<NChunkClient::TInputChunkPtr>& unversionedChunks,
        const IJobSizeConstraintsPtr& jobSizeConstraints,
        std::vector<NChunkPools::TChunkStripePtr>* result) const;
    void SlicePrimaryUnversionedChunks(
        const IJobSizeConstraintsPtr& jobSizeConstraints,
        std::vector<NChunkPools::TChunkStripePtr>* result) const;
    void SlicePrimaryVersionedChunks(
        const IJobSizeConstraintsPtr& jobSizeConstraints,
        std::vector<NChunkPools::TChunkStripePtr>* result);

    void InitUserJobSpec(
        NScheduler::NProto::TUserJobSpec* proto,
        TJobletPtr joblet) const;

    void AddStderrOutputSpecs(
        NScheduler::NProto::TUserJobSpec* jobSpec,
        TJobletPtr joblet) const;

    void AddCoreOutputSpecs(
        NScheduler::NProto::TUserJobSpec* jobSpec,
        TJobletPtr joblet) const;

    void SetInputDataSources(NScheduler::NProto::TSchedulerJobSpecExt* jobSpec) const;
    void SetIntermediateDataSource(NScheduler::NProto::TSchedulerJobSpecExt* jobSpec) const;

    // Amount of memory reserved for output table writers in job proxy.
    i64 GetFinalOutputIOMemorySize(NScheduler::TJobIOConfigPtr ioConfig) const;

    i64 GetFinalIOMemorySize(
        NScheduler::TJobIOConfigPtr ioConfig,
        const NChunkPools::TChunkStripeStatisticsVector& stripeStatistics) const;

    void InitIntermediateOutputConfig(NScheduler::TJobIOConfigPtr config);

    static NTableClient::TTableReaderOptionsPtr CreateTableReaderOptions(NScheduler::TJobIOConfigPtr ioConfig);

    void ValidateUserFileCount(NScheduler::TUserJobSpecPtr spec, const TString& operation);

    const TExecNodeDescriptorMap& GetExecNodeDescriptors();

    void InferSchemaFromInput(const NTableClient::TKeyColumns& keyColumns = NTableClient::TKeyColumns());
    void InferSchemaFromInputOrdered();
    void FilterOutputSchemaByInputColumnSelectors();
    void ValidateOutputSchemaOrdered() const;
    void ValidateOutputSchemaCompatibility(bool ignoreSortOrder, bool validateComputedColumns = false) const;

    virtual void BuildInitializeImmutableAttributes(NYTree::TFluentMap fluent) const;
    virtual void BuildInitializeMutableAttributes(NYTree::TFluentMap fluent) const;
    virtual void BuildAttributes(NYTree::TFluentMap fluent) const;
    virtual void BuildBriefSpec(NYTree::TFluentMap fluent) const;

    virtual TJobSplitterConfigPtr GetJobSplitterConfig() const;

    void CheckFailedJobsStatusReceived();

    virtual const std::vector<TEdgeDescriptor>& GetStandardEdgeDescriptors() const override;

    NTableClient::TTableWriterOptionsPtr GetIntermediateTableWriterOptions() const;
    TEdgeDescriptor GetIntermediateEdgeDescriptorTemplate() const;

    virtual TDataFlowGraph* GetDataFlowGraph() override;

    virtual const NConcurrency::IThroughputThrottlerPtr& GetJobSpecSliceThrottler() const override;

    void FinishTaskInput(const TTaskPtr& task);

    void SetOperationAlert(EOperationAlertType type, const TError& alert);

    void AbortAllJoblets();

private:
    typedef TOperationControllerBase TThis;

<<<<<<< HEAD
=======
    typedef yhash<NChunkClient::TChunkId, TInputChunkDescriptor> TInputChunkMap;

    //! Scheduler incarnation that spawned this controller.
    //! This field is set in the constructor.
    const int SchedulerIncarnation_;

    const i64 MemoryTag_;

>>>>>>> 27328406
    std::vector<NScheduler::TSchedulingTagFilter> PoolTreeSchedulingTagFilters_;

    //! Keeps information needed to maintain the liveness state of input chunks.
    THashMap<NChunkClient::TChunkId, TInputChunkDescriptor> InputChunkMap;

    TOperationSpecBasePtr Spec_;
    TOperationOptionsPtr Options;

    NObjectClient::TCellTag IntermediateOutputCellTag = NObjectClient::InvalidCellTag;
    TChunkListPoolPtr OutputChunkListPool_;
    TChunkListPoolPtr DebugChunkListPool_;
    THashMap<NObjectClient::TCellTag, int> CellTagToRequiredOutputChunkLists_;
    THashMap<NObjectClient::TCellTag, int> CellTagToRequiredDebugChunkLists_;

    std::atomic<int> CachedPendingJobCount = {0};

    NConcurrency::TReaderWriterSpinLock CachedNeededResourcesLock;
    TJobResources CachedNeededResources;

    NConcurrency::TReaderWriterSpinLock CachedMinNeededResourcesJobLock;
    NScheduler::TJobResourcesWithQuotaList CachedMinNeededJobResources;

    NYson::TYsonString CachedSuspiciousJobsYson_ = NYson::TYsonString("", NYson::EYsonType::MapFragment);
    NConcurrency::TReaderWriterSpinLock CachedSuspiciousJobsYsonLock_;
    NConcurrency::TPeriodicExecutorPtr SuspiciousJobsYsonUpdater_;

    //! Maps an intermediate chunk id to its originating completed job.
    THashMap<NChunkClient::TChunkId, TCompletedJobPtr> ChunkOriginMap;

    TIntermediateChunkScraperPtr IntermediateChunkScraper;

    //! Maps scheduler's job ids to controller's joblets.
    THashMap<TJobId, TJobletPtr> JobletMap;

    NChunkClient::TChunkScraperPtr InputChunkScraper;

    //! Scrapes chunks of dynamic tables during data slice fetching.
    std::vector<NChunkClient::IFetcherChunkScraperPtr> DataSliceFetcherChunkScrapers;

    NProfiling::TCpuInstant TaskUpdateDeadline_ = 0;

    //! Increments each time a new job is scheduled.
    TIdGenerator JobIndexGenerator;

    //! Aggregates job statistics.
    NJobTrackerClient::TStatistics JobStatistics;

    TSpinLock JobMetricsDeltaPerTreeLock_;
    //! Delta of job metrics that was not reported to scheduler.
    THashMap<TString, NScheduler::TJobMetrics> JobMetricsDeltaPerTree_;
    NProfiling::TCpuInstant LastJobMetricsDeltaReportTime_;

    //! Aggregated schedule job statistics.
    TScheduleJobStatisticsPtr ScheduleJobStatistics_;

    //! Deadline after which schedule job statistics can be logged.
    NProfiling::TCpuInstant ScheduleJobStatisticsLogDeadline_ = 0;

    //! One output table can have row count limit on operation.
    TNullable<int> RowCountLimitTableIndex;
    i64 RowCountLimit = std::numeric_limits<i64>::max();

    //! Runs periodic time limit checks that fail operation on timeout.
    NConcurrency::TPeriodicExecutorPtr CheckTimeLimitExecutor;

    //! Runs periodic checks to verify that compatible nodes are present in the cluster.
    NConcurrency::TPeriodicExecutorPtr ExecNodesCheckExecutor;

    //! Periodically checks operation progress and registers operation alerts if necessary.
    NConcurrency::TPeriodicExecutorPtr AnalyzeOperationProgressExecutor;

    //! Periodically checks min needed resources of tasks for sanity.
    NConcurrency::TPeriodicExecutorPtr MinNeededResourcesSanityCheckExecutor;

    //! Periodically updates cached max available exec node resources.
    NConcurrency::TPeriodicExecutorPtr MaxAvailableExecNodeResourcesUpdateExecutor;

    //! Exec node count do not consider scheduling tag.
    //! But descriptors do.
    int ExecNodeCount_ = 0;
    TRefCountedExecNodeDescriptorMapPtr ExecNodesDescriptors_ = New<NScheduler::TRefCountedExecNodeDescriptorMap>();

    NProfiling::TCpuInstant GetExecNodesInformationDeadline_ = 0;
    NProfiling::TCpuInstant AvaialableNodesLastSeenTime_ = 0;

    bool AvailableNodesSeen_ = false;

    TNullable<TJobResources> CachedMaxAvailableExecNodeResources_;

    const std::unique_ptr<NYson::IYsonConsumer> EventLogConsumer_;

    std::unique_ptr<IHistogram> EstimatedInputDataSizeHistogram_;
    std::unique_ptr<IHistogram> InputDataSizeHistogram_;

    const NProfiling::TCpuDuration LogProgressBackoff;
    NProfiling::TCpuInstant NextLogProgressDeadline = 0;

    std::atomic<bool> ShouldUpdateProgressInCypress_ = {true};
    NYson::TYsonString ProgressString_;
    NYson::TYsonString BriefProgressString_;

    std::vector<TEdgeDescriptor> StandardEdgeDescriptors_;

    TSpinLock ProgressLock_;
    const NConcurrency::TPeriodicExecutorPtr ProgressBuildExecutor_;

    i64 CurrentInputDataSliceTag_ = 0;

    int StderrCount_ = 0;
    int JobNodeCount_ = 0;

    THashMap<TJobId, TFinishedJobInfoPtr> FinishedJobs_;

    class TSink;
    std::vector<std::unique_ptr<TSink>> Sinks_;

    std::vector<NJobTrackerClient::NProto::TJobSpec> AutoMergeJobSpecTemplates_;

    std::unique_ptr<TAutoMergeDirector> AutoMergeDirector_;

    //! Release queue of job ids that were completed after the latest snapshot was built.
    //! It is a transient field.
    TReleaseQueue<TJobId> CompletedJobIdsReleaseQueue_;

    //! Cookie corresponding to a state of the completed job ids release queue
    //! by the moment the most recent snapshot started to be built.
    TReleaseQueue<TJobId>::TCookie CompletedJobIdsSnapshotCookie_ = 0;

    //! Release queue of chunk stripe lists that are no longer needed by a controller.
    //! Similar to the previous field.
    TReleaseQueue<NChunkPools::TChunkStripeListPtr> IntermediateStripeListReleaseQueue_;
    TReleaseQueue<NChunkPools::TChunkStripeListPtr>::TCookie IntermediateStripeListSnapshotCookie_ = 0;

    //! Release queue of chunk trees that should be released, but the corresponding
    //! node does not know yet about their invalidation.
    /* It may happen (presumably) in two situations:
     *  - Abandoned completed jobs.
     *  - Jobs aborted by confirmation timeout during the revival.
     */
    TReleaseQueue<NChunkClient::TChunkTreeId> ChunkTreeReleaseQueue_;
    TReleaseQueue<NChunkClient::TChunkTreeId>::TCookie ChunkTreeSnapshotCookie_ = 0;

    //! Number of times `OnSnapshotStarted()` was called up to this moment.
    int SnapshotIndex_ = 0;
    //! Index of a snapshot that is building right now.
    TNullable<int> RecentSnapshotIndex_ = Null;
    //! Timestamp of last successfull uploaded snapshot.
    TInstant LastSuccessfulSnapshotTime_ = TInstant::Zero();

    TSpinLock AlertsLock_;
    TOperationAlertMap Alerts_;

    TOperationControllerInitializationResult InitializationResult_;
    NYson::TYsonString Attributes_;

<<<<<<< HEAD
    TOperationControllerReviveResult ReviveResult_;

    std::unique_ptr<IJobSplitter> JobSplitter_;

=======
    ssize_t GetMemoryUsage() const;
>>>>>>> 27328406

    void BuildAndSaveProgress();

    void UpdateMemoryDigests(TJobletPtr joblet, const NJobTrackerClient::TStatistics& statistics, bool resourceOverdraft = false);

    void InitializeHistograms();
    void UpdateActualHistogram(const NJobTrackerClient::TStatistics& statistics);

    void GetExecNodesInformation();
    int GetExecNodeCount();

    void UpdateJobStatistics(const TJobletPtr& joblet, const TJobSummary& jobSummary);
    void UpdateJobMetrics(const TJobletPtr& joblet, const TJobSummary& jobSummary);

    void LogProgress(bool force = false);

    void UpdateAllTasksIfNeeded();

    void IncreaseNeededResources(const TJobResources& resourcesDelta);

    void InitializeStandardEdgeDescriptors();

    std::vector<NApi::ITransactionPtr> GetTransactions();

    TNullable<TDuration> GetTimeLimit() const;
    TError GetTimeLimitError() const;

    //! Sets finish time and other timing statistics.
    void FinalizeJoblet(
        const TJobletPtr& joblet,
        TJobSummary* jobSummary);

    NEventLog::TFluentLogEvent LogFinishedJobFluently(
        NScheduler::ELogEventType eventType,
        const TJobletPtr& joblet,
        const TJobSummary& jobSummary);

    virtual NYson::IYsonConsumer* GetEventLogConsumer() override;

    void SleepInCommitStage(NScheduler::EDelayInsideOperationCommitStage desiredStage);
    void SleepInRevive();

    //! An internal helper for invoking OnOperationFailed with an error
    //! built by data from `ex`.
    void ProcessSafeException(const TAssertionFailedException& ex);
    void ProcessSafeException(const std::exception& ex);

    static EJobState GetStatisticsJobState(const TJobletPtr& joblet, const EJobState& state);

    NYson::TYsonString BuildInputPathYson(const TJobletPtr& joblet) const;

    void ProcessFinishedJobResult(std::unique_ptr<TJobSummary> summary, bool suggestCreateJobNodeByStatus);

    void InitAutoMergeJobSpecTemplates();

    void BuildJobAttributes(
        const TJobInfoPtr& job,
        EJobState state,
        bool outputStatistics,
        NYTree::TFluentMap fluent) const;

    void BuildFinishedJobAttributes(
        const TFinishedJobInfoPtr& job,
        bool outputStatistics,
        NYTree::TFluentMap fluent) const;

    void AnalyzeBriefStatistics(
        const TJobletPtr& job,
        const TSuspiciousJobsOptionsPtr& options,
        const TErrorOr<TBriefJobStatisticsPtr>& briefStatisticsOrError);

    void UpdateSuspiciousJobsYson();

    NScheduler::TJobPtr BuildJobFromJoblet(const TJobletPtr& joblet) const;

    void DoAbort();

    //! Helper class that implements IChunkPoolInput interface for output tables.
    class TSink
        : public NChunkPools::IChunkPoolInput
        , public NPhoenix::TFactoryTag<NPhoenix::TSimpleFactory>
    {
    public:
        //! Used only for persistense.
        TSink() = default;

        TSink(TThis* controller, int outputTableIndex);

        virtual TCookie AddWithKey(NChunkPools::TChunkStripePtr stripe, NChunkPools::TChunkStripeKey key) override;

        virtual TCookie Add(NChunkPools::TChunkStripePtr stripe) override;

        virtual void Suspend(TCookie cookie) override;
        virtual void Resume(TCookie cookie, NChunkPools::TChunkStripePtr stripe) override;
        virtual void Finish() override;

        void Persist(const TPersistenceContext& context);

    private:
        DECLARE_DYNAMIC_PHOENIX_TYPE(TSink, 0x7fb74a90);

        TThis* Controller_;
        int OutputTableIndex_ = -1;
    };
};

////////////////////////////////////////////////////////////////////////////////

} // namespace NControllerAgent
} // namespace NYT<|MERGE_RESOLUTION|>--- conflicted
+++ resolved
@@ -862,17 +862,8 @@
 private:
     typedef TOperationControllerBase TThis;
 
-<<<<<<< HEAD
-=======
-    typedef yhash<NChunkClient::TChunkId, TInputChunkDescriptor> TInputChunkMap;
-
-    //! Scheduler incarnation that spawned this controller.
-    //! This field is set in the constructor.
-    const int SchedulerIncarnation_;
-
     const i64 MemoryTag_;
 
->>>>>>> 27328406
     std::vector<NScheduler::TSchedulingTagFilter> PoolTreeSchedulingTagFilters_;
 
     //! Keeps information needed to maintain the liveness state of input chunks.
@@ -1028,14 +1019,11 @@
     TOperationControllerInitializationResult InitializationResult_;
     NYson::TYsonString Attributes_;
 
-<<<<<<< HEAD
     TOperationControllerReviveResult ReviveResult_;
 
     std::unique_ptr<IJobSplitter> JobSplitter_;
 
-=======
     ssize_t GetMemoryUsage() const;
->>>>>>> 27328406
 
     void BuildAndSaveProgress();
 
