--- conflicted
+++ resolved
@@ -904,13 +904,8 @@
 private:
     typedef TOperationControllerBase TThis;
 
-<<<<<<< HEAD
-=======
-    typedef THashMap<NChunkClient::TChunkId, TInputChunkDescriptor> TInputChunkMap;
-
->>>>>>> e754f8d4
     //! Keeps information needed to maintain the liveness state of input chunks.
-    yhash<NChunkClient::TChunkId, TInputChunkDescriptor> InputChunkMap;
+    THashMap<NChunkClient::TChunkId, TInputChunkDescriptor> InputChunkMap;
 
     TOperationSpecBasePtr Spec_;
     TOperationOptionsPtr Options;
@@ -951,7 +946,7 @@
 
     TSpinLock JobMetricsDeltaPerTreeLock_;
     //! Delta of job metrics that was not reported to scheduler.
-    yhash<TString, NScheduler::TJobMetrics> JobMetricsDeltaPerTree_;
+    THashMap<TString, NScheduler::TJobMetrics> JobMetricsDeltaPerTree_;
     NProfiling::TCpuInstant LastJobMetricsDeltaReportTime_;
 
     //! Aggregated schedule job statistics.
