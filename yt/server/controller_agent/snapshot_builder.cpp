--- conflicted
+++ resolved
@@ -98,25 +98,6 @@
         job->Suspended = false;
         Jobs_.push_back(job);
 
-<<<<<<< HEAD
-        operationSuspendFutures.push_back(job
-            ->Controller
-            ->Suspend().Apply(
-                BIND([=, this_ = MakeStrong(this)] () {
-                    if (!ControllersSuspended_) {
-                        job->Suspended = true;
-                        LOG_DEBUG("Controller suspended (OperationId: %v)",
-                            operation->GetId());
-                        job->CompletedJobCount = job->Controller->GetCompletedJobCount();
-                    } else {
-                        LOG_DEBUG("Controller suspended too late (OperationId: %v)",
-                            operation->GetId());
-                    }
-                })
-                .AsyncVia(GetCurrentInvoker())
-            ));
-        operationIds.push_back(operation->GetId());
-=======
         onSnapshotStartedFutures.push_back(BIND(&IOperationController::OnSnapshotStarted, job->Controller)
             .AsyncVia(job->Controller->GetInvoker())
             .Run());
@@ -147,7 +128,6 @@
             }
         }
     }
->>>>>>> 98d29b8d
 
     Jobs_ = std::move(preparedJobs);
 
@@ -402,15 +382,9 @@
         if (controller->IsRunning()) {
             // Safely remove jobs that we do not need any more.
             WaitFor(
-<<<<<<< HEAD
-                BIND(&IOperationController::ReleaseJobs, controller)
-                    .AsyncVia(controller->GetCancelableInvoker())
-                    .Run(job->CompletedJobCount))
-=======
                 BIND(&IOperationController::OnSnapshotCompleted, controller)
                     .AsyncVia(controller->GetCancelableInvoker())
                     .Run(job->SnapshotIndex))
->>>>>>> 98d29b8d
                 .ThrowOnError();
         }
     } catch (const std::exception& ex) {
