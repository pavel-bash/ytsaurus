#pragma once

#include "private.h"
#include "progress_counter.h"

#include <yt/server/chunk_pools/public.h>

#include <yt/ytlib/table_client/helpers.h>

#include <yt/ytlib/chunk_client/public.h>

#include <yt/core/misc/topological_ordering.h>

#include <yt/core/ytree/fluent.h>

namespace NYT {
namespace NControllerAgent {

////////////////////////////////////////////////////////////////////////////////

struct TEdgeDescriptor
{
    TEdgeDescriptor() = default;

    // Keep fields below in sync with operator =.
    NChunkPools::IChunkPoolInput* DestinationPool = nullptr;
    bool RequiresRecoveryInfo = false;
    NTableClient::TTableWriterOptionsPtr TableWriterOptions;
    NTableClient::TTableUploadOptions TableUploadOptions;
    NYson::TYsonString TableWriterConfig;
    TNullable<NTransactionClient::TTimestamp> Timestamp;
    // Cell tag to allocate chunk lists.
    NObjectClient::TCellTag CellTag;
    bool ImmediatelyUnstageChunkLists = false;
    bool IsFinalOutput = false;

    void Persist(const TPersistenceContext& context);

    TEdgeDescriptor& operator =(const TEdgeDescriptor& other);
};

////////////////////////////////////////////////////////////////////////////////

class TDataFlowGraph
{
public:
    using TVertexDescriptor = TString;

    static TVertexDescriptor SourceDescriptor;
    static TVertexDescriptor SinkDescriptor;

    TDataFlowGraph() = default;

    void BuildYson(NYTree::TFluentMap fluent) const;

    void Persist(const TPersistenceContext& context);

    const std::vector<TVertexDescriptor>& GetTopologicalOrdering() const;

    void RegisterFlow(
        const TVertexDescriptor& from,
        const TVertexDescriptor& to,
        const NChunkClient::NProto::TDataStatistics& statistics);

    void RegisterTask(
        const TVertexDescriptor& vertex,
        const TProgressCounterPtr& taskCounter,
        EJobType jobType);

private:
<<<<<<< HEAD
    THashMap<TVertexDescriptor, TProgressCounterPtr> JobCounters_;
=======
    yhash<TVertexDescriptor, TProgressCounterPtr> JobCounters_;
    TProgressCounterPtr TotalJobCounter_ = New<TProgressCounter>(0);

    yhash<TVertexDescriptor, EJobType> JobTypes_;
>>>>>>> 52ae1d2b

    using TFlowMap = THashMap<TVertexDescriptor, THashMap<TVertexDescriptor, NChunkClient::NProto::TDataStatistics>>;
    TFlowMap Flow_;

    TIncrementalTopologicalOrdering<TVertexDescriptor> TopologicalOrdering_;
};

////////////////////////////////////////////////////////////////////////////////

} // namespace NControllerAgent
} // namespace NYT<|MERGE_RESOLUTION|>--- conflicted
+++ resolved
@@ -68,14 +68,10 @@
         EJobType jobType);
 
 private:
-<<<<<<< HEAD
     THashMap<TVertexDescriptor, TProgressCounterPtr> JobCounters_;
-=======
-    yhash<TVertexDescriptor, TProgressCounterPtr> JobCounters_;
     TProgressCounterPtr TotalJobCounter_ = New<TProgressCounter>(0);
 
-    yhash<TVertexDescriptor, EJobType> JobTypes_;
->>>>>>> 52ae1d2b
+    THashMap<TVertexDescriptor, EJobType> JobTypes_;
 
     using TFlowMap = THashMap<TVertexDescriptor, THashMap<TVertexDescriptor, NChunkClient::NProto::TDataStatistics>>;
     TFlowMap Flow_;
