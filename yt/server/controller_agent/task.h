#pragma once

#include "private.h"

#include "progress_counter.h"
#include "serialize.h"
#include "data_flow_graph.h"
#include "input_chunk_mapping.h"

#include <yt/server/scheduler/job.h>

#include <yt/server/chunk_pools/chunk_stripe_key.h>
#include <yt/server/chunk_pools/chunk_pool.h>

#include <yt/ytlib/scheduler/job_resources.h>
#include <yt/ytlib/scheduler/public.h>

#include <yt/ytlib/table_client/helpers.h>

#include <yt/core/misc/digest.h>

namespace NYT {
namespace NControllerAgent {

////////////////////////////////////////////////////////////////////////////////

class TTask
    : public TRefCounted
    , public IPersistent
{
public:
    DEFINE_BYVAL_RW_PROPERTY(TNullable<TInstant>, DelayedTime);
    DEFINE_BYVAL_RW_PROPERTY(TDataFlowGraph::TVertexDescriptor, InputVertex, TDataFlowGraph::TVertexDescriptor());

public:
    //! For persistence only.
    TTask();
    TTask(ITaskHostPtr taskHost, std::vector<TEdgeDescriptor> edgeDescriptors);
    explicit TTask(ITaskHostPtr taskHost);

    //! This method is called on task object creation (both at clean creation and at revival).
    //! It may be used when calling virtual method is needed, but not allowed.
    void Initialize();

    //! Title of a data flow graph vertex that appears in a web interface and coincides with the job type
    //! for builtin tasks. For example, "SortedReduce" or "PartitionMap".
    virtual TDataFlowGraph::TVertexDescriptor GetVertexDescriptor() const;
    //! Human-readable title of a particular task that appears in logging. For builtin tasks it coincides
    //! with the vertex descriptor and a partition index in brackets (if applicable).
    virtual TString GetTitle() const;

    virtual TTaskGroupPtr GetGroup() const = 0;

    virtual int GetPendingJobCount() const;
    int GetPendingJobCountDelta();

    virtual int GetTotalJobCount() const;
    int GetTotalJobCountDelta();

    const TProgressCounterPtr& GetJobCounter() const;

    virtual TJobResources GetTotalNeededResources() const;
    TJobResources GetTotalNeededResourcesDelta();

    bool IsStderrTableEnabled() const;

    bool IsCoreTableEnabled() const;

    virtual TDuration GetLocalityTimeout() const;
    virtual i64 GetLocality(NNodeTrackerClient::TNodeId nodeId) const;
    virtual bool HasInputLocality() const;

    NScheduler::TJobResourcesWithQuota GetMinNeededResources() const;

    void ResetCachedMinNeededResources();

    void AddInput(NChunkPools::TChunkStripePtr stripe);
    void AddInput(const std::vector<NChunkPools::TChunkStripePtr>& stripes);

    // NB: This works well until there is no more than one input data flow vertex for any task.
    void FinishInput(TDataFlowGraph::TVertexDescriptor inputVertex);
    virtual void FinishInput();

    void CheckCompleted();

    virtual bool ValidateChunkCount(int chunkCount);

    void ScheduleJob(
        ISchedulingContext* context,
        const TJobResources& jobLimits,
        const TString& treeId,
        TScheduleJobResult* scheduleJobResult);

    virtual void OnJobCompleted(TJobletPtr joblet, TCompletedJobSummary& jobSummary);
    virtual void OnJobFailed(TJobletPtr joblet, const TFailedJobSummary& jobSummary);
    virtual void OnJobAborted(TJobletPtr joblet, const TAbortedJobSummary& jobSummary);
    virtual void OnJobLost(TCompletedJobPtr completedJob);

    virtual void OnStripeRegistrationFailed(
        TError error,
        NChunkPools::IChunkPoolInput::TCookie cookie,
        const NChunkPools::TChunkStripePtr& stripe,
        const TEdgeDescriptor& edgeDescriptor);

    // First checks against a given node, then against all nodes if needed.
    void CheckResourceDemandSanity(
        const TJobResources& nodeResourceLimits,
        const TJobResources& neededResources);

    void DoCheckResourceDemandSanity(const TJobResources& neededResources);

    bool IsCompleted() const;

    virtual bool IsActive() const;

    i64 GetTotalDataWeight() const;
    i64 GetCompletedDataWeight() const;
    i64 GetPendingDataWeight() const;

    i64 GetInputDataSliceCount() const;

    TNullable<i64> GetMaximumUsedTmpfsSize() const;

    virtual void Persist(const TPersistenceContext& context) override;

    virtual NScheduler::TUserJobSpecPtr GetUserJobSpec() const;

    ITaskHost* GetTaskHost();
    void AddLocalityHint(NNodeTrackerClient::TNodeId nodeId);
    void AddPendingHint();

    IDigest* GetUserJobMemoryDigest() const;
    IDigest* GetJobProxyMemoryDigest() const;

    virtual void SetupCallbacks();


    virtual NScheduler::TExtendedJobResources GetNeededResources(const TJobletPtr& joblet) const = 0;

    virtual NChunkPools::IChunkPoolInput* GetChunkPoolInput() const = 0;
    virtual NChunkPools::IChunkPoolOutput* GetChunkPoolOutput() const = 0;

    virtual EJobType GetJobType() const = 0;

    //! This method shows if the jobs of this task have an "input_paths" attribute
    //! in Cypress. This depends on if this task gets it input directly from the
    //! input tables or from the intermediate data.
    virtual bool SupportsInputPathYson() const = 0;

    //! Return a chunk mapping that is used to substitute input chunks when job spec is built.
    //! Base implementation returns task's own mapping.
    virtual TInputChunkMappingPtr GetChunkMapping() const;

protected:
    NLogging::TLogger Logger;

    //! Raw pointer here avoids cyclic reference; task cannot live longer than its host.
    ITaskHost* TaskHost_;

<<<<<<< HEAD
    virtual TNullable<EScheduleJobFailReason> GetScheduleFailReason(
        ISchedulingContext* context,
=======
    //! Outgoing edges in data flow graph.
    std::vector<TEdgeDescriptor> EdgeDescriptors_;

    virtual TNullable<NScheduler::EScheduleJobFailReason> GetScheduleFailReason(
        NScheduler::ISchedulingContext* context,
>>>>>>> 145b5b27
        const TJobResources& jobLimits);

    virtual void OnTaskCompleted();

    virtual void PrepareJoblet(TJobletPtr joblet);

    virtual void OnJobStarted(TJobletPtr joblet);

    //! True if task supports lost jobs.
    virtual bool CanLoseJobs() const;

    void ReinstallJob(TJobletPtr joblet, std::function<void()> releaseOutputCookie, bool waitForSnapshot = false);

    std::unique_ptr<NNodeTrackerClient::TNodeDirectoryBuilder> MakeNodeDirectoryBuilder(
        NScheduler::NProto::TSchedulerJobSpecExt* schedulerJobSpec);
    void AddSequentialInputSpec(
        NJobTrackerClient::NProto::TJobSpec* jobSpec,
        TJobletPtr joblet);
    void AddParallelInputSpec(
        NJobTrackerClient::NProto::TJobSpec* jobSpec,
        TJobletPtr joblet);
    void AddChunksToInputSpec(
        NNodeTrackerClient::TNodeDirectoryBuilder* directoryBuilder,
        NScheduler::NProto::TTableInputSpec* inputSpec,
        NChunkPools::TChunkStripePtr stripe);

    void AddOutputTableSpecs(NJobTrackerClient::NProto::TJobSpec* jobSpec, TJobletPtr joblet);

    static void UpdateInputSpecTotals(
        NJobTrackerClient::NProto::TJobSpec* jobSpec,
        TJobletPtr joblet);

    // Send stripe to the next chunk pool.
    void RegisterStripe(
        NChunkPools::TChunkStripePtr chunkStripe,
        const TEdgeDescriptor& edgeDescriptor,
        TJobletPtr joblet,
        NChunkPools::TChunkStripeKey key = NChunkPools::TChunkStripeKey());

    static std::vector<NChunkPools::TChunkStripePtr> BuildChunkStripes(
        google::protobuf::RepeatedPtrField<NChunkClient::NProto::TChunkSpec>* chunkSpecs,
        int tableCount);

    static NChunkPools::TChunkStripePtr BuildIntermediateChunkStripe(
        google::protobuf::RepeatedPtrField<NChunkClient::NProto::TChunkSpec>* chunkSpecs);

    std::vector<NChunkPools::TChunkStripePtr> BuildOutputChunkStripes(
        NScheduler::NProto::TSchedulerJobResultExt* schedulerJobResultExt,
        const std::vector<NChunkClient::TChunkTreeId>& chunkTreeIds,
        google::protobuf::RepeatedPtrField<NScheduler::NProto::TOutputResult> boundaryKeys);

    void AddFootprintAndUserJobResources(NScheduler::TExtendedJobResources& jobResources) const;

    //! This method processes `chunkListIds`, forming the chunk stripes (maybe with boundary
    //! keys taken from `jobResult` if they are present) and sends them to the destination pools
    //! depending on the table index.
    //!
    //! If destination pool requires the recovery info, `joblet` should be non-null since it is used
    //! in the recovery info, otherwise it is not used.
    //!
    //! This method steals output chunk specs for `jobResult`.
    void RegisterOutput(
        NJobTrackerClient::NProto::TJobResult* jobResult,
        const std::vector<NChunkClient::TChunkListId>& chunkListIds,
        TJobletPtr joblet,
        const NChunkPools::TChunkStripeKey& key = NChunkPools::TChunkStripeKey());

    //! A convenience method for calling task->Finish() and
    //! task->SetInputVertex(this->GetJobType());
    void FinishTaskInput(const TTaskPtr& task);

    virtual NScheduler::TExtendedJobResources GetMinNeededResourcesHeavy() const = 0;
    virtual void BuildJobSpec(TJobletPtr joblet, NJobTrackerClient::NProto::TJobSpec* jobSpec) = 0;

private:
    DECLARE_DYNAMIC_PHOENIX_TYPE(TTask, 0x81ab3cd3);

    int CachedPendingJobCount_;
    int CachedTotalJobCount_;

    TNullable<i64> MaximumUsedTmfpsSize_;

    TJobResources CachedTotalNeededResources_;
    mutable TNullable<NScheduler::TExtendedJobResources> CachedMinNeededResources_;

    NProfiling::TCpuInstant DemandSanityCheckDeadline_;
    bool CompletedFired_;

    using TCookieAndPool = std::pair<NChunkPools::IChunkPoolInput::TCookie, NChunkPools::IChunkPoolInput*>;

    //! For each lost job currently being replayed and destination pool, maps output cookie to corresponding input cookie.
    std::map<TCookieAndPool, NChunkPools::IChunkPoolInput::TCookie> LostJobCookieMap;

    mutable std::unique_ptr<IDigest> JobProxyMemoryDigest_;
    mutable std::unique_ptr<IDigest> UserJobMemoryDigest_;

    TInputChunkMappingPtr InputChunkMapping_;

    NScheduler::TJobResources ApplyMemoryReserve(const NScheduler::TExtendedJobResources& jobResources) const;

    TSharedRef BuildJobSpecProto(TJobletPtr joblet);

    void UpdateMaximumUsedTmpfsSize(const NJobTrackerClient::TStatistics& statistics);
};

DEFINE_REFCOUNTED_TYPE(TTask)

////////////////////////////////////////////////////////////////////////////////

//! Groups provide means:
//! - to prioritize tasks
//! - to skip a vast number of tasks whose resource requirements cannot be met
struct TTaskGroup
    : public TIntrinsicRefCounted
{
    //! No task from this group is considered for scheduling unless this requirement is met.
    TJobResources MinNeededResources;

    //! All non-local tasks.
    THashSet<TTaskPtr> NonLocalTasks;

    //! Non-local tasks that may possibly be ready (but a delayed check is still needed)
    //! keyed by min memory demand (as reported by TTask::GetMinNeededResources).
    std::multimap<i64, TTaskPtr> CandidateTasks;

    //! Non-local tasks keyed by deadline.
    std::multimap<TInstant, TTaskPtr> DelayedTasks;

    //! Local tasks keyed by node id.
    THashMap<NNodeTrackerClient::TNodeId, THashSet<TTaskPtr>> NodeIdToTasks;

    TTaskGroup();

    void Persist(const TPersistenceContext& context);
};

DEFINE_REFCOUNTED_TYPE(TTaskGroup)

////////////////////////////////////////////////////////////////////////////////

} // namespace NControllerAgent
} // namespace NYT<|MERGE_RESOLUTION|>--- conflicted
+++ resolved
@@ -157,16 +157,10 @@
     //! Raw pointer here avoids cyclic reference; task cannot live longer than its host.
     ITaskHost* TaskHost_;
 
-<<<<<<< HEAD
+    //! Outgoing edges in data flow graph.
+    std::vector<TEdgeDescriptor> EdgeDescriptors_;
     virtual TNullable<EScheduleJobFailReason> GetScheduleFailReason(
         ISchedulingContext* context,
-=======
-    //! Outgoing edges in data flow graph.
-    std::vector<TEdgeDescriptor> EdgeDescriptors_;
-
-    virtual TNullable<NScheduler::EScheduleJobFailReason> GetScheduleFailReason(
-        NScheduler::ISchedulingContext* context,
->>>>>>> 145b5b27
         const TJobResources& jobLimits);
 
     virtual void OnTaskCompleted();
