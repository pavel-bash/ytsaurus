#pragma once

#include "public.h"

#include <yt/ytlib/chunk_client/config.h>

#include <yt/ytlib/program/config.h>

#include <yt/ytlib/misc/config.h>

#include <yt/core/net/address.h>

#include <yt/core/rpc/config.h>

#include <yt/core/bus/config.h>

#include <yt/core/tracing/config.h>

#include <yt/core/logging/config.h>

#include <yt/core/http/config.h>

#include <yt/core/ytree/yson_serializable.h>

namespace NYT {

////////////////////////////////////////////////////////////////////////////////

class TServerConfig
    : public TSingletonsConfig
{
public:
<<<<<<< HEAD
    // Singletons.
    THashMap<TString, int> FiberStackPoolSizes;
    NNet::TAddressResolverConfigPtr AddressResolver;
    NRpc::TDispatcherConfigPtr RpcDispatcher;
    NChunkClient::TDispatcherConfigPtr ChunkClientDispatcher;
    NLogging::TLogConfigPtr Logging;
    NTracing::TTraceManagerConfigPtr Tracing;

=======
>>>>>>> 1deb307b
    NBus::TTcpBusServerConfigPtr BusServer;
    NRpc::TServerConfigPtr RpcServer;
    TCoreDumperConfigPtr CoreDumper;

    //! RPC interface port number.
    int RpcPort;

    // COMPAT(babenko): get rid of this after switching to new HTTP implementation
    int MonitoringPort;
    NHttp::TServerConfigPtr MonitoringServer;

    TServerConfig()
    {
        RegisterParameter("bus_server", BusServer)
            .DefaultNew();
        RegisterParameter("rpc_server", RpcServer)
            .DefaultNew();
        RegisterParameter("core_dumper", CoreDumper)
            .Default();

        RegisterParameter("rpc_port", RpcPort)
            .Default(0)
            .GreaterThanOrEqual(0)
            .LessThan(65536);

        RegisterParameter("monitoring_port", MonitoringPort)
            .Default(0)
            .GreaterThanOrEqual(0)
            .LessThan(65536);
        RegisterParameter("monitoring_server", MonitoringServer)
            .DefaultNew();

        RegisterPostprocessor([&] {
            if (RpcPort > 0) {
                if (BusServer->Port || BusServer->UnixDomainName) {
                    THROW_ERROR_EXCEPTION("Explicit socket configuration for bus server is forbidden");
                }
                BusServer->Port = RpcPort;
            }
        });
    }
};

////////////////////////////////////////////////////////////////////////////////

class TDiskLocationConfig
    : public virtual NYTree::TYsonSerializable
{
public:
    //! Root directory for the location.
    TString Path;

    //! Minimum size the disk partition must have to make this location usable.
    TNullable<i64> MinDiskSpace;

    TDiskLocationConfig()
    {
        RegisterParameter("path", Path)
            .NonEmpty();
        RegisterParameter("min_disk_space", MinDiskSpace)
            .GreaterThanOrEqual(0)
            .Default();
    }
};

DEFINE_REFCOUNTED_TYPE(TDiskLocationConfig)

////////////////////////////////////////////////////////////////////////////////

class TDiskHealthCheckerConfig
    : public NYTree::TYsonSerializable
{
public:
    //! Period between consequent checks.
    TDuration CheckPeriod;

    //! Size of the test file.
    i64 TestSize;

    //! Maximum time allowed for execution of a single check.
    TDuration Timeout;

    TDiskHealthCheckerConfig()
    {
        RegisterParameter("check_period", CheckPeriod)
            .Default(TDuration::Minutes(1));
        RegisterParameter("test_size", TestSize)
            .InRange(0, 1_GB)
            .Default(1_MB);
        RegisterParameter("timeout", Timeout)
            .Default(TDuration::Seconds(60));
    }
};

DEFINE_REFCOUNTED_TYPE(TDiskHealthCheckerConfig)

////////////////////////////////////////////////////////////////////////////////

} // namespace NYT<|MERGE_RESOLUTION|>--- conflicted
+++ resolved
@@ -30,17 +30,6 @@
     : public TSingletonsConfig
 {
 public:
-<<<<<<< HEAD
-    // Singletons.
-    THashMap<TString, int> FiberStackPoolSizes;
-    NNet::TAddressResolverConfigPtr AddressResolver;
-    NRpc::TDispatcherConfigPtr RpcDispatcher;
-    NChunkClient::TDispatcherConfigPtr ChunkClientDispatcher;
-    NLogging::TLogConfigPtr Logging;
-    NTracing::TTraceManagerConfigPtr Tracing;
-
-=======
->>>>>>> 1deb307b
     NBus::TTcpBusServerConfigPtr BusServer;
     NRpc::TServerConfigPtr RpcServer;
     TCoreDumperConfigPtr CoreDumper;
