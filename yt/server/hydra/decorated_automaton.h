--- conflicted
+++ resolved
@@ -32,18 +32,6 @@
 struct TEpochContext
     : public TRefCounted
 {
-<<<<<<< HEAD
-=======
-    TEpochContext()
-    {
-        Restarted.clear();
-    }
-
-    TVersion ReachableVersion;
-    TPeerId LeaderId = InvalidPeerId;
-    TEpochId EpochId;
-    TCancelableContextPtr CancelableContext;
->>>>>>> d87779ce
     IInvokerPtr EpochSystemAutomatonInvoker;
     IInvokerPtr EpochUserAutomatonInvoker;
     IInvokerPtr EpochControlInvoker;
@@ -202,16 +190,10 @@
     const IInvokerPtr ControlInvoker_;
     const IInvokerPtr SystemInvoker_;
     const ISnapshotStorePtr SnapshotStore_;
-    const IChangelogStorePtr ChangelogStore_;
+    const TDistributedHydraManagerOptions Options_;
 
     std::atomic<int> UserLock_ = {0};
     std::atomic<int> SystemLock_ = {0};
-
-<<<<<<< HEAD
-=======
-    const ISnapshotStorePtr SnapshotStore_;
->>>>>>> d87779ce
-    const TDistributedHydraManagerOptions Options_;
 
     TEpochId Epoch_;
     IChangelogStorePtr ChangelogStore_;
