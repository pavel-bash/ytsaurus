#include "stdafx.h"
#include "decorated_automaton.h"
#include "config.h"
#include "snapshot.h"
#include "changelog.h"
#include "automaton.h"
#include "serialize.h"
#include "mutation_context.h"
#include "snapshot_discovery.h"

#include <core/misc/proc.h>
#include <core/misc/blob.h>

#include <core/actions/invoker_detail.h>

#include <core/concurrency/scheduler.h>

#include <core/pipes/async_reader.h>
#include <core/pipes/pipe.h>

#include <ytlib/election/cell_manager.h>

#include <ytlib/hydra/hydra_service.pb.h>
#include <ytlib/hydra/hydra_manager.pb.h>

#include <server/misc/fork_snapshot_builder.h>

#include <util/random/random.h>

#include <util/system/file.h>
#include <core/profiling/scoped_timer.h>

namespace NYT {
namespace NHydra {

using namespace NConcurrency;
using namespace NElection;
using namespace NRpc;
using namespace NHydra::NProto;
using namespace NPipes;

////////////////////////////////////////////////////////////////////////////////

static const i64 SnapshotTransferBlockSize = (i64) 1024 * 1024;
static const auto& Profiler = HydraProfiler;

////////////////////////////////////////////////////////////////////////////////

TSystemLockGuard::TSystemLockGuard()
{ }

TSystemLockGuard::TSystemLockGuard(TSystemLockGuard&& other)
    : Automaton_(std::move(other.Automaton_))
{ }

TSystemLockGuard::~TSystemLockGuard()
{
    Release();
}

TSystemLockGuard& TSystemLockGuard::operator=(TSystemLockGuard&& other)
{
    Release();
    Automaton_ = std::move(other.Automaton_);
    return *this;
}

void TSystemLockGuard::Release()
{
    if (Automaton_) {
        Automaton_->ReleaseSystemLock();
        Automaton_.Reset();
    }
}

TSystemLockGuard::operator bool() const
{
    return static_cast<bool>(Automaton_);
}

TSystemLockGuard TSystemLockGuard::Acquire(TDecoratedAutomatonPtr automaton)
{
    automaton->AcquireSystemLock();
    return TSystemLockGuard(std::move(automaton));
}

TSystemLockGuard::TSystemLockGuard(TDecoratedAutomatonPtr automaton)
    : Automaton_(std::move(automaton))
{ }

////////////////////////////////////////////////////////////////////////////////

TUserLockGuard::TUserLockGuard()
{ }

TUserLockGuard::TUserLockGuard(TUserLockGuard&& other)
    : Automaton_(std::move(other.Automaton_))
{ }

TUserLockGuard::~TUserLockGuard()
{
    Release();
}

TUserLockGuard& TUserLockGuard::operator=(TUserLockGuard&& other)
{
    Release();
    Automaton_ = std::move(other.Automaton_);
    return *this;
}

void TUserLockGuard::Release()
{
    if (Automaton_) {
        Automaton_->ReleaseUserLock();
        Automaton_.Reset();
    }
}

TUserLockGuard::operator bool() const
{
    return static_cast<bool>(Automaton_);
}

TUserLockGuard TUserLockGuard::TryAcquire(TDecoratedAutomatonPtr automaton)
{
    return automaton->TryAcquireUserLock()
        ? TUserLockGuard(std::move(automaton))
        : TUserLockGuard();
}

TUserLockGuard::TUserLockGuard(TDecoratedAutomatonPtr automaton)
    : Automaton_(std::move(automaton))
{ }

////////////////////////////////////////////////////////////////////////////////

class TDecoratedAutomaton::TSystemInvoker
    : public TInvokerWrapper
{
public:
    explicit TSystemInvoker(TDecoratedAutomaton* decoratedAutomaton)
        : TInvokerWrapper(decoratedAutomaton->AutomatonInvoker_)
        , Owner_(decoratedAutomaton)
    { }

    virtual void Invoke(const TClosure& callback) override
    {
        auto lockGuard = TSystemLockGuard::Acquire(Owner_);

        auto doInvoke = [=, this_ = MakeStrong(this)] (TSystemLockGuard /*lockGuard*/) {
            TCurrentInvokerGuard currentInvokerGuard(this_);
            callback.Run();
        };

        Owner_->AutomatonInvoker_->Invoke(BIND(doInvoke, Passed(std::move(lockGuard))));
    }

private:
    TDecoratedAutomaton* const Owner_;

};

////////////////////////////////////////////////////////////////////////////////

class TDecoratedAutomaton::TGuardedUserInvoker
    : public TInvokerWrapper
{
public:
    TGuardedUserInvoker(
        TDecoratedAutomatonPtr decoratedAutomaton,
        IInvokerPtr underlyingInvoker)
        : TInvokerWrapper(std::move(underlyingInvoker))
        , Owner_(decoratedAutomaton)
    { }

    virtual void Invoke(const TClosure& callback) override
    {
        auto lockGuard = TUserLockGuard::TryAcquire(Owner_);
        if (!lockGuard)
            return;

        auto doInvoke = [=, this_ = MakeStrong(this)] () {
            if (Owner_->GetState() != EPeerState::Leading &&
                Owner_->GetState() != EPeerState::Following)
                return;

            TCurrentInvokerGuard guard(this_);
            callback.Run();
        };

        UnderlyingInvoker_->Invoke(BIND(doInvoke));
    }

private:
    const TDecoratedAutomatonPtr Owner_;

};

////////////////////////////////////////////////////////////////////////////////

class TDecoratedAutomaton::TSnapshotBuilderBase
    : public virtual TRefCounted
{
public:
    TSnapshotBuilderBase(
        TDecoratedAutomatonPtr owner,
        TVersion snapshotVersion)
        : Owner_(owner)
          , SnapshotVersion_(snapshotVersion)
          , SnapshotId_(SnapshotVersion_.SegmentId + 1)
    { }

    ~TSnapshotBuilderBase()
    {
        ReleaseLock();
    }

    TFuture<TRemoteSnapshotParams> Run()
    {
        VERIFY_THREAD_AFFINITY(Owner_->AutomatonThread);

        auto* logger = GetLogger();
        *logger = Owner_->Logger;
        logger->AddTag("SnapshotId: %v", SnapshotId_);

        try {
            TryAcquireLock();

            TSnapshotMeta meta;
            meta.set_prev_record_count(SnapshotVersion_.RecordId);

            SnapshotWriter_ = Owner_->SnapshotStore_->CreateWriter(SnapshotId_, meta);

            return DoRun().Apply(
                BIND(&TSnapshotBuilderBase::OnFinished, MakeStrong(this))
                    .AsyncVia(GetHydraIOInvoker()));
        } catch (const std::exception& ex) {
            ReleaseLock();
            return MakeFuture<TRemoteSnapshotParams>(TError(ex));
        }
    }

protected:
    const TDecoratedAutomatonPtr Owner_;
    const TVersion SnapshotVersion_;
    const int SnapshotId_;

    ISnapshotWriterPtr SnapshotWriter_;


    virtual TFuture<void> DoRun() = 0;
    virtual NLogging::TLogger* GetLogger() = 0;

    void TryAcquireLock()
    {
        if (Owner_->BuildingSnapshot_.test_and_set()) {
            THROW_ERROR_EXCEPTION("Cannot start building snapshot %v since another snapshot is still being constructed",
                SnapshotId_);
        }
        LockAcquired_ = true;
    }

    void ReleaseLock()
    {
        if (LockAcquired_) {
            Owner_->BuildingSnapshot_.clear();
            LockAcquired_ = false;
        }
    }

private:
    bool LockAcquired_ = false;


    TRemoteSnapshotParams OnFinished(const TError& error)
    {
        ReleaseLock();

        error.ThrowOnError();

        const auto& params = SnapshotWriter_->GetParams();

        TRemoteSnapshotParams remoteParams;
        remoteParams.PeerId = Owner_->CellManager_->GetSelfPeerId();
        remoteParams.SnapshotId = SnapshotId_;
        static_cast<TSnapshotParams&>(remoteParams) = params;
        return remoteParams;
    }

};

////////////////////////////////////////////////////////////////////////////////

class TDecoratedAutomaton::TForkSnapshotBuilder
    : public TSnapshotBuilderBase
    , public TForkSnapshotBuilderBase
{
public:
    TForkSnapshotBuilder(
        TDecoratedAutomatonPtr owner,
        TVersion snapshotVersion)
        : TDecoratedAutomaton::TSnapshotBuilderBase(owner, snapshotVersion)
    { }

private:
    TAsyncReaderPtr InputStream_;
    std::unique_ptr<TFile> OutputFile_;

    TFuture<void> AsyncTransferResult_;


    virtual TFuture<void> DoRun() override
    {
        VERIFY_THREAD_AFFINITY(Owner_->AutomatonThread);

        auto pipe = TPipeFactory().Create();
        LOG_INFO("Snapshot transfer pipe opened (Pipe: {%v})",
            pipe);

        InputStream_ = pipe.CreateAsyncReader();
        OutputFile_ = std::make_unique<TFile>(FHANDLE(pipe.ReleaseWriteFD()));

        AsyncTransferResult_ = BIND(&TForkSnapshotBuilder::TransferLoop, MakeStrong(this))
            .AsyncVia(GetWatchdogInvoker())
            .Run();

        return Fork().Apply(
            BIND(&TForkSnapshotBuilder::OnFinished, MakeStrong(this))
                .AsyncVia(GetHydraIOInvoker()));
    }

    virtual NLogging::TLogger* GetLogger() override
    {
        return &Logger;
    }

    virtual TDuration GetTimeout() const override
    {
        return Owner_->Config_->SnapshotBuildTimeout;
    }

    virtual void RunChild() override
    {
        CloseAllDescriptors({
            2, // stderr
            int(OutputFile_->GetHandle())
        });
        TFileOutput output(*OutputFile_);
        auto writer = CreateAsyncAdapter(&output);
        Owner_->SaveSnapshot(writer)
            .Get()
            .ThrowOnError();
        OutputFile_->Close();
    }

    virtual void RunParent() override
    {
        OutputFile_->Close();
    }

    virtual void Cleanup() override
    {
        ReleaseLock();
    }

    void TransferLoop()
    {
        LOG_INFO("Snapshot transfer loop started");

        WaitFor(SnapshotWriter_->Open())
            .ThrowOnError();

        auto zeroCopyReader = CreateZeroCopyAdapter(InputStream_, SnapshotTransferBlockSize);
        auto zeroCopyWriter = CreateZeroCopyAdapter(SnapshotWriter_);

        TFuture<void> lastWriteResult;
        i64 size = 0;

        while (true) {
            auto block = WaitFor(zeroCopyReader->Read())
                .ValueOrThrow();

            if (!block)
                break;

            size += block.Size();
            lastWriteResult = zeroCopyWriter->Write(block);
        }

        if (lastWriteResult) {
            WaitFor(lastWriteResult)
                .ThrowOnError();
        }

        LOG_INFO("Snapshot transfer loop completed (Size: %v)",
            size);
    }

    void OnFinished()
    {
        WaitFor(AsyncTransferResult_)
            .ThrowOnError();

        WaitFor(SnapshotWriter_->Close())
            .ThrowOnError();
    }

};

////////////////////////////////////////////////////////////////////////////////

/*!
 *  The stream goes through the following sequence of states:
 *  1. initially it is created in sync mode
 *  2. then it is suspended
 *  3. then it is resumed in async mode
 *
 */
class TDecoratedAutomaton::TSwitchableSnapshotWriter
    : public IAsyncOutputStream
{
public:
    explicit TSwitchableSnapshotWriter(const NLogging::TLogger& logger)
        : Logger(logger)
    { }

    void Suspend()
    {
        TGuard<TSpinLock> guard(SpinLock_);
        SuspendedPromise_ = NewPromise<void>();
    }

    void ResumeAsAsync(IAsyncOutputStreamPtr underlyingStream)
    {
        TGuard<TSpinLock> guard(SpinLock_);
        auto suspendedPromise = SuspendedPromise_;
        SuspendedPromise_.Reset();
        UnderlyingStream_ = CreateZeroCopyAdapter(underlyingStream);
        for (const auto& syncBlock : SyncBlocks_) {
            ForwardBlock(syncBlock);
        }
        guard.Release();
        suspendedPromise.Set();
    }

    TFuture<void> Finish()
    {
        TGuard<TSpinLock> guard(SpinLock_);
        return LastForwardResult_;
    }

    virtual TFuture<void> Write(const TSharedRef& block) override
    {
        struct TBlockTag { };
        auto blockCopy = TSharedRef::MakeCopy<TBlockTag>(block);

        TGuard<TSpinLock> guard(SpinLock_);
        if (UnderlyingStream_) {
            LOG_TRACE("Got async snapshot block (Size: %v)", blockCopy.Size());
            AsyncSize_ += block.Size();
            return ForwardBlock(blockCopy);
        } else {
            LOG_TRACE("Got sync snapshot block (Size: %v)", blockCopy.Size());
            SyncBlocks_.push_back(blockCopy);
            SyncSize_ += block.Size();
            return SuspendedPromise_ ? SuspendedPromise_.ToFuture() : VoidFuture;
        }
    }

    i64 GetSyncSize() const
    {
        YCHECK(UnderlyingStream_);
        return SyncSize_;
    }

    i64 GetAsyncSize() const
    {
        YCHECK(UnderlyingStream_);
        return AsyncSize_;
    }

private:
    const NLogging::TLogger Logger;

    TSpinLock SpinLock_;
    TPromise<void> SuspendedPromise_;
    i64 SyncSize_ = 0;
    i64 AsyncSize_ = 0;
    IAsyncZeroCopyOutputStreamPtr UnderlyingStream_;
    std::vector<TSharedRef> SyncBlocks_;
    TFuture<void> LastForwardResult_ = VoidFuture;


    TFuture<void> ForwardBlock(const TSharedRef& block)
    {
        return LastForwardResult_ = UnderlyingStream_->Write(block);
    }

};

////////////////////////////////////////////////////////////////////////////////

class TDecoratedAutomaton::TNoForkSnapshotBuilder
    : public TSnapshotBuilderBase
{
public:
    TNoForkSnapshotBuilder(
        TDecoratedAutomatonPtr owner,
        TVersion snapshotVersion)
        : TDecoratedAutomaton::TSnapshotBuilderBase(owner, snapshotVersion)
    { }

private:
    NLogging::TLogger Logger;

    TPromise<void> RunPromise_ = NewPromise<void>();
    TIntrusivePtr<TSwitchableSnapshotWriter> SwitchableSnapshotWriter_;

    TFuture<void> AsyncSnapshotResult_;


    virtual TFuture<void> DoRun() override
    {
        VERIFY_THREAD_AFFINITY(Owner_->AutomatonThread);

        SwitchableSnapshotWriter_ = New<TSwitchableSnapshotWriter>(Logger);

        auto asyncOpenResult = SnapshotWriter_->Open();

        LOG_INFO("Snapshot sync phase started");

        AsyncSnapshotResult_ = Owner_->SaveSnapshot(SwitchableSnapshotWriter_);

        LOG_INFO("Snapshot sync phase completed");

        SwitchableSnapshotWriter_->Suspend();

        // NB: Only switch to async writer when the sync phase is complete.
        asyncOpenResult.Subscribe(
            BIND(&TNoForkSnapshotBuilder::OnWriterOpened, MakeStrong(this))
                .Via(GetHydraIOInvoker()));

        return RunPromise_;
    }

    virtual NLogging::TLogger* GetLogger() override
    {
        return &Logger;
    }

    void OnWriterOpened(const TError& error)
    {
        try {
            error.ThrowOnError();

            LOG_INFO("Switching to async snapshot writer");

            SwitchableSnapshotWriter_->ResumeAsAsync(SnapshotWriter_);

            AsyncSnapshotResult_.Subscribe(
                BIND(&TNoForkSnapshotBuilder::OnSnapshotSaved, MakeStrong(this))
                    .Via(GetHydraIOInvoker()));
        } catch (const std::exception& ex) {
            RunPromise_.TrySet(TError(ex));
        }
    }

    void OnSnapshotSaved(const TError& error)
    {
        try {
            error.ThrowOnError();

            LOG_INFO("Snapshot async phase completed (SyncSize: %v, AsyncSize: %v)",
                SwitchableSnapshotWriter_->GetSyncSize(),
                SwitchableSnapshotWriter_->GetAsyncSize());

            WaitFor(SwitchableSnapshotWriter_->Finish())
                .ThrowOnError();

            WaitFor(SnapshotWriter_->Close())
                .ThrowOnError();

            RunPromise_.TrySet();
        } catch (const std::exception& ex) {
            RunPromise_.TrySet(TError(ex));
        }
    }

};

////////////////////////////////////////////////////////////////////////////////

TDecoratedAutomaton::TDecoratedAutomaton(
    TDistributedHydraManagerConfigPtr config,
    TCellManagerPtr cellManager,
    IAutomatonPtr automaton,
    IInvokerPtr automatonInvoker,
    IInvokerPtr controlInvoker,
    ISnapshotStorePtr snapshotStore,
    IChangelogStorePtr changelogStore,
    const TDistributedHydraManagerOptions& options)
    : State_(EPeerState::Stopped)
    , Config_(config)
    , CellManager_(cellManager)
    , Automaton_(automaton)
    , AutomatonInvoker_(automatonInvoker)
    , DefaultGuardedUserInvoker_(CreateGuardedUserInvoker(AutomatonInvoker_))
    , ControlInvoker_(controlInvoker)
    , SystemInvoker_(New<TSystemInvoker>(this))
    , SnapshotStore_(snapshotStore)
    , ChangelogStore_(changelogStore)
    , Options_(options)
    , BatchCommitTimeCounter_("/batch_commit_time")
    , Logger(HydraLogger)
{
    YCHECK(Config_);
    YCHECK(CellManager_);
    YCHECK(Automaton_);
    YCHECK(ControlInvoker_);
    YCHECK(SnapshotStore_);
    YCHECK(ChangelogStore_);

    VERIFY_INVOKER_THREAD_AFFINITY(AutomatonInvoker_, AutomatonThread);
    VERIFY_INVOKER_THREAD_AFFINITY(ControlInvoker_, ControlThread);

    Logger.AddTag("CellId: %v", CellManager_->GetCellId());

    BuildingSnapshot_.clear();
    Reset();
}

void TDecoratedAutomaton::OnStartLeading()
{
    YCHECK(State_ == EPeerState::Stopped);
    State_ = EPeerState::LeaderRecovery;
}

void TDecoratedAutomaton::OnLeaderRecoveryComplete()
{
    YCHECK(State_ == EPeerState::LeaderRecovery);
    State_ = EPeerState::Leading;
    LastSnapshotTime_ = TInstant::Now();
}

void TDecoratedAutomaton::OnStopLeading()
{
    YCHECK(State_ == EPeerState::Leading || State_ == EPeerState::LeaderRecovery);
    State_ = EPeerState::Stopped;
    Reset();
}

void TDecoratedAutomaton::OnStartFollowing()
{
    YCHECK(State_ == EPeerState::Stopped);
    State_ = EPeerState::FollowerRecovery;
}

void TDecoratedAutomaton::OnFollowerRecoveryComplete()
{
    YCHECK(State_ == EPeerState::FollowerRecovery);
    State_ = EPeerState::Following;
    LastSnapshotTime_ = TInstant::Now();
}

void TDecoratedAutomaton::OnStopFollowing()
{
    YCHECK(State_ == EPeerState::Following || State_ == EPeerState::FollowerRecovery);
    State_ = EPeerState::Stopped;
    Reset();
}

IInvokerPtr TDecoratedAutomaton::CreateGuardedUserInvoker(IInvokerPtr underlyingInvoker)
{
    VERIFY_THREAD_AFFINITY_ANY();

    return New<TGuardedUserInvoker>(this, underlyingInvoker);
}

IInvokerPtr TDecoratedAutomaton::GetDefaultGuardedUserInvoker()
{
    VERIFY_THREAD_AFFINITY_ANY();

    return DefaultGuardedUserInvoker_;
}

IInvokerPtr TDecoratedAutomaton::GetSystemInvoker()
{
    VERIFY_THREAD_AFFINITY_ANY();

    return SystemInvoker_;
}

void TDecoratedAutomaton::Clear()
{
    VERIFY_THREAD_AFFINITY(AutomatonThread);

    Automaton_->Clear();
    Reset();
    AutomatonVersion_ = TVersion();
    CommittedVersion_ = TVersion();
    ApplyPendingMutationsScheduled_ = false;
}

TFuture<void> TDecoratedAutomaton::SaveSnapshot(IAsyncOutputStreamPtr writer)
{
    VERIFY_THREAD_AFFINITY(AutomatonThread);

    TContextSwitchedGuard guard(BIND([] () {
        // Context switches are not allowed during sync phase.
        YUNREACHABLE();
    }));

    return Automaton_->SaveSnapshot(writer);
}

void TDecoratedAutomaton::LoadSnapshot(TVersion version, IAsyncZeroCopyInputStreamPtr reader)
{
    VERIFY_THREAD_AFFINITY(AutomatonThread);

    LOG_INFO("Started loading snapshot %v to reach version %v",
        version.SegmentId + 1,
        version);

    Changelog_.Reset();

    PROFILE_TIMING ("/snapshot_load_time") {
        Automaton_->Clear();
        try {
            Automaton_->LoadSnapshot(reader);
        } catch (...) {
            // Don't leave the state corrupted.
            Automaton_->Clear();
            throw;
        }
    }

    LOG_INFO("Finished loading snapshot");

    AutomatonVersion_ = version;
}

void TDecoratedAutomaton::ApplyMutationDuringRecovery(const TSharedRef& recordData)
{
    VERIFY_THREAD_AFFINITY(AutomatonThread);

    TMutationHeader header;
    TSharedRef requestData;
    DeserializeMutationRecord(recordData, &header, &requestData);

    auto mutationVersion = TVersion(header.segment_id(), header.record_id());
    RotateAutomatonVersionIfNeeded(mutationVersion);

    TMutationRequest request(header.mutation_type(), requestData);

    TMutationContext context(
        AutomatonVersion_,
        request,
        TInstant(header.timestamp()),
        header.random_seed());

    DoApplyMutation(&context, true);
}

void TDecoratedAutomaton::LogLeaderMutation(
    const TMutationRequest& request,
    TSharedRef* recordData,
    TFuture<void>* localFlushResult,
    TFuture<TMutationResponse>* commitResult)
{
    VERIFY_THREAD_AFFINITY(AutomatonThread);
    YASSERT(recordData);
    YASSERT(localFlushResult);
    YASSERT(commitResult);

    TPendingMutation pendingMutation;
    pendingMutation.Version = LoggedVersion_;
    pendingMutation.Request = request;
    pendingMutation.Timestamp = TInstant::Now();
    pendingMutation.RandomSeed  = RandomNumber<ui64>();
    pendingMutation.CommitPromise = NewPromise<TMutationResponse>();
    PendingMutations_.push(pendingMutation);

    MutationHeader_.Clear(); // don't forget to cleanup the pooled instance
    MutationHeader_.set_mutation_type(request.Type);
    MutationHeader_.set_timestamp(pendingMutation.Timestamp.GetValue());
    MutationHeader_.set_random_seed(pendingMutation.RandomSeed);
    MutationHeader_.set_segment_id(pendingMutation.Version.SegmentId);
    MutationHeader_.set_record_id(pendingMutation.Version.RecordId);

    *recordData = SerializeMutationRecord(MutationHeader_, request.Data);
    *localFlushResult = Changelog_->Append(*recordData);
    *commitResult = pendingMutation.CommitPromise;

    LoggedVersion_ = pendingMutation.Version.Advance();
}

void TDecoratedAutomaton::CancelPendingLeaderMutations(const TError& error)
{
    VERIFY_THREAD_AFFINITY(AutomatonThread);

    while (!PendingMutations_.empty()) {
        auto& pendingMutation = PendingMutations_.front();
        pendingMutation.CommitPromise.Set(error);
        PendingMutations_.pop();
    }
}

void TDecoratedAutomaton::LogFollowerMutation(
    const TSharedRef& recordData,
    TFuture<void>* logResult)
{
    VERIFY_THREAD_AFFINITY(AutomatonThread);

    TSharedRef mutationData;
    DeserializeMutationRecord(recordData, &MutationHeader_, &mutationData);

    TPendingMutation pendingMutation;
    pendingMutation.Version = LoggedVersion_;
    pendingMutation.Request.Type = MutationHeader_.mutation_type();
    pendingMutation.Request.Data = mutationData;
    pendingMutation.Timestamp = TInstant(MutationHeader_.timestamp());
    pendingMutation.RandomSeed  = MutationHeader_.random_seed();
    PendingMutations_.push(pendingMutation);

    auto actualLogResult = Changelog_->Append(recordData);
    if (logResult) {
        *logResult = std::move(actualLogResult);
    }

    LoggedVersion_ = pendingMutation.Version.Advance();
}

TFuture<TRemoteSnapshotParams> TDecoratedAutomaton::BuildSnapshot()
{
    VERIFY_THREAD_AFFINITY(AutomatonThread);

    auto loggedVersion = GetLoggedVersion();

    LOG_INFO("Scheduled snapshot at version %v",
        loggedVersion);

    LastSnapshotTime_ = TInstant::Now();
    SnapshotVersion_ = loggedVersion;

    if (SnapshotParamsPromise_) {
        SnapshotParamsPromise_.ToFuture().Cancel();
    }
    SnapshotParamsPromise_ = NewPromise<TRemoteSnapshotParams>();

    MaybeStartSnapshotBuilder();

    return SnapshotParamsPromise_;
}

TFuture<void> TDecoratedAutomaton::RotateChangelog(TEpochContextPtr epochContext)
{
    VERIFY_THREAD_AFFINITY(AutomatonThread);

    auto loggedVersion = GetLoggedVersion();

    LOG_INFO("Rotating changelog at version %v",
        loggedVersion);

    return BIND(&TDecoratedAutomaton::DoRotateChangelog, MakeStrong(this))
        .AsyncVia(epochContext->EpochUserAutomatonInvoker)
        .Run();
}

void TDecoratedAutomaton::DoRotateChangelog()
{
    VERIFY_THREAD_AFFINITY(AutomatonThread);

    WaitFor(Changelog_->Flush())
        .ThrowOnError();

    TChangelogMeta meta;
    meta.set_prev_record_count(Changelog_->GetRecordCount());

    auto loggedVersion = GetLoggedVersion();
    auto asyncNewChangelog = ChangelogStore_->CreateChangelog(
        loggedVersion.SegmentId + 1,
        meta);
    Changelog_ = WaitFor(asyncNewChangelog)
        .ValueOrThrow();
    LoggedVersion_ = loggedVersion.Rotate();

    LOG_INFO("Changelog rotated");
}

void TDecoratedAutomaton::CommitMutations(TEpochContextPtr epochContext, TVersion version)
{
    VERIFY_THREAD_AFFINITY(AutomatonThread);

    if (version < CommittedVersion_)
        return;

    CommittedVersion_ = version;

    LOG_DEBUG("Committed version promoted to %v",
        version);

    if (!ApplyPendingMutationsScheduled_) {
        ApplyPendingMutations(std::move(epochContext));
    }
}

void TDecoratedAutomaton::ApplyPendingMutations(TEpochContextPtr epochContext)
{
    ApplyPendingMutationsScheduled_ = false;

    NProfiling::TScopedTimer timer;
<<<<<<< HEAD
    bool hasMoreMutations = false;
=======
>>>>>>> 0aaadae8
    PROFILE_AGGREGATED_TIMING (BatchCommitTimeCounter_) {
        while (!PendingMutations_.empty()) {
            auto& pendingMutation = PendingMutations_.front();
            if (pendingMutation.Version >= CommittedVersion_)
                break;

            if (timer.GetElapsed() > Config_->MaxCommitBatchDuration) {
<<<<<<< HEAD
                hasMoreMutations = true;
=======
                ApplyPendingMutationsScheduled_ = true;
                epochContext->EpochUserAutomatonInvoker->Invoke(
                    BIND(&TDecoratedAutomaton::ApplyPendingMutations, MakeStrong(this), epochContext));
>>>>>>> 0aaadae8
                break;
            }

            RotateAutomatonVersionIfNeeded(pendingMutation.Version);

            TMutationContext context(
                AutomatonVersion_,
                pendingMutation.Request,
                pendingMutation.Timestamp,
                pendingMutation.RandomSeed);

            DoApplyMutation(&context, false);

            if (pendingMutation.CommitPromise) {
                pendingMutation.CommitPromise.Set(context.Response());
            }

            PendingMutations_.pop();

            MaybeStartSnapshotBuilder();
        }
    }

    if (hasMoreMutations) {
        ApplyPendingMutationsScheduled_ = true;
        epochContext->EpochUserAutomatonInvoker->Invoke(
            BIND(&TDecoratedAutomaton::ApplyPendingMutations, MakeStrong(this), epochContext));
    }
}

void TDecoratedAutomaton::RotateAutomatonVersionIfNeeded(TVersion mutationVersion)
{
    auto automatonVersion = GetAutomatonVersion();
    if (mutationVersion.SegmentId == automatonVersion.SegmentId) {
        YCHECK(mutationVersion.RecordId == automatonVersion.RecordId);
    } else {
        YCHECK(mutationVersion.SegmentId > automatonVersion.SegmentId);
        YCHECK(mutationVersion.RecordId == 0);
        RotateAutomatonVersion(mutationVersion.SegmentId);
    }
}

void TDecoratedAutomaton::DoApplyMutation(TMutationContext* context, bool recovery)
{
    VERIFY_THREAD_AFFINITY(AutomatonThread);

    const auto& request = context->Request();
    auto automatonVersion = GetAutomatonVersion();

    LOG_DEBUG_UNLESS(recovery, "Applying mutation (Version: %v, MutationType: %v)",
        automatonVersion,
        request.Type);

    TMutationContextGuard contextGuard(context);

    if (request.Action) {
        request.Action.Run(context);
    } else {
        Automaton_->ApplyMutation(context);
    }

    AutomatonVersion_ = automatonVersion.Advance();
}

TVersion TDecoratedAutomaton::GetLoggedVersion() const
{
    VERIFY_THREAD_AFFINITY_ANY();

    return LoggedVersion_;
}

void TDecoratedAutomaton::SetChangelog(IChangelogPtr changelog)
{
    VERIFY_THREAD_AFFINITY(AutomatonThread);

    Changelog_ = changelog;
}

void TDecoratedAutomaton::SetLoggedVersion(TVersion version)
{
    VERIFY_THREAD_AFFINITY_ANY();

    LoggedVersion_ = version;
}

i64 TDecoratedAutomaton::GetLoggedDataSize() const
{
    VERIFY_THREAD_AFFINITY(AutomatonThread);

    return Changelog_->GetDataSize();
}

TInstant TDecoratedAutomaton::GetLastSnapshotTime() const
{
    VERIFY_THREAD_AFFINITY(AutomatonThread);

    return LastSnapshotTime_;
}

TVersion TDecoratedAutomaton::GetAutomatonVersion() const
{
    VERIFY_THREAD_AFFINITY_ANY();

    return AutomatonVersion_;
}

void TDecoratedAutomaton::RotateAutomatonVersion(int segmentId)
{
    VERIFY_THREAD_AFFINITY_ANY();

    auto automatonVersion = GetAutomatonVersion();
    YCHECK(automatonVersion.SegmentId < segmentId);
    automatonVersion = TVersion(segmentId, 0);
    AutomatonVersion_ = automatonVersion;

    LOG_INFO("Automaton version is rotated to %v",
        automatonVersion);
}

bool TDecoratedAutomaton::TryAcquireUserLock()
{
    if (SystemLock_.load() != 0) {
        return false;
    }
    ++UserLock_;
    if (SystemLock_.load() != 0) {
        --UserLock_;
        return false;
    }
    return true;
}

void TDecoratedAutomaton::ReleaseUserLock()
{
    --UserLock_;
}

void TDecoratedAutomaton::AcquireSystemLock()
{
    int result = ++SystemLock_;
    while (UserLock_.load() != 0) {
        SpinLockPause();
    }
    LOG_DEBUG("System lock acquired (Lock: %v)",
        result);
}

void TDecoratedAutomaton::ReleaseSystemLock()
{
    int result = --SystemLock_;
    LOG_DEBUG("System lock released (Lock: %v)",
        result);
}

void TDecoratedAutomaton::Reset()
{
    PendingMutations_.clear();
    Changelog_.Reset();
    SnapshotVersion_ = TVersion();
    if (SnapshotParamsPromise_) {
        SnapshotParamsPromise_.ToFuture().Cancel();
        SnapshotParamsPromise_.Reset();
    }
}

void TDecoratedAutomaton::MaybeStartSnapshotBuilder()
{
    if (GetAutomatonVersion() != SnapshotVersion_)
        return;

    auto builder = Options_.UseFork
       ? TIntrusivePtr<TSnapshotBuilderBase>(New<TForkSnapshotBuilder>(this, SnapshotVersion_))
       : TIntrusivePtr<TSnapshotBuilderBase>(New<TNoForkSnapshotBuilder>(this, SnapshotVersion_));
    SnapshotParamsPromise_.SetFrom(builder->Run());
}

////////////////////////////////////////////////////////////////////////////////

} // namespace NHydra
} // namespace NYT<|MERGE_RESOLUTION|>--- conflicted
+++ resolved
@@ -910,10 +910,6 @@
     ApplyPendingMutationsScheduled_ = false;
 
     NProfiling::TScopedTimer timer;
-<<<<<<< HEAD
-    bool hasMoreMutations = false;
-=======
->>>>>>> 0aaadae8
     PROFILE_AGGREGATED_TIMING (BatchCommitTimeCounter_) {
         while (!PendingMutations_.empty()) {
             auto& pendingMutation = PendingMutations_.front();
@@ -921,13 +917,9 @@
                 break;
 
             if (timer.GetElapsed() > Config_->MaxCommitBatchDuration) {
-<<<<<<< HEAD
-                hasMoreMutations = true;
-=======
                 ApplyPendingMutationsScheduled_ = true;
                 epochContext->EpochUserAutomatonInvoker->Invoke(
                     BIND(&TDecoratedAutomaton::ApplyPendingMutations, MakeStrong(this), epochContext));
->>>>>>> 0aaadae8
                 break;
             }
 
@@ -949,12 +941,6 @@
 
             MaybeStartSnapshotBuilder();
         }
-    }
-
-    if (hasMoreMutations) {
-        ApplyPendingMutationsScheduled_ = true;
-        epochContext->EpochUserAutomatonInvoker->Invoke(
-            BIND(&TDecoratedAutomaton::ApplyPendingMutations, MakeStrong(this), epochContext));
     }
 }
 
