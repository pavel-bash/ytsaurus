#include "sync_file_changelog.h"
#include "config.h"
#include "file_helpers.h"
#include "format.h"

#include <yt/ytlib/hydra/hydra_manager.pb.h>

#include <yt/core/concurrency/thread_affinity.h>

#include <yt/core/misc/blob_output.h>
#include <yt/core/misc/checksum.h>
#include <yt/core/misc/common.h>
#include <yt/core/misc/fs.h>
#include <yt/core/misc/serialize.h>
#include <yt/core/misc/string.h>

#include <mutex>

namespace NYT {
namespace NHydra {

using namespace NHydra::NProto;

////////////////////////////////////////////////////////////////////////////////

static const auto& Logger = HydraLogger;
static const auto LockBackoffTime = TDuration::MilliSeconds(100);
static const int MaxLockRetries = 100;

////////////////////////////////////////////////////////////////////////////////

namespace {

template <class T>
void ValidateSignature(const T& header)
{
    LOG_FATAL_UNLESS(header.Signature == T::ExpectedSignature,
        "Invalid signature: expected %" PRIx64 ", got %" PRIx64,
        T::ExpectedSignature,
        header.Signature);
}

struct TRecordInfo
{
    TRecordInfo()
        : Id(-1)
        , TotalSize(-1)
    { }

    TRecordInfo(int id, int totalSize)
        : Id(id)
        , TotalSize(totalSize)
    { }

    int Id;
    int TotalSize;

};

//! Tries to read one record from the file.
//! Returns Null if failed.
template <class TInput>
TErrorOr<TRecordInfo> TryReadRecord(TInput& input)
{
    if (input.Avail() < sizeof(TChangelogRecordHeader)) {
        return TError("Not enough bytes available in data file to read record header: need %v, got %v",
            sizeof(TChangelogRecordHeader),
            input.Avail());
    }

    int totalSize = 0;
    TChangelogRecordHeader header;
    totalSize += ReadPodPadded(input, header);
    if (!input.Success()) {
        return TError("Error reading record header");
    }
    if (header.DataSize <= 0) {
        return TError("Broken record header: DataSize <= 0");
    }

    struct TSyncChangelogRecordTag { };
    auto data = TSharedMutableRef::Allocate<TSyncChangelogRecordTag>(header.DataSize, false);
    if (input.Avail() < header.DataSize) {
        return TError("Not enough bytes available in data file to read record data: need %v, got %v",
            header.DataSize,
            input.Avail());
    }
    totalSize += ReadPadded(input, data);
    if (!input.Success()) {
        return TError("Error reading record data");
    }

    auto checksum = GetChecksum(data);
    if (header.Checksum != checksum) {
        return TError("Record data checksum mismatch of record %v", header.RecordId);
    }

    return TRecordInfo(header.RecordId, totalSize);
}

// Computes the length of the maximal valid prefix of index records sequence.
size_t ComputeValidIndexPrefix(
    const std::vector<TChangelogIndexRecord>& index,
    const TChangelogHeader& header,
    TFileWrapper* file)
{
    // Validate index records.
    size_t result = 0;
    for (int i = 0; i < index.size(); ++i) {
        const auto& record = index[i];
        bool correct;
        if (i == 0) {
            correct =
                record.FilePosition == header.HeaderSize &&
                record.RecordId == 0;
        } else {
            const auto& prevRecord = index[i - 1];
            correct =
                record.FilePosition > prevRecord.FilePosition &&
                record.RecordId > prevRecord.RecordId;
        }
        if (!correct) {
            break;
        }
        ++result;
    }

    // Truncate invalid records.
    i64 fileLength = file->GetLength();
    while (result > 0 && index[result - 1].FilePosition > fileLength) {
        --result;
    }

    if (result == 0) {
        return 0;
    }

    // Truncate the last index entry if the corresponding changelog record is corrupt.
    file->Seek(index[result - 1].FilePosition, sSet);
    TCheckedReader<TFileWrapper> changelogReader(*file);
    if (!TryReadRecord(changelogReader).IsOK()) {
        --result;
    }

    return result;
}

// This method uses forward iterator instead of reverse because they work faster.
// Asserts if last not greater element is absent.
bool CompareRecordIds(const TChangelogIndexRecord& lhs, const TChangelogIndexRecord& rhs)
{
    return lhs.RecordId < rhs.RecordId;
}

bool CompareFilePositions(const TChangelogIndexRecord& lhs, const TChangelogIndexRecord& rhs)
{
    return lhs.FilePosition < rhs.FilePosition;
}

template <class T>
typename std::vector<T>::const_iterator LastNotGreater(
    const std::vector<T>& vec,
    const T& value)
{
    auto res = std::upper_bound(vec.begin(), vec.end(), value);
    YCHECK(res != vec.begin());
    --res;
    return res;
}

template <class T, class TComparator>
typename std::vector<T>::const_iterator LastNotGreater(
    const std::vector<T>& vec,
    const T& value,
    TComparator comparator)
{
    auto res = std::upper_bound(vec.begin(), vec.end(), value, comparator);
    YCHECK(res != vec.begin());
    --res;
    return res;
}

template <class T>
typename std::vector<T>::const_iterator FirstGreater(
    const std::vector<T>& vec,
    const T& value)
{
    return std::upper_bound(vec.begin(), vec.end(), value);
}

template <class T, class TComparator>
typename std::vector<T>::const_iterator FirstGreater(
    const std::vector<T>& vec,
    const T& value,
    TComparator comparator)
{
    return std::upper_bound(vec.begin(), vec.end(), value, comparator);
}

} // namespace

////////////////////////////////////////////////////////////////////////////////

class TSyncFileChangelog::TImpl
{
public:
    TImpl(
        const Stroka& fileName,
        TFileChangelogConfigPtr config)
        : FileName_(fileName)
        , IndexFileName_(fileName + "." + ChangelogIndexExtension)
        , Config_(config)
        , Logger(HydraLogger)
    {
        Logger.AddTag("Path: %v", FileName_);
    }

    TFileChangelogConfigPtr GetConfig() const
    {
        VERIFY_THREAD_AFFINITY_ANY();

        return Config_;
    }

    const Stroka& GetFileName() const
    {
        VERIFY_THREAD_AFFINITY_ANY();

        return FileName_;
    }


    void Open()
    {
        VERIFY_THREAD_AFFINITY_ANY();

        std::lock_guard<std::mutex> guard(Mutex_);

        YCHECK(!Open_);

        Error_.ThrowOnError();

        try {
            DataFile_.reset(new TFileWrapper(FileName_, RdWr | Seq | CloseOnExec));
            LockDataFile();

            // Read and check changelog header.
            TChangelogHeader header;
            ReadPod(*DataFile_, header);
            ValidateSignature(header);

            // Read meta.
            auto serializedMeta = TSharedMutableRef::Allocate(header.MetaSize);
            ReadPadded(*DataFile_, serializedMeta);
            DeserializeFromProto(&Meta_, serializedMeta);
            SerializedMeta_ = serializedMeta;

            TruncatedRecordCount_ = header.TruncatedRecordCount == TChangelogHeader::NotTruncatedRecordCount
                ? Null
                : MakeNullable(header.TruncatedRecordCount);

            ReadIndex(header);
            ReadChangelogUntilEnd(header);
        } catch (const std::exception& ex) {
            LOG_ERROR(ex, "Error opening changelog");
            Error_ = ex;
            throw;
        }

        Open_ = true;

        LOG_DEBUG("Changelog opened (RecordCount: %v, Truncated: %v)",
            RecordCount_,
            TruncatedRecordCount_.HasValue());
    }

    void Close()
    {
        VERIFY_THREAD_AFFINITY_ANY();

        std::lock_guard<std::mutex> guard(Mutex_);

        Error_.ThrowOnError();

        if (!Open_)
            return;

        try {
            DataFile_->FlushData();
            DataFile_->Close();

            IndexFile_->FlushData() ;
            IndexFile_->Close();
        } catch (const std::exception& ex) {
            LOG_ERROR(ex, "Error closing changelog");
            Error_ = ex;
            throw;
        }

        Open_ = false;

        LOG_DEBUG("Changelog closed");
    }

    void Create(const TChangelogMeta& meta)
    {
        VERIFY_THREAD_AFFINITY_ANY();

        std::lock_guard<std::mutex> guard(Mutex_);

        Error_.ThrowOnError();

        YCHECK(!Open_);

        try {
            Meta_ = meta;
            SerializedMeta_ = SerializeToProto(Meta_);
            RecordCount_ = 0;

            CreateDataFile();
            CreateIndexFile();

            CurrentFilePosition_ = DataFile_->GetPosition();
            CurrentBlockSize_ = 0;
        } catch (const std::exception& ex) {
            LOG_ERROR(ex, "Error creating changelog");
            Error_ = ex;
            throw;
        }

        Open_ = true;

        LOG_DEBUG("Changelog created");
    }


    const TChangelogMeta& GetMeta() const
    {
        VERIFY_THREAD_AFFINITY_ANY();

        std::lock_guard<std::mutex> guard(Mutex_);
        return Meta_;
    }

    int GetRecordCount() const
    {
        VERIFY_THREAD_AFFINITY_ANY();

        std::lock_guard<std::mutex> guard(Mutex_);
        return RecordCount_;
    }

    i64 GetDataSize() const
    {
        VERIFY_THREAD_AFFINITY_ANY();

        std::lock_guard<std::mutex> guard(Mutex_);
        return CurrentFilePosition_;
    }

    TInstant GetLastFlushed()
    {
        VERIFY_THREAD_AFFINITY_ANY();

        std::lock_guard<std::mutex> guard(Mutex_);
        return LastFlushed_;
    }


    void Append(
        int firstRecordId,
        const std::vector<TSharedRef>& records)
    {
        VERIFY_THREAD_AFFINITY_ANY();

        std::lock_guard<std::mutex> guard(Mutex_);

        YCHECK(Open_);
        YCHECK(!TruncatedRecordCount_);
        YCHECK(firstRecordId == RecordCount_);

        Error_.ThrowOnError();

        LOG_DEBUG("Appending to changelog (RecordIds: %v-%v)",
            firstRecordId,
            firstRecordId + records.size() - 1);

        try {
            AppendSizes_.clear();
            AppendSizes_.reserve(records.size());

            AppendOutput_.Clear();

            // Combine records into a single memory blob.
            for (int index = 0; index < records.size(); ++index) {
                const auto& record = records[index];
                YCHECK(!record.Empty());

                int totalSize = 0;
                TChangelogRecordHeader header(firstRecordId + index, record.Size(), GetChecksum(record));
                totalSize += WritePodPadded(AppendOutput_, header);
                totalSize += WritePadded(AppendOutput_, record);

                AppendSizes_.push_back(totalSize);
            }

            // Write blob to file.
            DataFile_->Seek(0, sEnd);
            DataFile_->Write(AppendOutput_.Begin(), AppendOutput_.Size());


            // Process written records (update index etc).
            for (int index = 0; index < records.size(); ++index) {
                ProcessRecord(firstRecordId + index, AppendSizes_[index]);
            }
        } catch (const std::exception& ex) {
            LOG_DEBUG(ex, "Error appending to changelog");
            Error_ = ex;
            throw;
        }
    }

    void Flush()
    {
        VERIFY_THREAD_AFFINITY_ANY();

        std::lock_guard<std::mutex> guard(Mutex_);

        YCHECK(Open_);

        Error_.ThrowOnError();

        LOG_DEBUG("Flushing changelog");

        try {
            DataFile_->FlushData();
            IndexFile_->FlushData();

            LastFlushed_ = TInstant::Now();
        } catch (const std::exception& ex) {
            LOG_ERROR(ex, "Error flushing changelog");
            Error_ = ex;
            throw;
        }
    }

    std::vector<TSharedRef> Read(
        int firstRecordId,
        int maxRecords,
        i64 maxBytes)
    {
        VERIFY_THREAD_AFFINITY_ANY();

        std::lock_guard<std::mutex> guard(Mutex_);

        YCHECK(firstRecordId >= 0);
        YCHECK(maxRecords >= 0);
        YCHECK(Open_);

        Error_.ThrowOnError();

        LOG_DEBUG("Reading changelog (FirstRecordId: %v, MaxRecords: %v, MaxBytes: %v)",
            firstRecordId,
            maxRecords,
            maxBytes);

<<<<<<< HEAD
        std::vector<TSharedRef> records;

        // Prevent search in empty index.
        if (Index_.empty()) {
            return records;
        }
=======
        try {
            std::vector<TSharedRef> records;
>>>>>>> 73c22ab0

            // Prevent search in empty index.
            if (Index_.empty()) {
                return std::move(records);
            }

            maxRecords = std::min(maxRecords, RecordCount_ - firstRecordId);
            int lastRecordId = firstRecordId + maxRecords; // non-inclusive

            // Read envelope piece of changelog.
            auto envelope = ReadEnvelope(firstRecordId, lastRecordId, std::min(Index_.back().FilePosition, maxBytes));

            // Read records from envelope data and save them to the records.
            i64 readBytes = 0;
            TMemoryInput inputStream(envelope.Blob.Begin(), envelope.GetLength());
            for (int recordId = envelope.GetStartRecordId();
                 recordId < envelope.GetEndRecordId() && recordId < lastRecordId && readBytes < maxBytes;
                 ++recordId)
            {
                // Read and check header.
                TChangelogRecordHeader header;
                ReadPodPadded(inputStream, header);
                YCHECK(header.RecordId == recordId);

                // Save and pad data.
                i64 startOffset = inputStream.Buf() - envelope.Blob.Begin();
                i64 endOffset = startOffset + header.DataSize;
                auto data = envelope.Blob.Slice(startOffset, endOffset);
                inputStream.Skip(AlignUp(header.DataSize));

                // Add data to the records.
                if (recordId >= firstRecordId) {
                    records.push_back(data);
                    readBytes += data.Size();
                }
            }

            return records;
        } catch (const std::exception& ex) {
            LOG_ERROR(ex, "Error reading changelog");
            Error_ = ex;
            throw;
        }
    }

    void Truncate(int recordCount)
    {
        VERIFY_THREAD_AFFINITY_ANY();

        std::lock_guard<std::mutex> guard(Mutex_);

        YCHECK(Open_);
        YCHECK(recordCount >= 0);
        YCHECK(!TruncatedRecordCount_ || recordCount <= *TruncatedRecordCount_);

        Error_.ThrowOnError();

        LOG_DEBUG("Truncating changelog (RecordCount: %v)",
            recordCount);

        try {
            RecordCount_ = recordCount;
            TruncatedRecordCount_ = recordCount;
            UpdateLogHeader();
        } catch (const std::exception& ex) {
            LOG_ERROR(ex, "Error truncating changelog");
            Error_ = ex;
            throw;
        }
    }

private:
    struct TEnvelopeData
    {
        i64 GetLength() const
        {
            return UpperBound.FilePosition - LowerBound.FilePosition;
        }

        i64 GetStartPosition() const
        {
            return LowerBound.FilePosition;
        }

        i64 GetStartRecordId() const
        {
            return LowerBound.RecordId;
        }

        i64 GetEndRecordId() const
        {
            return UpperBound.RecordId;
        }

        TChangelogIndexRecord LowerBound;
        TChangelogIndexRecord UpperBound;
        TSharedMutableRef Blob;
    };



    //! Flocks the data file, retrying if needed.
    void LockDataFile()
    {
        int index = 0;
        while (true) {
            try {
                LOG_DEBUG("Locking data file");
                DataFile_->Flock(LOCK_EX | LOCK_NB);
                LOG_DEBUG("Data file locked successfullly");
                break;
            } catch (const std::exception& ex) {
                if (++index >= MaxLockRetries) {
                    throw;
                }
                LOG_WARNING(ex, "Error locking data file; backing off and retrying");
                Sleep(LockBackoffTime);
            }
        }
    }

    //! Creates an empty data file.
    void CreateDataFile()
    {
        auto tempFileName = FileName_ + NFS::TempFileSuffix;
        TFileWrapper tempFile(tempFileName, WrOnly | CloseOnExec | CreateAlways);

        TChangelogHeader header(
            SerializedMeta_.Size(),
            TChangelogHeader::NotTruncatedRecordCount);
        WritePod(tempFile, header);

        WritePadded(tempFile, SerializedMeta_);

        YCHECK(tempFile.GetPosition() == header.HeaderSize);

        tempFile.FlushData();
        tempFile.Close();

        NFS::Replace(tempFileName, FileName_);

        DataFile_ = std::make_unique<TFileWrapper>(FileName_, RdWr | Seq | CloseOnExec);
        DataFile_->Seek(0, sEnd);
    }

    //! Creates an empty index file.
    void CreateIndexFile()
    {
        auto tempFileName = IndexFileName_ + NFS::TempFileSuffix;
        TFile tempFile(tempFileName, WrOnly|CreateAlways);

        TChangelogIndexHeader header(0);
        WritePod(tempFile, header);

        tempFile.FlushData();
        tempFile.Close();

        NFS::Replace(tempFileName, IndexFileName_);

        IndexFile_ = std::make_unique<TFile>(IndexFileName_, RdWr);
        IndexFile_->Seek(0, sEnd);
    }

    //! Processes records that are being or written.
    /*!
     *  Checks record id for correctness, updates index, record count,
     *  current block size and current file position.
     */
    void ProcessRecord(int recordId, int totalSize)
    {
        YCHECK(RecordCount_ == recordId);

        // We add a new index record
        // 1) for the very first data record; or
        // 2) if the size of data records added since last index record exceeds IndexBlockSize.
        if (RecordCount_ == 0 || CurrentBlockSize_ >= Config_->IndexBlockSize) {
            YCHECK(Index_.empty() || Index_.back().RecordId < recordId);

            CurrentBlockSize_ = 0;
            Index_.push_back(TChangelogIndexRecord(recordId, CurrentFilePosition_));
            WritePod(*IndexFile_, Index_.back());
            UpdateIndexHeader();

            LOG_DEBUG("Changelog index record added (RecordId: %v, Offset: %v)",
                recordId,
                CurrentFilePosition_);
        }
        // Record appended successfully.
        CurrentBlockSize_ += totalSize;
        CurrentFilePosition_ += totalSize;
        RecordCount_ += 1;
    }

    //! Rewrites changelog header.
    void UpdateLogHeader()
    {
        DataFile_->FlushData();
        i64 oldPosition = DataFile_->GetPosition();
        DataFile_->Seek(0, sSet);
        TChangelogHeader header(
            SerializedMeta_.Size(),
            TruncatedRecordCount_ ? *TruncatedRecordCount_ : TChangelogHeader::NotTruncatedRecordCount);
        WritePod(*DataFile_, header);
        DataFile_->FlushData();
        DataFile_->Seek(oldPosition, sSet);
    }

    //! Rewrites index header.
    void UpdateIndexHeader()
    {
        IndexFile_->FlushData();
        i64 oldPosition = IndexFile_->GetPosition();
        IndexFile_->Seek(0, sSet);
        TChangelogIndexHeader header(Index_.size());
        WritePod(*IndexFile_, header);
        IndexFile_->Seek(oldPosition, sSet);
    }

    //! Reads the maximal valid prefix of index, truncates bad index records.
    void ReadIndex(const TChangelogHeader& header)
    {
        // Create index if it is missing.
        if (!NFS::Exists(IndexFileName_) ||
            TFile(IndexFileName_, RdOnly).GetLength() < sizeof(TChangelogIndexHeader))
        {
            CreateIndexFile();
        }

        // Read the existing index.
        {
            TMappedFileInput indexStream(IndexFileName_);

            // Read and check index header.
            TChangelogIndexHeader indexHeader;
            ReadPod(indexStream, indexHeader);
            ValidateSignature(indexHeader);
            YCHECK(indexHeader.IndexRecordCount >= 0);

            // Read index records.
            for (int i = 0; i < indexHeader.IndexRecordCount; ++i) {
                if (indexStream.Avail() < sizeof(TChangelogIndexHeader)) {
                    break;
                }

                TChangelogIndexRecord indexRecord;
                ReadPod(indexStream, indexRecord);
                if (TruncatedRecordCount_ && indexRecord.RecordId >= *TruncatedRecordCount_) {
                    break;
                }
                Index_.push_back(indexRecord);
            }
        }
        // Compute the maximum correct prefix and truncate the index.
        {
            auto correctPrefixSize = ComputeValidIndexPrefix(Index_, header, &*DataFile_);
            LOG_ERROR_IF(correctPrefixSize < Index_.size(), "Changelog index contains invalid records, truncated");
            Index_.resize(correctPrefixSize);

            IndexFile_.reset(new TFile(IndexFileName_, RdWr | Seq | OpenAlways | CloseOnExec));
            IndexFile_->Resize(sizeof(TChangelogIndexHeader) + Index_.size() * sizeof(TChangelogIndexRecord));
            IndexFile_->Seek(0, sEnd);
        }
    }

    //! Reads a piece of changelog containing both #firstRecordId and #lastRecordId.
    TEnvelopeData ReadEnvelope(int firstRecordId, int lastRecordId, i64 maxBytes = -1)
    {
        YCHECK(!Index_.empty());

        TEnvelopeData result;
        result.LowerBound = *LastNotGreater(Index_, TChangelogIndexRecord(firstRecordId, -1), CompareRecordIds);

        auto it = FirstGreater(Index_, TChangelogIndexRecord(lastRecordId, -1), CompareRecordIds);
        if (maxBytes != -1) {
            i64 maxFilePosition = result.LowerBound.FilePosition + maxBytes;
            it = std::min(it, FirstGreater(Index_, TChangelogIndexRecord(-1, maxFilePosition), CompareFilePositions));
        }
        result.UpperBound = (it != Index_.end())
            ? *it
            : TChangelogIndexRecord(RecordCount_, CurrentFilePosition_);

        struct TSyncChangelogEnvelopeTag { };
        result.Blob = TSharedMutableRef::Allocate<TSyncChangelogEnvelopeTag>(result.GetLength(), false);

        size_t bytesRead = DataFile_->Pread(
            result.Blob.Begin(),
            result.GetLength(),
            result.GetStartPosition());
        YCHECK(bytesRead == result.GetLength());

        return result;
    }

    //! Reads changelog starting from the last indexed record until the end of file.
    void ReadChangelogUntilEnd(const TChangelogHeader& header)
    {
        // Extract changelog properties from index.
        i64 fileLength = DataFile_->GetLength();
        CurrentBlockSize_ = 0;
        if (Index_.empty()) {
            RecordCount_ = 0;
            CurrentFilePosition_ = header.HeaderSize;
        } else {
            // Record count would be set below.
            CurrentFilePosition_ = Index_.back().FilePosition;
        }

        // Seek to proper position in file, initialize checkable reader.
        DataFile_->Seek(CurrentFilePosition_, sSet);
        TCheckedReader<TFileWrapper> dataReader(*DataFile_);

        if (!Index_.empty()) {
            // Skip the first index record.
            // It must be correct since we have already checked the index.
            auto recordInfoOrError = TryReadRecord(dataReader);
            YCHECK(recordInfoOrError.IsOK());
            const auto& recordInfo = recordInfoOrError.Value();
            RecordCount_ = Index_.back().RecordId + 1;
            CurrentFilePosition_ += recordInfo.TotalSize;
        }

        while (CurrentFilePosition_ < fileLength) {
            auto recordInfoOrError = TryReadRecord(dataReader);
            if (!recordInfoOrError.IsOK()) {
                if (TruncatedRecordCount_ && RecordCount_ < *TruncatedRecordCount_) {
                    THROW_ERROR_EXCEPTION("Broken record found in truncated changelog %v",
                        FileName_)
                        << TErrorAttribute("record_id", RecordCount_)
                        << TErrorAttribute("offset", CurrentFilePosition_);
                }

                DataFile_->Resize(CurrentFilePosition_);
                DataFile_->FlushData();
                DataFile_->Seek(0, sEnd);

                LOG_WARNING(recordInfoOrError, "Broken record found in changelog, trimmed (RecordId: %v, Offset: %v)",
                    RecordCount_,
                    CurrentFilePosition_);
                break;
            }

            const auto& recordInfo = recordInfoOrError.Value();
            if (recordInfo.Id != RecordCount_) {
                THROW_ERROR_EXCEPTION("Mismatched record id found in changelog %v",
                    FileName_)
                    << TErrorAttribute("expected_record_id", RecordCount_)
                    << TErrorAttribute("actual_record_id", recordInfoOrError.Value().Id)
                    << TErrorAttribute("offset", CurrentFilePosition_);
            }

            if (TruncatedRecordCount_ && RecordCount_ == *TruncatedRecordCount_) {
                break;
            }

            ProcessRecord(recordInfoOrError.Value().Id, recordInfoOrError.Value().TotalSize);
        }
    }


    const Stroka FileName_;
    const Stroka IndexFileName_;
    const TFileChangelogConfigPtr Config_;

    TError Error_;
    bool Open_ = false;
    int RecordCount_ = -1;
    TNullable<int> TruncatedRecordCount_;
    i64 CurrentBlockSize_ = -1;
    i64 CurrentFilePosition_ = -1;
    TInstant LastFlushed_;

    TChangelogMeta Meta_;
    TSharedRef SerializedMeta_;

    std::vector<TChangelogIndexRecord> Index_;

    std::unique_ptr<TFileWrapper> DataFile_;
    std::unique_ptr<TFile> IndexFile_;

    // Reused by Append.
    std::vector<int> AppendSizes_;
    TBlobOutput AppendOutput_;

    //! Auxiliary data.
    //! Protects file resources.
    mutable std::mutex Mutex_;
    NLogging::TLogger Logger;

};

////////////////////////////////////////////////////////////////////////////////

TSyncFileChangelog::TSyncFileChangelog(
    const Stroka& fileName,
    TFileChangelogConfigPtr config)
    : Impl_(new TImpl(
        fileName,
        config))
{ }

TSyncFileChangelog::~TSyncFileChangelog()
{ }

TFileChangelogConfigPtr TSyncFileChangelog::GetConfig()
{
    return Impl_->GetConfig();
}

const Stroka& TSyncFileChangelog::GetFileName() const
{
    return Impl_->GetFileName();
}

void TSyncFileChangelog::Open()
{
    Impl_->Open();
}

void TSyncFileChangelog::Close()
{
    Impl_->Close();
}

void TSyncFileChangelog::Create(const TChangelogMeta& meta)
{
    Impl_->Create(meta);
}

int TSyncFileChangelog::GetRecordCount() const
{
    return Impl_->GetRecordCount();
}

i64 TSyncFileChangelog::GetDataSize() const
{
    return Impl_->GetDataSize();
}

const TChangelogMeta& TSyncFileChangelog::GetMeta() const
{
    return Impl_->GetMeta();
}

void TSyncFileChangelog::Append(
    int firstRecordId,
    const std::vector<TSharedRef>& records)
{
    Impl_->Append(firstRecordId, records);
}

void TSyncFileChangelog::Flush()
{
    Impl_->Flush();
}

TInstant TSyncFileChangelog::GetLastFlushed()
{
    return Impl_->GetLastFlushed();
}

std::vector<TSharedRef> TSyncFileChangelog::Read(
    int firstRecordId,
    int maxRecords,
    i64 maxBytes)
{
    return Impl_->Read(firstRecordId, maxRecords, maxBytes);
}

void TSyncFileChangelog::Truncate(int recordCount)
{
    Impl_->Truncate(recordCount);
}

////////////////////////////////////////////////////////////////////////////////

} // namespace NHydra
} // namespace NYT<|MERGE_RESOLUTION|>--- conflicted
+++ resolved
@@ -9,7 +9,6 @@
 
 #include <yt/core/misc/blob_output.h>
 #include <yt/core/misc/checksum.h>
-#include <yt/core/misc/common.h>
 #include <yt/core/misc/fs.h>
 #include <yt/core/misc/serialize.h>
 #include <yt/core/misc/string.h>
@@ -464,23 +463,14 @@
             maxRecords,
             maxBytes);
 
-<<<<<<< HEAD
         std::vector<TSharedRef> records;
 
         // Prevent search in empty index.
         if (Index_.empty()) {
             return records;
         }
-=======
+
         try {
-            std::vector<TSharedRef> records;
->>>>>>> 73c22ab0
-
-            // Prevent search in empty index.
-            if (Index_.empty()) {
-                return std::move(records);
-            }
-
             maxRecords = std::min(maxRecords, RecordCount_ - firstRecordId);
             int lastRecordId = firstRecordId + maxRecords; // non-inclusive
 
