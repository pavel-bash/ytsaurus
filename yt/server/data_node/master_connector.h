--- conflicted
+++ resolved
@@ -132,13 +132,8 @@
     //! Per-cell chunks delta.
     yhash_map<NObjectClient::TCellTag, TChunksDelta> ChunksDeltaMap_;
 
-<<<<<<< HEAD
-    //! All master cell tags (including primary).
-    std::vector<NObjectClient::TCellTag> MasterCellTags_;
-=======
     //! All master cell tags (including the primary).
     NObjectClient::TCellTagList MasterCellTags_;
->>>>>>> 4c21d8c5
 
     //! Index in MasterCellTags_ indicating the current target for job heartbeat round-robin.
     int JobHeartbeatCellIndex_ = 0;
@@ -181,8 +176,6 @@
     //! Computes the current node statistics.
     NNodeTrackerClient::NProto::TNodeStatistics ComputeStatistics();
 
-<<<<<<< HEAD
-=======
     //! Returns |true| if the node is allowed to send a full heartbeat to Node Tracker
     //! of a given #cellTag.
     /*!
@@ -192,7 +185,6 @@
      */
     bool CanSendFullNodeHeartbeat(NObjectClient::TCellTag cellTag);
 
->>>>>>> 4c21d8c5
     //! Sends out a full heartbeat to Node Tracker.
     void SendFullNodeHeartbeat(NObjectClient::TCellTag cellTag);
 
