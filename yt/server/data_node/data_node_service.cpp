#include "stdafx.h"
#include "data_node_service.h"
#include "private.h"
#include "config.h"
#include "chunk.h"
#include "location.h"
#include "chunk_store.h"
#include "chunk_cache.h"
#include "chunk_registry.h"
#include "block_store.h"
#include "peer_block_table.h"
#include "session_manager.h"
#include "session.h"
#include "master_connector.h"

#include <core/misc/serialize.h>
#include <core/misc/protobuf_helpers.h>
#include <core/misc/string.h>
#include <core/misc/lazy_ptr.h>
#include <core/misc/random.h>
#include <core/misc/nullable.h>

#include <core/bus/tcp_dispatcher.h>

#include <core/rpc/service_detail.h>

#include <core/concurrency/periodic_executor.h>
#include <core/concurrency/action_queue.h>

#include <core/profiling/profile_manager.h>

#include <ytlib/table_client/name_table.h>
#include <ytlib/table_client/private.h>
#include <ytlib/table_client/chunk_meta_extensions.h>
#include <ytlib/table_client/schema.h>
#include <ytlib/table_client/unversioned_row.h>

#include <ytlib/chunk_client/data_node_service_proxy.h>

#include <ytlib/chunk_client/chunk_meta_extensions.h>
#include <ytlib/chunk_client/data_node_service.pb.h>
#include <ytlib/chunk_client/chunk_spec.pb.h>
#include <ytlib/chunk_client/read_limit.h>
#include <ytlib/chunk_client/chunk_slice.h>

#include <ytlib/node_tracker_client/node_directory.h>

#include <server/cell_node/bootstrap.h>

#include <cmath>

namespace NYT {
namespace NDataNode {

using namespace NRpc;
using namespace NChunkClient;
using namespace NChunkClient::NProto;
using namespace NNodeTrackerClient;
using namespace NCellNode;
using namespace NConcurrency;
using namespace NTableClient;
using namespace NTableClient::NProto;

////////////////////////////////////////////////////////////////////////////////

static const auto& Profiler = DataNodeProfiler;

static const auto ProfilingPeriod = TDuration::MilliSeconds(100);

////////////////////////////////////////////////////////////////////////////////

class TDataNodeService
    : public TServiceBase
{
public:
    TDataNodeService(
        TDataNodeConfigPtr config,
        TBootstrap* bootstrap)
        : TServiceBase(
            CreatePrioritizedInvoker(bootstrap->GetControlInvoker()),
            TDataNodeServiceProxy::GetServiceName(),
            DataNodeLogger)
        , Config_(config)
        , WorkerThread_(New<TActionQueue>("DataNodeWorker"))
        , Bootstrap_(bootstrap)
    {
        YCHECK(Config_);
        YCHECK(Bootstrap_);

        RegisterMethod(RPC_SERVICE_METHOD_DESC(StartChunk)
            .SetCancelable(true));
        RegisterMethod(RPC_SERVICE_METHOD_DESC(FinishChunk)
            .SetCancelable(true));
        RegisterMethod(RPC_SERVICE_METHOD_DESC(CancelChunk));
        RegisterMethod(RPC_SERVICE_METHOD_DESC(PutBlocks)
            .SetCancelable(true));
        RegisterMethod(RPC_SERVICE_METHOD_DESC(SendBlocks)
            .SetCancelable(true));
        RegisterMethod(RPC_SERVICE_METHOD_DESC(FlushBlocks)
            .SetCancelable(true));
        RegisterMethod(RPC_SERVICE_METHOD_DESC(PingSession));
        RegisterMethod(RPC_SERVICE_METHOD_DESC(GetBlockSet)
            .SetCancelable(true)
            .SetEnableReorder(true)
            .SetMaxQueueSize(5000));
        RegisterMethod(RPC_SERVICE_METHOD_DESC(GetBlockRange)
            .SetCancelable(true)
            .SetEnableReorder(true)
            .SetMaxQueueSize(5000));
        RegisterMethod(RPC_SERVICE_METHOD_DESC(GetChunkMeta)
            .SetCancelable(true)
            .SetEnableReorder(true)
            .SetMaxQueueSize(5000));
        RegisterMethod(RPC_SERVICE_METHOD_DESC(UpdatePeer)
            .SetOneWay(true));
        RegisterMethod(RPC_SERVICE_METHOD_DESC(GetTableSamples)
            .SetCancelable(true)
            .SetResponseCodec(NCompression::ECodec::Lz4)
            .SetResponseHeavy(true));
        RegisterMethod(RPC_SERVICE_METHOD_DESC(GetChunkSplits)
            .SetCancelable(true)
            .SetResponseCodec(NCompression::ECodec::Lz4)
            .SetResponseHeavy(true));

        for (auto type : TEnumTraits<EWriteSessionType>::GetDomainValues()) {
            SessionTypeToTag_[type] = NProfiling::TProfileManager::Get()->RegisterTag("type", type);
        }

        ProfilingExecutor_ = New<TPeriodicExecutor>(
            Bootstrap_->GetControlInvoker(),
            BIND(&TDataNodeService::OnProfiling, MakeWeak(this)),
            ProfilingPeriod);
        ProfilingExecutor_->Start();
    }

private:
    const TDataNodeConfigPtr Config_;
    const TActionQueuePtr WorkerThread_;
    TBootstrap* const Bootstrap_;

    TPeriodicExecutorPtr ProfilingExecutor_;

    TEnumIndexedVector<NProfiling::TTagId, EWriteSessionType> SessionTypeToTag_;


    DECLARE_RPC_SERVICE_METHOD(NChunkClient::NProto, StartChunk)
    {
        UNUSED(response);

        auto chunkId = FromProto<TChunkId>(request->chunk_id());

        TSessionOptions options;
        options.SessionType = EWriteSessionType(request->session_type());
        options.SyncOnClose = request->sync_on_close();
        options.OptimizeForLatency = request->sync_on_close();

        context->SetRequestInfo("ChunkId: %v, SessionType: %v, SyncOnClose: %v, OptimizeForLatency: %v",
            chunkId,
            options.SessionType,
            options.SyncOnClose,
            options.OptimizeForLatency);

        ValidateConnected();
        ValidateNoSession(chunkId);
        ValidateNoChunk(chunkId);

        auto sessionManager = Bootstrap_->GetSessionManager();
        auto session = sessionManager->StartSession(chunkId, options);
        auto result = session->Start();
        context->ReplyFrom(result);
    }

    DECLARE_RPC_SERVICE_METHOD(NChunkClient::NProto, FinishChunk)
    {
        auto chunkId = FromProto<TChunkId>(request->chunk_id());
        auto blockCount = request->has_block_count() ? MakeNullable(request->block_count()) : Null;

        context->SetRequestInfo("ChunkId: %v, BlockCount: %v",
            chunkId,
            blockCount);

        ValidateConnected();

        auto sessionManager = Bootstrap_->GetSessionManager();
        auto session = sessionManager->GetSession(chunkId);

        const TChunkMeta* meta = request->has_chunk_meta() ? &request->chunk_meta() : nullptr;

        session->Finish(meta, blockCount)
            .Subscribe(BIND([=] (const TErrorOr<IChunkPtr>& chunkOrError) {
                if (chunkOrError.IsOK()) {
                    auto chunk = chunkOrError.Value();
                    const auto& chunkInfo = session->GetChunkInfo();
                    *response->mutable_chunk_info() = chunkInfo;
                    context->Reply();
                } else {
                    context->Reply(chunkOrError);
                }
            }));
    }

    DECLARE_RPC_SERVICE_METHOD(NChunkClient::NProto, CancelChunk)
    {
        auto chunkId = FromProto<TChunkId>(request->chunk_id());

        context->SetRequestInfo("ChunkId: %v",
            chunkId);

        auto sessionManager = Bootstrap_->GetSessionManager();
        auto session = sessionManager->GetSession(chunkId);
        session->Cancel(TError("Canceled by client request"));

        context->Reply();
    }

    DECLARE_RPC_SERVICE_METHOD(NChunkClient::NProto, PingSession)
    {
        UNUSED(response);

        auto chunkId = FromProto<TChunkId>(request->chunk_id());

        context->SetRequestInfo("ChunkId: %v", chunkId);

        auto sessionManager = Bootstrap_->GetSessionManager();
        auto session = sessionManager->GetSession(chunkId);
        session->Ping();

        context->Reply();
    }


    DECLARE_RPC_SERVICE_METHOD(NChunkClient::NProto, PutBlocks)
    {
        UNUSED(response);

        if (IsInThrottling()) {
            context->Reply(TError(
                NRpc::EErrorCode::Unavailable,
                "Write throttling is active"));
            return;
        }

        auto chunkId = FromProto<TChunkId>(request->chunk_id());
        int firstBlockIndex = request->first_block_index();
        int blockCount = static_cast<int>(request->Attachments().size());
        int lastBlockIndex = firstBlockIndex + blockCount - 1;
        bool populateCache = request->populate_cache();
        bool flushBlocks = request->flush_blocks();

        context->SetRequestInfo("BlockIds: %v:%v-%v, PopulateCache: %v, FlushBlocks: %v",
            chunkId,
            firstBlockIndex,
            lastBlockIndex,
            populateCache,
            flushBlocks);

        ValidateConnected();

        auto sessionManager = Bootstrap_->GetSessionManager();
        auto session = sessionManager->GetSession(chunkId);

        // Put blocks.
        auto result = session->PutBlocks(
            firstBlockIndex,
            request->Attachments(),
            populateCache);
        
        // Flush blocks if needed.
        if (flushBlocks) {
            result = result.Apply(BIND([=] () {
                return session->FlushBlocks(lastBlockIndex);
            }));
        }

        context->ReplyFrom(result);
    }

    DECLARE_RPC_SERVICE_METHOD(NChunkClient::NProto, SendBlocks)
    {
        UNUSED(response);

        auto chunkId = FromProto<TChunkId>(request->chunk_id());
        int firstBlockIndex = request->first_block_index();
        int blockCount = request->block_count();
        int lastBlockIndex = firstBlockIndex + blockCount - 1;
        auto targetDescriptor = FromProto<TNodeDescriptor>(request->target_descriptor());

        context->SetRequestInfo("BlockIds: %v:%v-%v, Target: %v",
            chunkId,
            firstBlockIndex,
            lastBlockIndex,
            targetDescriptor);

        ValidateConnected();

        auto sessionManager = Bootstrap_->GetSessionManager();
        auto session = sessionManager->GetSession(chunkId);
        session->SendBlocks(firstBlockIndex, blockCount, targetDescriptor)
            .Subscribe(BIND([=] (const TError& error) {
                if (error.IsOK()) {
                    context->Reply();
                } else {
                    context->Reply(TError(
                        NChunkClient::EErrorCode::PipelineFailed,
                        "Error putting blocks to %v",
                        targetDescriptor.GetDefaultAddress())
                        << error);
                }
            }));
    }

    DECLARE_RPC_SERVICE_METHOD(NChunkClient::NProto, FlushBlocks)
    {
        UNUSED(response);

        auto chunkId = FromProto<TChunkId>(request->chunk_id());
        int blockIndex = request->block_index();

        context->SetRequestInfo("BlockId: %v:%v",
            chunkId,
            blockIndex);

        ValidateConnected();

        auto sessionManager = Bootstrap_->GetSessionManager();
        auto session = sessionManager->GetSession(chunkId);
        auto result = session->FlushBlocks(blockIndex);
        context->ReplyFrom(result);
    }


    DECLARE_RPC_SERVICE_METHOD(NChunkClient::NProto, GetBlockSet)
    {
        auto chunkId = FromProto<TChunkId>(request->chunk_id());
        auto blockIndexes = NYT::FromProto<int>(request->block_indexes());
        bool populateCache = request->populate_cache();
        auto sessionType = EReadSessionType(request->session_type());

        context->SetRequestInfo("BlockIds: %v:[%v], PopulateCache: %v, SessionType: %v",
            chunkId,
            JoinToString(blockIndexes),
            populateCache,
            sessionType);

        ValidateConnected();

        auto chunkRegistry = Bootstrap_->GetChunkRegistry();
        auto blockStore = Bootstrap_->GetBlockStore();
        auto peerBlockTable = Bootstrap_->GetPeerBlockTable();

        response->set_has_complete_chunk(chunkRegistry->FindChunk(chunkId).operator bool());
        response->set_throttling(IsOutThrottling());

        if (IsOutThrottling()) {
            // Cannot send the actual data to the client due to throttling.
            // Let's try to suggest some other peers.
            for (int blockIndex : request->block_indexes()) {
                auto blockId = TBlockId(chunkId, blockIndex);
                const auto& peers = peerBlockTable->GetPeers(blockId);
                if (!peers.empty()) {
                    auto* peerDescriptor = response->add_peer_descriptors();
                    peerDescriptor->set_block_index(blockIndex);
                    for (const auto& peer : peers) {
                        ToProto(peerDescriptor->add_node_descriptors(), peer.Descriptor);
                    }
                    LOG_DEBUG("Peers suggested (BlockId: %v, PeerCount: %v)",
                        blockId,
                        peers.size());
                }
            }
        } else {
            auto blockCache = Bootstrap_->GetBlockCache();
            auto asyncBlocks = blockStore->ReadBlockSet(
                chunkId,
                blockIndexes,
                context->GetPriority(),
                blockCache,
                populateCache);
            response->Attachments() = WaitFor(asyncBlocks)
                .ValueOrThrow();
        }


        int blocksWithData = 0;
        for (const auto& block : response->Attachments()) {
            if (block) {
                ++blocksWithData;
            }
        }

        i64 blocksSize = GetByteSize(response->Attachments());

        // Register the peer that we had just sent the reply to.
        if (request->has_peer_descriptor() && request->has_peer_expiration_time()) {
            auto descriptor = FromProto<TNodeDescriptor>(request->peer_descriptor());
            auto expirationTime = TInstant(request->peer_expiration_time());
            TPeerInfo peerInfo(descriptor, expirationTime);
            for (int blockIndex : request->block_indexes()) {
                peerBlockTable->UpdatePeer(TBlockId(chunkId, blockIndex), peerInfo);
            }
        }

        context->SetResponseInfo("HasCompleteChunk: %v, Throttling: %v, BlocksWithData: %v, BlocksWithPeers: %v, BlocksSize: %v",
            response->has_complete_chunk(),
            response->throttling(),
            blocksWithData,
            response->peer_descriptors_size(),
            blocksSize);

        // Throttle response.
        auto throttler = Bootstrap_->GetOutThrottler(sessionType);
        context->ReplyFrom(throttler->Throttle(blocksSize));
    }

    DECLARE_RPC_SERVICE_METHOD(NChunkClient::NProto, GetBlockRange)
    {
        auto chunkId = FromProto<TChunkId>(request->chunk_id());
        auto sessionType = EReadSessionType(request->session_type());
        int firstBlockIndex = request->first_block_index();
        int blockCount = request->block_count();
        bool populateCache = request->populate_cache();

        context->SetRequestInfo("BlockIds: %v:%v-%v, PopulateCache: %v, SessionType: %v",
            chunkId,
            firstBlockIndex,
            firstBlockIndex + blockCount - 1,
            populateCache,
            sessionType);

        ValidateConnected();

        auto chunkRegistry = Bootstrap_->GetChunkRegistry();
        response->set_has_complete_chunk(chunkRegistry->FindChunk(chunkId).operator bool());

        response->set_throttling(IsOutThrottling());

        if (!IsOutThrottling()) {
            auto blockStore = Bootstrap_->GetBlockStore();
            auto blockCache = Bootstrap_->GetBlockCache();
            auto asyncBlocks = blockStore->ReadBlockRange(
                chunkId,
                firstBlockIndex,
                blockCount,
                context->GetPriority(),
                blockCache,
                populateCache);
            response->Attachments() = WaitFor(asyncBlocks)
                .ValueOrThrow();
        }

        int blocksWithData = response->Attachments().size();
        i64 blocksSize = GetByteSize(response->Attachments());

        context->SetResponseInfo("HasCompleteChunk: %v, Throttling: %v, BlocksWithData: %v, BlocksSize: %v",
            response->has_complete_chunk(),
            response->throttling(),
            blocksWithData,
            blocksSize);

        // Throttle response.
        auto throttler = Bootstrap_->GetOutThrottler(sessionType);
        context->ReplyFrom(throttler->Throttle(blocksSize));
    }

    DECLARE_RPC_SERVICE_METHOD(NChunkClient::NProto, GetChunkMeta)
    {
        auto chunkId = FromProto<TChunkId>(request->chunk_id());
        auto partitionTag = request->has_partition_tag()
            ? MakeNullable(request->partition_tag())
            : Null;
        auto extensionTags = request->all_extension_tags()
            ? Null
            : MakeNullable(FromProto<int>(request->extension_tags()));

        context->SetRequestInfo("ChunkId: %v, ExtensionTags: %v, PartitionTag: %v",
            chunkId,
            extensionTags ? "[" + JoinToString(*extensionTags) + "]" : "<Null>",
            partitionTag);

        ValidateConnected();

        auto chunkRegistry = Bootstrap_->GetChunkRegistry();
        auto chunk = chunkRegistry->GetChunkOrThrow(chunkId);

        auto asyncChunkMeta = chunk->ReadMeta(context->GetPriority(), extensionTags);
        asyncChunkMeta.Subscribe(BIND([=] (const TErrorOr<TRefCountedChunkMetaPtr>& metaOrError) {
            if (!metaOrError.IsOK()) {
                context->Reply(metaOrError);
                return;
            }

            const auto& meta = *metaOrError.Value();
            *context->Response().mutable_chunk_meta() = partitionTag
                ? FilterChunkMetaByPartitionTag(meta, *partitionTag)
                : TChunkMeta(meta);

            context->Reply();
        }).Via(WorkerThread_->GetInvoker()));
    }

    DECLARE_RPC_SERVICE_METHOD(NChunkClient::NProto, GetChunkSplits)
    {
        context->SetRequestInfo("KeyColumnCount: %v, ChunkCount: %v, MinSplitSize: %v",
            request->key_columns_size(),
            request->chunk_specs_size(),
            request->min_split_size());

        ValidateConnected();

        std::vector<TFuture<void>> asyncResults;
        auto keyColumns = NYT::FromProto<Stroka>(request->key_columns());
        for (const auto& chunkSpec : request->chunk_specs()) {
            auto chunkId = FromProto<TChunkId>(chunkSpec.chunk_id());
            auto* splits = response->add_splits();
            auto chunk = Bootstrap_->GetChunkStore()->FindChunk(chunkId);

            if (!chunk) {
                auto error = TError(
                    NChunkClient::EErrorCode::NoSuchChunk,
                    "No such chunk %v",
                    chunkId);
                LOG_WARNING(error);
                ToProto(splits->mutable_error(), error);
                continue;
            }

            auto asyncResult = chunk->ReadMeta(context->GetPriority());
            asyncResults.push_back(asyncResult.Apply(
                BIND(
                    &TDataNodeService::MakeChunkSplits,
                    MakeStrong(this),
                    &chunkSpec,
                    splits,
                    request->min_split_size(),
                    keyColumns)
                .AsyncVia(WorkerThread_->GetInvoker())));
        }

        context->ReplyFrom(Combine(asyncResults));
    }

    void MakeChunkSplits(
        const NChunkClient::NProto::TChunkSpec* chunkSpec,
        NChunkClient::NProto::TRspGetChunkSplits::TChunkSplits* splits,
        i64 minSplitSize,
        const TKeyColumns& keyColumns,
        const TErrorOr<TRefCountedChunkMetaPtr>& metaOrError)
    {
        auto chunkId = FromProto<TChunkId>(chunkSpec->chunk_id());
        try {
            THROW_ERROR_EXCEPTION_IF_FAILED(metaOrError, "Error getting meta of chunk %v",
                chunkId);
            const auto& meta = *metaOrError.Value();

            auto type = EChunkType(meta.type());
            if (type != EChunkType::Table) {
                THROW_ERROR_EXCEPTION("Invalid type of chunk %v: expected %Qlv, actual %Qlv",
                    chunkId,
                    EChunkType::Table,
                    type);
            }

            auto miscExt = GetProtoExtension<TMiscExt>(meta.extensions());
            if (!miscExt.sorted()) {
                THROW_ERROR_EXCEPTION("Chunk %v is not sorted", chunkId);
            }

            auto keyColumnsExt = GetProtoExtension<TKeyColumnsExt>(meta.extensions());
            auto chunkKeyColumns = FromProto<TKeyColumns>(keyColumnsExt);
            ValidateKeyColumns(keyColumns, chunkKeyColumns);

            auto newChunkSpec = *chunkSpec;
            *newChunkSpec.mutable_chunk_meta() = meta;
            auto slices = SliceChunkByKeys(
                New<TRefCountedChunkSpec>(std::move(newChunkSpec)), 
                minSplitSize, 
                keyColumns.size());

            for (const auto& slice : slices) {
                ToProto(splits->add_chunk_specs(), *slice);
            }
        } catch (const std::exception& ex) {
            auto error = TError(ex);
            LOG_WARNING(error);
            ToProto(splits->mutable_error(), error);
        }
    }

    DECLARE_RPC_SERVICE_METHOD(NChunkClient::NProto, GetTableSamples)
    {
        auto keyColumns = FromProto<Stroka>(request->key_columns());

        context->SetRequestInfo("KeyColumns: [%v], ChunkCount: %v",
            JoinToString(keyColumns),
            request->sample_requests_size());

        ValidateConnected();

        auto chunkStore = Bootstrap_->GetChunkStore();

        std::vector<TFuture<void>> asyncResults;
        for (const auto& sampleRequest : request->sample_requests()) {
            auto* sampleResponse = response->add_sample_responses();
            auto chunkId = FromProto<TChunkId>(sampleRequest.chunk_id());

            auto chunk = chunkStore->FindChunk(chunkId);
            if (!chunk) {
                auto error = TError(
                    NChunkClient::EErrorCode::NoSuchChunk,
                    "No such chunk %v",
                    chunkId);
                LOG_WARNING(error);
                ToProto(sampleResponse->mutable_error(), error);
                continue;
            }

            auto asyncChunkMeta = chunk->ReadMeta(context->GetPriority());
            asyncResults.push_back(asyncChunkMeta.Apply(
                BIND(
                    &TDataNodeService::ProcessSample,
                    MakeStrong(this),
                    &sampleRequest,
                    sampleResponse,
                    keyColumns,
                    request->max_sample_size())
                .AsyncVia(WorkerThread_->GetInvoker())));
        }

        context->ReplyFrom(Combine(asyncResults));
    }

    void ProcessSample(
        const TReqGetTableSamples::TSampleRequest* sampleRequest,
        TRspGetTableSamples::TChunkSamples* sampleResponse,
        const TKeyColumns& keyColumns,
        i32 maxSampleSize,
        const TErrorOr<TRefCountedChunkMetaPtr>& metaOrError)
    {
        auto chunkId = FromProto<TChunkId>(sampleRequest->chunk_id());
        try {
            THROW_ERROR_EXCEPTION_IF_FAILED(metaOrError, "Error getting meta of chunk %v",
                chunkId);
            const auto& meta = *metaOrError.Value();

            auto type = EChunkType(meta.type());
            if (type != EChunkType::Table) {
                THROW_ERROR_EXCEPTION("Invalid type of chunk %v: expected %Qlv, actual %Qlv",
                    chunkId,
                    EChunkType::Table,
                    type);
            }

            auto formatVersion = ETableChunkFormat(meta.version());
            switch (formatVersion) {
                case ETableChunkFormat::Old:
                    ProcessOldChunkSamples(sampleRequest, sampleResponse, keyColumns, maxSampleSize, meta);
                    break;

                case ETableChunkFormat::VersionedSimple:
                    ProcessVersionedChunkSamples(sampleRequest, sampleResponse, keyColumns, meta);
                    break;

                case ETableChunkFormat::SchemalessHorizontal:
                    ProcessUnversionedChunkSamples(sampleRequest, sampleResponse, keyColumns, maxSampleSize, meta);
                    break;

                default:
                    THROW_ERROR_EXCEPTION("Invalid version %v of chunk %v",
                            meta.version(),
                            chunkId);
            }
        } catch (const std::exception& ex) {
            auto error = TError(ex);
            LOG_WARNING(error);
            ToProto(sampleResponse->mutable_error(), error);
        }
    }

    static void SerializeSample(
        TRspGetTableSamples::TSample* protoSample, 
        std::vector<TUnversionedValue> values, 
        i32 maxSampleSize)
    {
        size_t size = 0;
        bool incomplete = false;
        for (auto& value : values) {
            auto valueSize = GetByteSize(value);
            if (incomplete) {
                value = MakeUnversionedSentinelValue(EValueType::Null);
            } else if (size + valueSize > maxSampleSize && IsStringLikeType(value.Type)) {
                value.Length = maxSampleSize - size;
                size += value.Length;
                incomplete = true;
            } else {
                size += valueSize;
            }
        }

        ToProto(protoSample->mutable_key(), values.data(), values.data() + values.size());
        protoSample->set_incomplete(incomplete);
    }


    void ProcessOldChunkSamples(
        const TReqGetTableSamples::TSampleRequest* sampleRequest,
        TRspGetTableSamples::TChunkSamples* chunkSamples,
        const TKeyColumns& keyColumns,
        i32 maxSampleSize,
        const TChunkMeta& chunkMeta)
    {
        auto samplesExt = GetProtoExtension<TOldSamplesExt>(chunkMeta.extensions());
        std::vector<TSample> samples;
        RandomSampleN(
            samplesExt.items().begin(),
            samplesExt.items().end(),
            std::back_inserter(samples),
            sampleRequest->sample_count());

        for (const auto& sample : samples) {
            std::vector<TUnversionedValue> values;

            for (const auto& column : keyColumns) {
                auto it = std::lower_bound(
                    sample.parts().begin(),
                    sample.parts().end(),
                    column,
                    [] (const TSamplePart& part, const Stroka& column) {
                        return part.column() < column;
                    });

                auto keyPart = MakeUnversionedSentinelValue(EValueType::Null);
                if (it != sample.parts().end() && it->column() == column) {
                    switch (ELegacyKeyPartType(it->key_part().type())) {
                        case ELegacyKeyPartType::Composite:
                            keyPart = MakeUnversionedAnyValue(TStringBuf());
                            break;
                        case ELegacyKeyPartType::Int64:
                            keyPart = MakeUnversionedInt64Value(it->key_part().int64_value());
                            break;
                        case ELegacyKeyPartType::Double:
                            keyPart = MakeUnversionedDoubleValue(it->key_part().double_value());
                            break;
                        case ELegacyKeyPartType::String:
                            keyPart = MakeUnversionedStringValue(it->key_part().str_value());
                            break;
                        default:
                            YUNREACHABLE();
                    }
                }
                values.push_back(keyPart);
            }
            SerializeSample(chunkSamples->add_samples(), std::move(values), maxSampleSize);
        }
    }

    void ProcessVersionedChunkSamples(
        const TReqGetTableSamples::TSampleRequest* sampleRequest,
        TRspGetTableSamples::TChunkSamples* chunkSamples,
        const TKeyColumns& keyColumns,
        const TChunkMeta& chunkMeta)
    {
        auto chunkId = FromProto<TChunkId>(sampleRequest->chunk_id());

        auto keyColumnsExt = GetProtoExtension<TKeyColumnsExt>(chunkMeta.extensions());
        auto chunkKeyColumns = NYT::FromProto<TKeyColumns>(keyColumnsExt);

        int prefixLength = std::min(chunkKeyColumns.size(), keyColumns.size());
        bool isCompatibleKeyColumns = std::equal(
            chunkKeyColumns.begin(), 
            chunkKeyColumns.begin() + prefixLength, 
            keyColumns.begin());

        // Requested key can be wider than stored.
        if (!isCompatibleKeyColumns || chunkKeyColumns.size() > prefixLength) {
            auto error = TError("Incompatible key columns in chunk %v: requested key columns [%v], chunk key columns [%v]",
                chunkId,
                JoinToString(keyColumns),
                JoinToString(chunkKeyColumns));
            LOG_WARNING(error);
            ToProto(chunkSamples->mutable_error(), error);
            return;
        }

        auto samplesExt = GetProtoExtension<TSamplesExt>(chunkMeta.extensions());
        auto samples = FromProto<TOwningKey>(samplesExt.entries());

        auto lowerKey = sampleRequest->has_lower_key() 
            ? FromProto<TOwningKey>(sampleRequest->lower_key()) 
            : MinKey();

        auto upperKey = sampleRequest->has_upper_key() 
            ? FromProto<TOwningKey>(sampleRequest->upper_key()) 
            : MaxKey();

        auto it = std::remove_if(
            samples.begin(),
            samples.end(),
            [&] (const TOwningKey& key) {
                return  key < lowerKey || key >= upperKey;
            });

        std::random_shuffle(samples.begin(), it);
        auto count = std::min(
            static_cast<int>(std::distance(samples.begin(), it)), 
            sampleRequest->sample_count());
        samples.erase(samples.begin() + count, samples.end());

<<<<<<< HEAD
        for (int i = 0; i < samples.size(); ++i) {
            YCHECK(samples[i].GetCount() == chunkKeyColumns.size());
            samples[i] = WidenKey(samples[i], keyColumns.size());
=======
        for (const auto& sample : samples) {
            YCHECK(sample.GetCount() == chunkKeyColumns.size());
            auto* protoSample = chunkSamples->add_samples();
            ToProto(
                protoSample->mutable_key(), 
                WidenKey(sample, keyColumns.size()));
            protoSample->set_incomplete(false);
>>>>>>> c6952887
        }
    }

    void ProcessUnversionedChunkSamples(
        const TReqGetTableSamples::TSampleRequest* sampleRequest,
        TRspGetTableSamples::TChunkSamples* chunkSamples,
        const TKeyColumns& keyColumns,
        i32 maxSampleSize,
        const TChunkMeta& chunkMeta)
    {
        auto nameTableExt = GetProtoExtension<TNameTableExt>(chunkMeta.extensions());
        auto nameTable = FromProto<TNameTablePtr>(nameTableExt);

        std::vector<int> keyIds;
        for (const auto& column : keyColumns) {
            keyIds.push_back(nameTable->GetIdOrRegisterName(column));
        }

        std::vector<int> idToKeyIndex(nameTable->GetSize(), -1);
        for (int i = 0; i < keyIds.size(); ++i) {
            idToKeyIndex[keyIds[i]] = i;
        }

        auto samplesExt = GetProtoExtension<TSamplesExt>(chunkMeta.extensions());
        std::vector<TProtoStringType> samples;
        samples.reserve(sampleRequest->sample_count());

        RandomSampleN(
            samplesExt.entries().begin(),
            samplesExt.entries().end(),
            std::back_inserter(samples),
            sampleRequest->sample_count());

        for (const auto& protoSample : samples) {
            TUnversionedOwningRow row = FromProto<TUnversionedOwningRow>(protoSample);
            std::vector<TUnversionedValue> values(
                keyColumns.size(),
                MakeUnversionedSentinelValue(EValueType::Null));

            for (int i = 0; i < row.GetCount(); ++i) {
                auto& value = row[i];
                int keyIndex = idToKeyIndex[value.Id];
                if (keyIndex < 0) {
                    continue;
                }
                values[keyIndex] = value;
            }

            SerializeSample(chunkSamples->add_samples(), std::move(values), maxSampleSize);
        }
    }

    DECLARE_ONE_WAY_RPC_SERVICE_METHOD(NChunkClient::NProto, UpdatePeer)
    {
        auto descriptor = FromProto<TNodeDescriptor>(request->peer_descriptor());
        auto expirationTime = TInstant(request->peer_expiration_time());
        TPeerInfo peer(descriptor, expirationTime);

        context->SetRequestInfo("Descriptor: %v, ExpirationTime: %v, BlockCount: %v",
            descriptor,
            expirationTime,
            request->block_ids_size());

        auto peerBlockTable = Bootstrap_->GetPeerBlockTable();
        for (const auto& block_id : request->block_ids()) {
            TBlockId blockId(FromProto<TGuid>(block_id.chunk_id()), block_id.block_index());
            peerBlockTable->UpdatePeer(blockId, peer);
        }
    }


    void ValidateConnected()
    {
        auto masterConnector = Bootstrap_->GetMasterConnector();
        if (!masterConnector->IsConnected()) {
            THROW_ERROR_EXCEPTION(
                NChunkClient::EErrorCode::MasterNotConnected, 
                "Master is not connected");
        }
    }

    void ValidateNoSession(const TChunkId& chunkId)
    {
        if (Bootstrap_->GetSessionManager()->FindSession(chunkId)) {
            THROW_ERROR_EXCEPTION(
                NChunkClient::EErrorCode::SessionAlreadyExists,
                "Session %v already exists",
                chunkId);
        }
    }

    void ValidateNoChunk(const TChunkId& chunkId)
    {
        if (Bootstrap_->GetChunkStore()->FindChunk(chunkId)) {
            THROW_ERROR_EXCEPTION(
                NChunkClient::EErrorCode::ChunkAlreadyExists,
                "Chunk %v already exists",
                chunkId);
        }
    }

    i64 GetPendingOutSize() const
    {
        return
            NBus::TTcpDispatcher::Get()->GetStatistics(NBus::ETcpInterfaceType::Remote).PendingOutBytes +
            Bootstrap_->GetBlockStore()->GetPendingReadSize();
    }

    i64 GetPendingInSize() const
    {
        return Bootstrap_->GetSessionManager()->GetPendingWriteSize();
    }

    bool IsOutThrottling() const
    {
        i64 pendingSize = GetPendingOutSize();
        if (pendingSize > Config_->BusOutThrottlingLimit) {
            LOG_DEBUG("Outcoming throttling is active: %v > %v",
                pendingSize,
                Config_->BusOutThrottlingLimit);
            return true;
        } else {
            return false;
        }
    }

    bool IsInThrottling() const
    {
        i64 pendingSize = GetPendingInSize();
        if (pendingSize > Config_->BusInThrottlingLimit) {
            LOG_DEBUG("Incoming throttling is active: %v > %v",
                pendingSize,
                Config_->BusInThrottlingLimit);
            return true;
        } else {
            return false;
        }
    }


    void OnProfiling()
    {
        Profiler.Enqueue("/pending_out_size", GetPendingOutSize());
        Profiler.Enqueue("/pending_in_size", GetPendingInSize());

        auto sessionManager = Bootstrap_->GetSessionManager();
        for (auto type : TEnumTraits<EWriteSessionType>::GetDomainValues()) {
            Profiler.Enqueue(
                "/session_count",
                sessionManager->GetSessionCount(type),
                {SessionTypeToTag_[type]});
        }
    }
};

////////////////////////////////////////////////////////////////////////////////

IServicePtr CreateDataNodeService(
    TDataNodeConfigPtr config,
    TBootstrap* bootstrap)
{
    return New<TDataNodeService>(
        config,
        bootstrap);
}

////////////////////////////////////////////////////////////////////////////////

} // namespace NDataNode
} // namespace NYT<|MERGE_RESOLUTION|>--- conflicted
+++ resolved
@@ -805,11 +805,6 @@
             sampleRequest->sample_count());
         samples.erase(samples.begin() + count, samples.end());
 
-<<<<<<< HEAD
-        for (int i = 0; i < samples.size(); ++i) {
-            YCHECK(samples[i].GetCount() == chunkKeyColumns.size());
-            samples[i] = WidenKey(samples[i], keyColumns.size());
-=======
         for (const auto& sample : samples) {
             YCHECK(sample.GetCount() == chunkKeyColumns.size());
             auto* protoSample = chunkSamples->add_samples();
@@ -817,7 +812,6 @@
                 protoSample->mutable_key(), 
                 WidenKey(sample, keyColumns.size()));
             protoSample->set_incomplete(false);
->>>>>>> c6952887
         }
     }
 
