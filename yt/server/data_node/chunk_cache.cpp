--- conflicted
+++ resolved
@@ -11,10 +11,7 @@
 
 #include <core/concurrency/thread_affinity.h>
 #include <core/concurrency/scheduler.h>
-<<<<<<< HEAD
-=======
 #include <core/concurrency/async_stream.h>
->>>>>>> 72a55187
 
 #include <core/misc/serialize.h>
 #include <core/misc/string.h>
@@ -38,15 +35,9 @@
 
 #include <ytlib/node_tracker_client/node_directory.h>
 
-<<<<<<< HEAD
-#include <ytlib/new_table_client/name_table.h>
-#include <ytlib/new_table_client/schemaless_chunk_reader.h>
-#include <ytlib/new_table_client/helpers.h>
-=======
 #include <ytlib/table_client/name_table.h>
 #include <ytlib/table_client/schemaless_chunk_reader.h>
 #include <ytlib/table_client/helpers.h>
->>>>>>> 72a55187
 
 #include <ytlib/formats/format.h>
 
@@ -65,11 +56,7 @@
 using namespace NObjectClient;
 using namespace NFileClient;
 using namespace NNodeTrackerClient;
-<<<<<<< HEAD
-using namespace NVersionedTableClient;
-=======
 using namespace NTableClient;
->>>>>>> 72a55187
 using namespace NCellNode;
 using namespace NRpc;
 using namespace NChunkClient::NProto;
@@ -207,7 +194,6 @@
                 LOG_ERROR(error);
                 return cookieValue.As<IChunkPtr>();
             }
-<<<<<<< HEAD
 
             auto downloader = &TImpl::DownloadChunk;
             if (!canPrepareSingleChunk) {
@@ -223,23 +209,6 @@
                 }
             }
 
-=======
-
-            auto downloader = &TImpl::DownloadChunk;
-            if (!canPrepareSingleChunk) {
-                switch (EObjectType(key.type())) {
-                    case EObjectType::File:
-                        downloader = &TImpl::DownloadFile;
-                        break;
-                    case EObjectType::Table:
-                        downloader = &TImpl::DownloadTable;
-                        break;
-                    default:
-                        YUNREACHABLE();
-                }
-            }
-
->>>>>>> 72a55187
             auto invoker = CreateSerializedInvoker(location->GetWritePoolInvoker());
             invoker->Invoke(BIND(
                 downloader,
@@ -345,7 +314,6 @@
                 candidates.push_back(location);
             }
         }
-<<<<<<< HEAD
 
         if (candidates.empty()) {
             return nullptr;
@@ -377,39 +345,6 @@
         }
     }
 
-=======
-
-        if (candidates.empty()) {
-            return nullptr;
-        }
-
-        return *std::min_element(
-            candidates.begin(),
-            candidates.end(),
-            [] (const TLocationPtr& lhs, const TLocationPtr& rhs) -> bool {
-                if (lhs->GetSessionCount() < rhs->GetSessionCount()) {
-                    return true;
-                }
-                return lhs->GetAvailableSpace() > rhs->GetAvailableSpace();
-            });
-    }
-
-    TChunkId GetOrCreateArtifactId(const TArtifactKey& key, bool canPrepareSingleChunk)
-    {
-        if (canPrepareSingleChunk) {
-            YCHECK(key.chunks_size() == 1);
-            const auto& chunkSpec = key.chunks(0);
-            return FromProto<TChunkId>(chunkSpec.chunk_id());
-        } else {
-            return TChunkId(
-                static_cast<ui32>(TInstant::Now().MicroSeconds()),
-                static_cast<ui32>(EObjectType::Artifact),
-                RandomNumber<ui32>(),
-                RandomNumber<ui32>());
-        }
-    }
-
->>>>>>> 72a55187
     bool CanPrepareSingleChunk(const TArtifactKey& key)
     {
         if (EObjectType(key.type()) != EObjectType::File) {
@@ -532,11 +467,8 @@
             auto chunk = CreateChunk(location, key, descriptor, &chunkMeta);
             cookie.EndInsert(chunk);
 
-<<<<<<< HEAD
-=======
             ChunkAdded_.Fire(chunk);
 
->>>>>>> 72a55187
         } catch (const std::exception& ex) {
             auto error = TError("Error downloading chunk %v into cache",
                 chunkId)
@@ -584,11 +516,8 @@
             auto chunk = ProduceArtifactFile(key, location, chunkId, producer);
             cookie.EndInsert(chunk);
 
-<<<<<<< HEAD
-=======
             ChunkAdded_.Fire(chunk);
 
->>>>>>> 72a55187
         } catch (const std::exception& ex) {
             auto error = TError("Error downloading file artifact into cache")
                 << TErrorAttribute("key", key)
@@ -628,19 +557,11 @@
                 .ThrowOnError();
 
             auto producer = [&] (TOutputStream* output) {
-<<<<<<< HEAD
-                auto bufferedOutput = std::make_unique<TBufferedOutput>(output);
-=======
->>>>>>> 72a55187
                 auto controlAttributesConfig = New<TControlAttributesConfig>();
                 auto writer = CreateSchemalessWriterForFormat(
                     format,
                     nameTable,
-<<<<<<< HEAD
-                    std::move(bufferedOutput),
-=======
                     CreateAsyncAdapter(output),
->>>>>>> 72a55187
                     false,
                     false,
                     0);
@@ -650,11 +571,8 @@
             auto chunk = ProduceArtifactFile(key, location, chunkId, producer);
             cookie.EndInsert(chunk);
 
-<<<<<<< HEAD
-=======
             ChunkAdded_.Fire(chunk);
 
->>>>>>> 72a55187
         } catch (const std::exception& ex) {
             auto error = TError("Error downloading table artifact into cache: %v",
                 key)
