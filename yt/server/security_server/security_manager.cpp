#include "security_manager.h"
#include "private.h"
#include "account.h"
#include "account_proxy.h"
#include "acl.h"
#include "config.h"
#include "group.h"
#include "group_proxy.h"
#include "request_tracker.h"
#include "user.h"
#include "user_proxy.h"

#include <yt/server/cell_master/bootstrap.h>
#include <yt/server/cell_master/config_manager.h>
#include <yt/server/cell_master/hydra_facade.h>
#include <yt/server/cell_master/multicell_manager.h>
#include <yt/server/cell_master/serialize.h>

#include <yt/server/chunk_server/chunk_manager.h>
#include <yt/server/chunk_server/chunk_requisition.h>
#include <yt/server/chunk_server/medium.h>

#include <yt/server/cypress_server/node.h>
#include <yt/server/cypress_server/cypress_manager.h>

#include <yt/server/hydra/composite_automaton.h>
#include <yt/server/hydra/entity_map.h>

#include <yt/server/object_server/type_handler_detail.h>

#include <yt/server/table_server/table_node.h>

#include <yt/server/transaction_server/transaction.h>

#include <yt/server/hive/hive_manager.h>

#include <yt/ytlib/object_client/helpers.h>

#include <yt/ytlib/security_client/group_ypath_proxy.h>
#include <yt/ytlib/security_client/helpers.h>

#include <yt/core/erasure/codec.h>

#include <yt/core/misc/nullable.h>

#include <yt/core/profiling/profile_manager.h>

#include <yt/core/ypath/token.h>

namespace NYT {
namespace NSecurityServer {

using namespace NChunkServer;
using namespace NChunkClient;
using namespace NConcurrency;
using namespace NHydra;
using namespace NCellMaster;
using namespace NObjectClient;
using namespace NObjectServer;
using namespace NTransactionServer;
using namespace NYTree;
using namespace NYPath;
using namespace NCypressServer;
using namespace NSecurityClient;
using namespace NTableServer;
using namespace NObjectServer;
using namespace NHiveServer;
using namespace NProfiling;

using NYT::FromProto;
using NYT::ToProto;

////////////////////////////////////////////////////////////////////////////////

static const auto& Logger = SecurityServerLogger;
static const auto& Profiler = SecurityServerProfiler;

////////////////////////////////////////////////////////////////////////////////

TAuthenticatedUserGuard::TAuthenticatedUserGuard(TSecurityManagerPtr securityManager, TUser* user)
{
    if (user) {
        securityManager->SetAuthenticatedUser(user);
        SecurityManager_ = std::move(securityManager);
    }
}

TAuthenticatedUserGuard::TAuthenticatedUserGuard(TAuthenticatedUserGuard&& other)
{
    std::swap(SecurityManager_, other.SecurityManager_);
}

TAuthenticatedUserGuard::~TAuthenticatedUserGuard()
{
    if (SecurityManager_) {
        SecurityManager_->ResetAuthenticatedUser();
    }
}

TAuthenticatedUserGuard& TAuthenticatedUserGuard::operator=(TAuthenticatedUserGuard&& other)
{
    Release();
    std::swap(SecurityManager_, other.SecurityManager_);
    return *this;
}

void TAuthenticatedUserGuard::Release()
{
    if (SecurityManager_) {
        SecurityManager_->ResetAuthenticatedUser();
        SecurityManager_.Reset();
    }
}

////////////////////////////////////////////////////////////////////////////////

class TSecurityManager::TAccountTypeHandler
    : public TObjectTypeHandlerWithMapBase<TAccount>
{
public:
    explicit TAccountTypeHandler(TImpl* owner);

    virtual ETypeFlags GetFlags() const override
    {
        return
            ETypeFlags::ReplicateCreate |
            ETypeFlags::ReplicateDestroy |
            ETypeFlags::ReplicateAttributes |
            ETypeFlags::Creatable;
    }

    virtual EObjectType GetType() const override
    {
        return EObjectType::Account;
    }

    virtual TObjectBase* CreateObject(
        const TObjectId& hintId,
        IAttributeDictionary* attributes) override;

private:
    TImpl* const Owner_;

    virtual TCellTagList DoGetReplicationCellTags(const TAccount* /*object*/) override
    {
        return AllSecondaryCellTags();
    }

    virtual TString DoGetName(const TAccount* object) override
    {
        return Format("account %Qv", object->GetName());
    }

    virtual IObjectProxyPtr DoGetProxy(TAccount* account, TTransaction* transaction) override;

    virtual void DoZombifyObject(TAccount* account) override;

    virtual TAccessControlDescriptor* DoFindAcd(TAccount* account) override
    {
        return &account->Acd();
    }
};

////////////////////////////////////////////////////////////////////////////////

class TSecurityManager::TUserTypeHandler
    : public TObjectTypeHandlerWithMapBase<TUser>
{
public:
    explicit TUserTypeHandler(TImpl* owner);

    virtual ETypeFlags GetFlags() const override
    {
        return
            ETypeFlags::ReplicateCreate |
            ETypeFlags::ReplicateDestroy |
            ETypeFlags::ReplicateAttributes |
            ETypeFlags::Creatable;
    }

    virtual TCellTagList GetReplicationCellTags(const TObjectBase* /*object*/) override
    {
        return AllSecondaryCellTags();
    }

    virtual EObjectType GetType() const override
    {
        return EObjectType::User;
    }

    virtual TObjectBase* CreateObject(
        const TObjectId& hintId,
        IAttributeDictionary* attributes) override;

private:
    TImpl* const Owner_;

    virtual TString DoGetName(const TUser* user) override
    {
        return Format("user %Qv", user->GetName());
    }

    virtual TAccessControlDescriptor* DoFindAcd(TUser* user) override
    {
        return &user->Acd();
    }

    virtual IObjectProxyPtr DoGetProxy(TUser* user, TTransaction* transaction) override;
    virtual void DoZombifyObject(TUser* user) override;
};

////////////////////////////////////////////////////////////////////////////////

class TSecurityManager::TGroupTypeHandler
    : public TObjectTypeHandlerWithMapBase<TGroup>
{
public:
    explicit TGroupTypeHandler(TImpl* owner);

    virtual ETypeFlags GetFlags() const override
    {
        return
            ETypeFlags::ReplicateCreate |
            ETypeFlags::ReplicateDestroy |
            ETypeFlags::ReplicateAttributes |
            ETypeFlags::Creatable;
    }

    virtual EObjectType GetType() const override
    {
        return EObjectType::Group;
    }

    virtual TObjectBase* CreateObject(
        const TObjectId& hintId,
        IAttributeDictionary* attributes) override;

private:
    TImpl* const Owner_;

    virtual TCellTagList DoGetReplicationCellTags(const TGroup* /*group*/) override
    {
        return AllSecondaryCellTags();
    }

    virtual TString DoGetName(const TGroup* group) override
    {
        return Format("group %Qv", group->GetName());
    }

    virtual TAccessControlDescriptor* DoFindAcd(TGroup* group) override
    {
        return &group->Acd();
    }

    virtual IObjectProxyPtr DoGetProxy(TGroup* group, TTransaction* transaction) override;
    virtual void DoZombifyObject(TGroup* group) override;
};

////////////////////////////////////////////////////////////////////////////////

class TSecurityManager::TImpl
    : public TMasterAutomatonPart
{
public:
    TImpl(
        TSecurityManagerConfigPtr config,
        NCellMaster::TBootstrap* bootstrap)
        : TMasterAutomatonPart(bootstrap)
        , Config_(config)
        , RequestTracker_(New<TRequestTracker>(config, bootstrap))
    {
        RegisterLoader(
            "SecurityManager.Keys",
            BIND(&TImpl::LoadKeys, Unretained(this)));
        RegisterLoader(
            "SecurityManager.Values",
            BIND(&TImpl::LoadValues, Unretained(this)));

        RegisterSaver(
            ESyncSerializationPriority::Keys,
            "SecurityManager.Keys",
            BIND(&TImpl::SaveKeys, Unretained(this)));
        RegisterSaver(
            ESyncSerializationPriority::Values,
            "SecurityManager.Values",
            BIND(&TImpl::SaveValues, Unretained(this)));

        auto cellTag = Bootstrap_->GetPrimaryCellTag();

        SysAccountId_ = MakeWellKnownId(EObjectType::Account, cellTag, 0xffffffffffffffff);
        TmpAccountId_ = MakeWellKnownId(EObjectType::Account, cellTag, 0xfffffffffffffffe);
        IntermediateAccountId_ = MakeWellKnownId(EObjectType::Account, cellTag, 0xfffffffffffffffd);
        ChunkWiseAccountingMigrationAccountId_ = MakeWellKnownId(EObjectType::Account, cellTag, 0xfffffffffffffffc);

        RootUserId_ = MakeWellKnownId(EObjectType::User, cellTag, 0xffffffffffffffff);
        GuestUserId_ = MakeWellKnownId(EObjectType::User, cellTag, 0xfffffffffffffffe);
        JobUserId_ = MakeWellKnownId(EObjectType::User, cellTag, 0xfffffffffffffffd);
        SchedulerUserId_ = MakeWellKnownId(EObjectType::User, cellTag, 0xfffffffffffffffc);
        ReplicatorUserId_ = MakeWellKnownId(EObjectType::User, cellTag, 0xfffffffffffffffb);
        OwnerUserId_ = MakeWellKnownId(EObjectType::User, cellTag, 0xfffffffffffffffa);
        FileCacheUserId_ = MakeWellKnownId(EObjectType::User, cellTag, 0xffffffffffffffef);

        EveryoneGroupId_ = MakeWellKnownId(EObjectType::Group, cellTag, 0xffffffffffffffff);
        UsersGroupId_ = MakeWellKnownId(EObjectType::Group, cellTag, 0xfffffffffffffffe);
        SuperusersGroupId_ = MakeWellKnownId(EObjectType::Group, cellTag, 0xfffffffffffffffd);

        RegisterMethod(BIND(&TImpl::HydraIncreaseUserStatistics, Unretained(this)));
        RegisterMethod(BIND(&TImpl::HydraSetUserStatistics, Unretained(this)));
        RegisterMethod(BIND(&TImpl::HydraSetAccountStatistics, Unretained(this)));
    }

    void Initialize()
    {
        const auto& objectManager = Bootstrap_->GetObjectManager();
        objectManager->RegisterHandler(New<TAccountTypeHandler>(this));
        objectManager->RegisterHandler(New<TUserTypeHandler>(this));
        objectManager->RegisterHandler(New<TGroupTypeHandler>(this));

        if (Bootstrap_->IsPrimaryMaster()) {
            const auto& multicellManager = Bootstrap_->GetMulticellManager();
            multicellManager->SubscribeReplicateKeysToSecondaryMaster(
                BIND(&TImpl::OnReplicateKeysToSecondaryMaster, MakeWeak(this)));
            multicellManager->SubscribeReplicateValuesToSecondaryMaster(
                BIND(&TImpl::OnReplicateValuesToSecondaryMaster, MakeWeak(this)));
        }
    }


    DECLARE_ENTITY_MAP_ACCESSORS(Account, TAccount);
    DECLARE_ENTITY_MAP_ACCESSORS(User, TUser);
    DECLARE_ENTITY_MAP_ACCESSORS(Group, TGroup);


    TAccount* CreateAccount(const TString& name, const TObjectId& hintId)
    {
        ValidateAccountName(name);

        if (FindAccountByName(name)) {
            THROW_ERROR_EXCEPTION(
                NYTree::EErrorCode::AlreadyExists,
                "Account %Qv already exists",
                name);
        }

        const auto& objectManager = Bootstrap_->GetObjectManager();
        auto id = objectManager->GenerateId(EObjectType::Account, hintId);
        return DoCreateAccount(id, name);
    }

    void DestroyAccount(TAccount* account)
    {
        YCHECK(AccountNameMap_.erase(account->GetName()) == 1);
    }

    TAccount* FindAccountByName(const TString& name)
    {
        auto it = AccountNameMap_.find(name);
        return it == AccountNameMap_.end() ? nullptr : it->second;
    }

    TAccount* GetAccountByNameOrThrow(const TString& name)
    {
        auto* account = FindAccountByName(name);
        if (!account) {
            THROW_ERROR_EXCEPTION(
                NSecurityClient::EErrorCode::NoSuchAccount,
                "No such account %Qv",
                name);
        }
        return account;
    }


    TAccount* GetSysAccount()
    {
        return GetBuiltin(SysAccount_);
    }

    TAccount* GetTmpAccount()
    {
        return GetBuiltin(TmpAccount_);
    }

    TAccount* GetIntermediateAccount()
    {
        return GetBuiltin(IntermediateAccount_);
    }

    TAccount* GetChunkWiseAccountingMigrationAccount()
    {
        return GetBuiltin(ChunkWiseAccountingMigrationAccount_);
    }

    void UpdateResourceUsage(const TChunk* chunk, const TChunkRequisition& requisition, i64 delta)
    {
        YCHECK(!chunk->IsForeign());

        auto doCharge = [] (TClusterResources* usage, int mediumIndex, int chunkCount, i64 diskSpace) {
            usage->DiskSpace[mediumIndex] += diskSpace;
            usage->ChunkCount += chunkCount;
        };

        ComputeChunkResourceDelta(
            chunk,
            requisition,
            delta,
            [&] (TAccount* account, int mediumIndex, int chunkCount, i64 diskSpace, bool committed) {
                doCharge(&account->ClusterStatistics().ResourceUsage, mediumIndex, chunkCount, diskSpace);
                doCharge(&account->LocalStatistics().ResourceUsage, mediumIndex, chunkCount, diskSpace);
                if (committed) {
                    doCharge(&account->ClusterStatistics().CommittedResourceUsage, mediumIndex, chunkCount, diskSpace);
                    doCharge(&account->LocalStatistics().CommittedResourceUsage, mediumIndex, chunkCount, diskSpace);
                }
            });
    }

    void UpdateTransactionResourceUsage(
        const TChunk* chunk,
        const TChunkRequisition& requisition,
        i64 delta)
    {
        Y_ASSERT(chunk->IsStaged());
        Y_ASSERT(chunk->DiskSizeIsFinal());

        auto* stagingTransaction = chunk->GetStagingTransaction();
        auto* stagingAccount = chunk->GetStagingAccount();

        Y_ASSERT(requisition.GetEntryCount() == 1);
        // If a chunk has been created before the migration but is being confirmed after it,
        // charge it to the staging account anyway: it's ok, because transaction resource usage accounting
        // isn't really delta-based, and it's nicer from the user's point of view.
        auto* requisitionAccount = requisition.begin()->Account;
        Y_ASSERT(requisitionAccount == stagingAccount || requisitionAccount == ChunkWiseAccountingMigrationAccount_);

        auto diskSpace = chunk->ChunkInfo().disk_space();
        auto erasureCodec = chunk->GetErasureCodec();
        auto replication = requisition.ToReplication();
        auto resourceDelta = GetStagedResourceUsage(diskSpace, erasureCodec, replication) * delta;
        auto* transactionUsage = GetTransactionAccountUsage(stagingTransaction, stagingAccount);
        *transactionUsage += resourceDelta;
    }

    void SetAccount(
        TCypressNodeBase* node,
        TAccount* oldAccount,
        TAccount* newAccount,
        TTransaction* transaction)
    {
        YCHECK(node);
        YCHECK(newAccount);
        YCHECK(!oldAccount || !transaction);

        if (oldAccount == newAccount) {
            return;
        }

        const auto& objectManager = Bootstrap_->GetObjectManager();

        if (oldAccount) {
            UpdateAccountNodeCountUsage(node, oldAccount, nullptr, -1);
            objectManager->UnrefObject(oldAccount);
        }

        node->SetAccount(newAccount);
        UpdateAccountNodeCountUsage(node, newAccount, transaction, +1);
        objectManager->RefObject(newAccount);

        UpdateAccountTabletResourceUsage(node, oldAccount, newAccount);
    }

    void ResetAccount(TCypressNodeBase* node)
    {
        auto* account = node->GetAccount();
        if (!account) {
            return;
        }

        node->SetAccount(nullptr);

        UpdateAccountNodeCountUsage(node, account, node->GetTransaction(), -1);
        UpdateAccountTabletResourceUsage(node, account, nullptr);

        const auto& objectManager = Bootstrap_->GetObjectManager();
        objectManager->UnrefObject(account);
    }

    void UpdateAccountNodeCountUsage(TCypressNodeBase* node, TAccount* account, TTransaction* transaction, i64 delta)
    {
        if (node->IsExternal()) {
            return;
        }

        auto resources = TClusterResources().SetNodeCount(node->GetDeltaResourceUsage().NodeCount) * delta;

        account->ClusterStatistics().ResourceUsage += resources;
        account->LocalStatistics().ResourceUsage += resources;

        if (transaction) {
            auto* transactionUsage = GetTransactionAccountUsage(transaction, account);
            *transactionUsage += resources;
        } else {
            account->ClusterStatistics().CommittedResourceUsage += resources;
            account->LocalStatistics().CommittedResourceUsage += resources;
        }
    }

    void UpdateAccountTabletResourceUsage(TCypressNodeBase* node, TAccount* oldAccount, TAccount* newAccount)
    {
        if (node->IsExternal()) {
            return;
        }

        auto resources = node->GetDeltaResourceUsage()
            .SetNodeCount(0)
            .SetChunkCount(0);
        resources.DiskSpace.fill(0);

        UpdateTabletResourceUsage(node, oldAccount, -resources);
        UpdateTabletResourceUsage(node, newAccount, resources);
    }

    void UpdateTabletResourceUsage(TCypressNodeBase* node, const TClusterResources& resourceUsageDelta)
    {
        UpdateTabletResourceUsage(node, node->GetAccount(), resourceUsageDelta);
    }

    void UpdateTabletResourceUsage(TCypressNodeBase* node, TAccount* account, const TClusterResources& resourceUsageDelta)
    {
        if (!account) {
            return;
        }

        Y_ASSERT(resourceUsageDelta.NodeCount == 0);
        Y_ASSERT(resourceUsageDelta.ChunkCount == 0);
        Y_ASSERT(resourceUsageDelta.DiskSpace == TPerMediumArray<i64>{});

        account->ClusterStatistics().ResourceUsage += resourceUsageDelta;
        account->LocalStatistics().ResourceUsage += resourceUsageDelta;
        account->ClusterStatistics().CommittedResourceUsage += resourceUsageDelta;
        account->LocalStatistics().CommittedResourceUsage += resourceUsageDelta;
    }

    void RenameAccount(TAccount* account, const TString& newName)
    {
        ValidateAccountName(newName);

        if (newName == account->GetName()) {
            return;
        }

        if (FindAccountByName(newName)) {
            THROW_ERROR_EXCEPTION(
                NYTree::EErrorCode::AlreadyExists,
                "Account %Qv already exists",
                newName);
        }

        YCHECK(AccountNameMap_.erase(account->GetName()) == 1);
        YCHECK(AccountNameMap_.insert(std::make_pair(newName, account)).second);
        account->SetName(newName);
    }

    void DestroySubject(TSubject* subject)
    {
        for (auto* group  : subject->MemberOf()) {
            YCHECK(group->Members().erase(subject) == 1);
        }
        subject->MemberOf().clear();

        for (const auto& pair : subject->LinkedObjects()) {
            auto* acd = GetAcd(pair.first);
            acd->OnSubjectDestroyed(subject, GuestUser_);
        }
        subject->LinkedObjects().clear();
    }


    TUser* CreateUser(const TString& name, const TObjectId& hintId)
    {
        ValidateSubjectName(name);

        if (FindUserByName(name)) {
            THROW_ERROR_EXCEPTION(
                NYTree::EErrorCode::AlreadyExists,
                "User %Qv already exists",
                name);
        }

        if (FindGroupByName(name)) {
            THROW_ERROR_EXCEPTION(
                NYTree::EErrorCode::AlreadyExists,
                "Group %Qv already exists",
                name);
        }

        const auto& objectManager = Bootstrap_->GetObjectManager();
        auto id = objectManager->GenerateId(EObjectType::User, hintId);
        auto user = DoCreateUser(id, name);
        if (user) {
            LOG_DEBUG("User %Qv created", name);
        }
        return user;
    }

    void DestroyUser(TUser* user)
    {
        YCHECK(UserNameMap_.erase(user->GetName()) == 1);
        DestroySubject(user);
    }

    TUser* FindUserByName(const TString& name)
    {
        auto it = UserNameMap_.find(name);
        return it == UserNameMap_.end() ? nullptr : it->second;
    }

    TUser* GetUserByNameOrThrow(const TString& name)
    {
        auto* user = FindUserByName(name);
        if (!IsObjectAlive(user)) {
            THROW_ERROR_EXCEPTION(
                NSecurityClient::EErrorCode::AuthenticationError,
                "No such user %Qv",
                name);
        }
        return user;
    }

    TUser* GetUserOrThrow(const TUserId& id)
    {
        auto* user = FindUser(id);
        if (!IsObjectAlive(user)) {
            THROW_ERROR_EXCEPTION(
                NSecurityClient::EErrorCode::AuthenticationError,
                "No such user %v",
                id);
        }
        return user;
    }


    TUser* GetRootUser()
    {
        return GetBuiltin(RootUser_);
    }

    TUser* GetGuestUser()
    {
        return GetBuiltin(GuestUser_);
    }

    TUser* GetOwnerUser()
    {
        return GetBuiltin(OwnerUser_);
    }


    TGroup* CreateGroup(const TString& name, const TObjectId& hintId)
    {
        ValidateSubjectName(name);

        if (FindGroupByName(name)) {
            THROW_ERROR_EXCEPTION(
                NYTree::EErrorCode::AlreadyExists,
                "Group %Qv already exists",
                name);
        }

        if (FindUserByName(name)) {
            THROW_ERROR_EXCEPTION(
                NYTree::EErrorCode::AlreadyExists,
                "User %Qv already exists",
                name);
        }

        const auto& objectManager = Bootstrap_->GetObjectManager();
        auto id = objectManager->GenerateId(EObjectType::Group, hintId);
        auto group = DoCreateGroup(id, name);
        if (group) {
            LOG_DEBUG("Group %Qv created", name);
        }
        return group;
    }

    void DestroyGroup(TGroup* group)
    {
        YCHECK(GroupNameMap_.erase(group->GetName()) == 1);

        for (auto* subject : group->Members()) {
            YCHECK(subject->MemberOf().erase(group) == 1);
        }
        group->Members().clear();

        DestroySubject(group);

        RecomputeMembershipClosure();
    }

    TGroup* FindGroupByName(const TString& name)
    {
        auto it = GroupNameMap_.find(name);
        return it == GroupNameMap_.end() ? nullptr : it->second;
    }


    TGroup* GetEveryoneGroup()
    {
        return GetBuiltin(EveryoneGroup_);
    }

    TGroup* GetUsersGroup()
    {
        return GetBuiltin(UsersGroup_);
    }

    TGroup* GetSuperusersGroup()
    {
        return GetBuiltin(SuperusersGroup_);
    }


    TSubject* FindSubjectByName(const TString& name)
    {
        auto* user = FindUserByName(name);
        if (user) {
            return user;
        }

        auto* group = FindGroupByName(name);
        if (group) {
            return group;
        }

        return nullptr;
    }

    TSubject* GetSubjectByNameOrThrow(const TString& name)
    {
        auto* subject = FindSubjectByName(name);
        if (!IsObjectAlive(subject)) {
            THROW_ERROR_EXCEPTION("No such subject %Qv", name);
        }
        return subject;
    }


    void AddMember(TGroup* group, TSubject* member, bool ignoreExisting)
    {
        ValidateMembershipUpdate(group, member);

        if (group->Members().find(member) != group->Members().end()) {
            if (ignoreExisting) {
                return;
            }
            THROW_ERROR_EXCEPTION("Member %Qv is already present in group %Qv",
                member->GetName(),
                group->GetName());
        }

        if (member->GetType() == EObjectType::Group) {
            auto* memberGroup = member->AsGroup();
            if (group == memberGroup || group->RecursiveMemberOf().find(memberGroup) != group->RecursiveMemberOf().end()) {
                THROW_ERROR_EXCEPTION("Adding group %Qv to group %Qv would produce a cycle",
                    memberGroup->GetName(),
                    group->GetName());
            }
        }

        DoAddMember(group, member);

        LOG_DEBUG_UNLESS(IsRecovery(), "Group member added (Group: %v, Member: %v)",
            group->GetName(),
            member->GetName());
    }

    void RemoveMember(TGroup* group, TSubject* member, bool force)
    {
        ValidateMembershipUpdate(group, member);

        if (group->Members().find(member) == group->Members().end()) {
            if (force) {
                return;
            }
            THROW_ERROR_EXCEPTION("Member %Qv is not present in group %Qv",
                member->GetName(),
                group->GetName());
        }

        DoRemoveMember(group, member);

        LOG_DEBUG_UNLESS(IsRecovery(), "Group member removed (Group: %v, Member: %v)",
            group->GetName(),
            member->GetName());
    }


    void RenameSubject(TSubject* subject, const TString& newName)
    {
        ValidateSubjectName(newName);

        if (FindSubjectByName(newName)) {
            THROW_ERROR_EXCEPTION(
                NYTree::EErrorCode::AlreadyExists,
                "Subject %Qv already exists",
                newName);
        }

        switch (subject->GetType()) {
            case EObjectType::User:
                YCHECK(UserNameMap_.erase(subject->GetName()) == 1);
                YCHECK(UserNameMap_.insert(std::make_pair(newName, subject->AsUser())).second);
                break;

            case EObjectType::Group:
                YCHECK(GroupNameMap_.erase(subject->GetName()) == 1);
                YCHECK(GroupNameMap_.insert(std::make_pair(newName, subject->AsGroup())).second);
                break;

            default:
                Y_UNREACHABLE();
        }
        subject->SetName(newName);
    }


    TAccessControlDescriptor* FindAcd(TObjectBase* object)
    {
        const auto& objectManager = Bootstrap_->GetObjectManager();
        const auto& handler = objectManager->GetHandler(object);
        return handler->FindAcd(object);
    }

    TAccessControlDescriptor* GetAcd(TObjectBase* object)
    {
        auto* acd = FindAcd(object);
        YCHECK(acd);
        return acd;
    }

    TAccessControlList GetEffectiveAcl(NObjectServer::TObjectBase* object)
    {
        TAccessControlList result;
        const auto& objectManager = Bootstrap_->GetObjectManager();
        int depth = 0;
        while (object) {
            const auto& handler = objectManager->GetHandler(object);
            auto* acd = handler->FindAcd(object);
            if (acd) {
                for (auto entry : acd->Acl().Entries) {
                    auto inheritedMode = GetInheritedInheritanceMode(entry.InheritanceMode, depth);
                    if (inheritedMode) {
                        entry.InheritanceMode = *inheritedMode;
                        result.Entries.push_back(entry);
                    }
                }
                if (!acd->GetInherit()) {
                    break;
                }
            }

            object = handler->GetParent(object);
            ++depth;
        }

        return result;
    }


    void SetAuthenticatedUser(TUser* user)
    {
        AuthenticatedUser_ = user;
    }

    void ResetAuthenticatedUser()
    {
        AuthenticatedUser_ = nullptr;
    }

    TUser* GetAuthenticatedUser()
    {
        return AuthenticatedUser_ ? AuthenticatedUser_ : RootUser_;
    }

    static TNullable<EAceInheritanceMode> GetInheritedInheritanceMode(EAceInheritanceMode mode, int depth)
    {
        auto nothing = TNullable<EAceInheritanceMode>();
        switch (mode) {
            case EAceInheritanceMode::ObjectAndDescendants:
                return EAceInheritanceMode::ObjectAndDescendants;
            case EAceInheritanceMode::ObjectOnly:
                return (depth == 0 ? EAceInheritanceMode::ObjectOnly : nothing);
            case EAceInheritanceMode::DescendantsOnly:
                return (depth > 0 ? EAceInheritanceMode::ObjectAndDescendants : nothing);
            case EAceInheritanceMode::ImmediateDescendantsOnly:
                return (depth == 1 ? EAceInheritanceMode::ObjectOnly : nothing);
        }
        Y_UNREACHABLE();
    }

    static bool CheckInheritanceMode(EAceInheritanceMode mode, int depth)
    {
        return GetInheritedInheritanceMode(mode, depth).HasValue();
    }

    bool IsUserRootOrSuperuser(const TUser* user)
    {
        // NB: This is also useful for migration when "superusers" is initially created.
        if (user == RootUser_) {
            return true;
        }

        if (user->RecursiveMemberOf().find(SuperusersGroup_) != user->RecursiveMemberOf().end()) {
            return true;
        }

        return false;
    }

    TPermissionCheckResult CheckPermission(
        TObjectBase* object,
        TUser* user,
        EPermission permission)
    {
        TPermissionCheckResult result;

        // Fast lane: "root" and "superusers" need no autorization.
        if (IsUserRootOrSuperuser(user)) {
            result.Action = ESecurityAction::Allow;
            return result;
        }

        // Fast lane: banned users are denied any permission.
        if (user->GetBanned()) {
            result.Action = ESecurityAction::Deny;
            return result;
        }

        // Slow lane: check ACLs through the object hierarchy.
        const auto& objectManager = Bootstrap_->GetObjectManager();
        auto* currentObject = object;
        TSubject* owner = nullptr;
        int depth = 0;
        while (currentObject) {
            const auto& handler = objectManager->GetHandler(currentObject);
            auto* acd = handler->FindAcd(currentObject);

            // Check the current ACL, if any.
            if (acd) {
                if (!owner && currentObject == object) {
                    owner = acd->GetOwner();
                }

                for (const auto& ace : acd->Acl().Entries) {
                    if (!CheckInheritanceMode(ace.InheritanceMode, depth)) {
                        continue;
                    }

                    if (CheckPermissionMatch(ace.Permissions, permission)) {
                        for (auto* subject : ace.Subjects) {
                            auto* adjustedSubject = subject == GetOwnerUser() && owner
                                ? owner
                                : subject;
                            if (CheckSubjectMatch(adjustedSubject, user)) {
                                result.Action = ace.Action;
                                result.Object = currentObject;
                                result.Subject = subject;
                                // At least one denying ACE is found, deny the request.
                                if (result.Action == ESecurityAction::Deny) {
                                    LOG_DEBUG_UNLESS(IsRecovery(), "Permission check failed: explicit denying ACE found "
                                        "(CheckObjectId: %v, Permission: %v, User: %v, AclObjectId: %v, AclSubject: %v)",
                                        object->GetId(),
                                        permission,
                                        user->GetName(),
                                        result.Object->GetId(),
                                        result.Subject->GetName());
                                    return result;
                                }
                            }
                        }
                    }
                }

                // Proceed to the parent object unless the current ACL explicitly forbids inheritance.
                if (!acd->GetInherit()) {
                    break;
                }
            }

            currentObject = handler->GetParent(currentObject);
            ++depth;
        }

        // No allowing ACE, deny the request.
        if (result.Action == ESecurityAction::Undefined) {
            LOG_DEBUG_UNLESS(IsRecovery(), "Permission check failed: no matching ACE found "
                "(CheckObjectId: %v, Permission: %v, User: %v)",
                object->GetId(),
                permission,
                user->GetName());
            result.Action = ESecurityAction::Deny;
            return result;
        } else {
            Y_ASSERT(result.Action == ESecurityAction::Allow);
            LOG_TRACE_UNLESS(IsRecovery(), "Permission check succeeded: explicit allowing ACE found "
                "(CheckObjectId: %v, Permission: %v, User: %v, AclObjectId: %v, AclSubject: %v)",
                object->GetId(),
                permission,
                user->GetName(),
                result.Object->GetId(),
                result.Subject->GetName());
            return result;
        }
    }

    void ValidatePermission(
        TObjectBase* object,
        TUser* user,
        EPermission permission)
    {
        if (IsHiveMutation()) {
            return;
        }

        if (!IsUserRootOrSuperuser(user) &&
            permission != EPermission::Read &&
            Bootstrap_->GetConfigManager()->GetConfig()->EnableSafeMode)
        {
            THROW_ERROR_EXCEPTION("Access denied: cluster is in safe mode. "
                "Check for the announces before reporting any issues")
                << TErrorAttribute("permission", permission)
                << TErrorAttribute("user", user->GetName())
                << TErrorAttribute("object", object->GetId());
        }

        auto result = CheckPermission(object, user, permission);
        if (result.Action == ESecurityAction::Deny) {
            const auto& objectManager = Bootstrap_->GetObjectManager();
            TError error;
            if (result.Object && result.Subject) {
                error = TError(
                    NSecurityClient::EErrorCode::AuthorizationError,
                    "Access denied: %Qlv permission for %v is denied for %Qv by ACE at %v",
                    permission,
                    objectManager->GetHandler(object)->GetName(object),
                    result.Subject->GetName(),
                    objectManager->GetHandler(result.Object)->GetName(result.Object));
            } else {
                error = TError(
                    NSecurityClient::EErrorCode::AuthorizationError,
                    "Access denied: %Qlv permission for %v is not allowed by any matching ACE",
                    permission,
                    objectManager->GetHandler(object)->GetName(object));
            }
            error.Attributes().Set("permission", permission);
            error.Attributes().Set("user", user->GetName());
            error.Attributes().Set("object", object->GetId());
            if (result.Object) {
                error.Attributes().Set("denied_by", result.Object->GetId());
            }
            if (result.Subject) {
                error.Attributes().Set("denied_for", result.Subject->GetId());
            }
            THROW_ERROR(error);
        }
    }

    void ValidatePermission(
        TObjectBase* object,
        EPermission permission)
    {
        ValidatePermission(
            object,
            GetAuthenticatedUser(),
            permission);
    }


    void ValidateResourceUsageIncrease(
        TAccount* account,
        const TClusterResources& delta)
    {
        if (IsHiveMutation()) {
            return;
        }

        ValidateLifeStage(account);

        const auto& usage = account->ClusterStatistics().ResourceUsage;
        const auto& limits = account->ClusterResourceLimits();

        for (int index = 0; index < NChunkClient::MaxMediumCount; ++index) {
            if (delta.DiskSpace[index] > 0 && usage.DiskSpace[index] + delta.DiskSpace[index] > limits.DiskSpace[index]) {
                const auto& chunkManager = Bootstrap_->GetChunkManager();
                const auto* medium = chunkManager->GetMediumByIndex(index);
                THROW_ERROR_EXCEPTION(
                    NSecurityClient::EErrorCode::AccountLimitExceeded,
                    "Account %Qv is over disk space limit in medium %Qv",
                    account->GetName(),
                    medium->GetName())
                    << TErrorAttribute("usage", usage.DiskSpace)
                    << TErrorAttribute("limit", limits.DiskSpace);
            }
        }
        if (delta.NodeCount > 0 && usage.NodeCount + delta.NodeCount > limits.NodeCount) {
            THROW_ERROR_EXCEPTION(
                NSecurityClient::EErrorCode::AccountLimitExceeded,
                "Account %Qv is over Cypress node count limit",
                account->GetName())
                << TErrorAttribute("usage", usage.NodeCount)
                << TErrorAttribute("limit", limits.NodeCount);
        }
        if (delta.ChunkCount > 0 && usage.ChunkCount + delta.ChunkCount > limits.ChunkCount) {
            THROW_ERROR_EXCEPTION(
                NSecurityClient::EErrorCode::AccountLimitExceeded,
                "Account %Qv is over chunk count limit",
                account->GetName())
                << TErrorAttribute("usage", usage.ChunkCount)
                << TErrorAttribute("limit", limits.ChunkCount);
        }
        if (delta.TabletCount > 0 && usage.TabletCount + delta.TabletCount > limits.TabletCount) {
            THROW_ERROR_EXCEPTION(
                NSecurityClient::EErrorCode::AccountLimitExceeded,
                "Account %Qv is over tablet count limit",
                account->GetName())
                << TErrorAttribute("usage", usage.TabletCount)
                << TErrorAttribute("limit", limits.TabletCount);
        }
        if (delta.TabletStaticMemory > 0 && usage.TabletStaticMemory + delta.TabletStaticMemory > limits.TabletStaticMemory) {
            THROW_ERROR_EXCEPTION(
                NSecurityClient::EErrorCode::AccountLimitExceeded,
                "Account %Qv is over tablet static memory limit",
                account->GetName())
                << TErrorAttribute("usage", usage.TabletStaticMemory)
                << TErrorAttribute("limit", limits.TabletStaticMemory);
        }
    }

    void ValidateLifeStage(TAccount* account)
    {
        if (account->GetLifeStage() == EObjectLifeStage::CreationStarted) {
            THROW_ERROR_EXCEPTION(
                NChunkClient::EErrorCode::ObjectNotReplicated,
                "Account %Qv is not replicated to all cells yet",
                account->GetName());
        }
    }

    void SetUserBanned(TUser* user, bool banned)
    {
        if (banned && user == RootUser_) {
            THROW_ERROR_EXCEPTION("User %Qv cannot be banned",
                user->GetName());
        }

        if (user->GetBanned() != banned) {
            user->SetBanned(banned);
            if (banned) {
                LOG_INFO_UNLESS(IsRecovery(), "User is banned (User: %v)", user->GetName());
            } else {
                LOG_INFO_UNLESS(IsRecovery(), "User is no longer banned (User: %v)", user->GetName());
            }
        }
    }

    void ValidateUserAccess(TUser* user)
    {
        if (user->GetBanned()) {
            THROW_ERROR_EXCEPTION(
                NSecurityClient::EErrorCode::UserBanned,
                "User %Qv is banned",
                user->GetName());
        }

        if (user == GetOwnerUser()) {
            THROW_ERROR_EXCEPTION(
                NSecurityClient::EErrorCode::AuthenticationError,
                "Cannot authenticate as %Qv",
                user->GetName());
        }
    }

    void ChargeUserRead(
        TUser* user,
        int requestCount,
        TDuration requestTime)
    {
        RequestTracker_->ChargeUserRead(
            user,
            requestCount,
            requestTime);
    }

    void ChargeUserWrite(
        TUser* user,
        int requestCount,
        TDuration requestTime)
    {
        RequestTracker_->ChargeUserWrite(
            user,
            requestCount,
            requestTime);
    }

    TFuture<void> ThrottleUser(TUser* user, int requestCount)
    {
        return RequestTracker_->ThrottleUser(user, requestCount);
    }

    void SetUserRequestRateLimit(TUser* user, int limit)
    {
        RequestTracker_->SetUserRequestRateLimit(user, limit);
    }

    void SetUserRequestQueueSizeLimit(TUser* user, int limit)
    {
        RequestTracker_->SetUserRequestQueueSizeLimit(user, limit);
    }

    bool TryIncreaseRequestQueueSize(TUser* user)
    {
        return RequestTracker_->TryIncreaseRequestQueueSize(user);
    }

    void DecreaseRequestQueueSize(TUser* user)
    {
        RequestTracker_->DecreaseRequestQueueSize(user);
    }

private:
    friend class TAccountTypeHandler;
    friend class TUserTypeHandler;
    friend class TGroupTypeHandler;


    const TSecurityManagerConfigPtr Config_;

    const TRequestTrackerPtr RequestTracker_;

    TPeriodicExecutorPtr AccountStatisticsGossipExecutor_;
    TPeriodicExecutorPtr UserStatisticsGossipExecutor_;

    NHydra::TEntityMap<TAccount> AccountMap_;
    THashMap<TString, TAccount*> AccountNameMap_;

    TAccountId SysAccountId_;
    TAccount* SysAccount_ = nullptr;

    TAccountId TmpAccountId_;
    TAccount* TmpAccount_ = nullptr;

    TAccountId IntermediateAccountId_;
    TAccount* IntermediateAccount_ = nullptr;

    TAccountId ChunkWiseAccountingMigrationAccountId_;
    TAccount* ChunkWiseAccountingMigrationAccount_ = nullptr;

    NHydra::TEntityMap<TUser> UserMap_;
    THashMap<TString, TUser*> UserNameMap_;
    THashMap<TString, TTagId> UserNameToProfilingTagId_;

    TUserId RootUserId_;
    TUser* RootUser_ = nullptr;

    TUserId GuestUserId_;
    TUser* GuestUser_ = nullptr;

    TUserId JobUserId_;
    TUser* JobUser_ = nullptr;

    TUserId SchedulerUserId_;
    TUser* SchedulerUser_ = nullptr;

    TUserId ReplicatorUserId_;
    TUser* ReplicatorUser_ = nullptr;

    TUserId OwnerUserId_;
    TUser* OwnerUser_ = nullptr;

    TUserId FileCacheUserId_;
    TUser* FileCacheUser_ = nullptr;

    NHydra::TEntityMap<TGroup> GroupMap_;
    THashMap<TString, TGroup*> GroupNameMap_;

    TGroupId EveryoneGroupId_;
    TGroup* EveryoneGroup_ = nullptr;

    TGroupId UsersGroupId_;
    TGroup* UsersGroup_ = nullptr;

    TGroupId SuperusersGroupId_;
    TGroup* SuperusersGroup_ = nullptr;

    TUser* AuthenticatedUser_ = nullptr;

    // COMPAT(babenko)
    bool RecomputeAccountResourceUsage_ = false;
    bool ValidateAccountResourceUsage_ = false;

    TClusterResources GetStagedResourceUsage(
        i64 diskSpace,
        NErasure::ECodec erasureCodec,
        const TChunkReplication& replication) const
    {
        auto result = TClusterResources().SetChunkCount(1);

        for (auto index = 0; index < MaxMediumCount; ++index) {
            const auto& policy = replication[index];
            result.DiskSpace[index] = GetDiskSpaceToCharge(diskSpace, erasureCodec, policy);
        }

        return result;
    }

    static i64 GetDiskSpaceToCharge(i64 diskSpace, NErasure::ECodec erasureCodec, TReplicationPolicy policy)
    {
        auto isErasure = erasureCodec != NErasure::ECodec::None;
        auto replicationFactor = isErasure ? 1 : policy.GetReplicationFactor();
        auto result = diskSpace *  replicationFactor;

        if (policy.GetDataPartsOnly() && isErasure) {
            auto* codec = NErasure::GetCodec(erasureCodec);
            auto dataPartCount = codec->GetDataPartCount();
            auto totalPartCount = codec->GetTotalPartCount();

            // Should only charge for data parts.
            result = result * dataPartCount / totalPartCount;
        }

        return result;
    }

    static TClusterResources* GetTransactionAccountUsage(TTransaction* transaction, TAccount* account)
    {
        auto it = transaction->AccountResourceUsage().find(account);
        if (it == transaction->AccountResourceUsage().end()) {
            auto pair = transaction->AccountResourceUsage().insert(std::make_pair(account, TClusterResources()));
            YCHECK(pair.second);
            return &pair.first->second;
        } else {
            return &it->second;
        }
    }

    template <class T>
    void ComputeChunkResourceDelta(const TChunk* chunk, const TChunkRequisition& requisition, i64 delta, T doCharge)
    {
        auto chunkDiskSpace = chunk->ChunkInfo().disk_space();
        auto erasureCodec = chunk->GetErasureCodec();

        const TAccount* lastAccount = nullptr;
        auto lastMediumIndex = InvalidMediumIndex;
        i64 lastDiskSpace = 0;

        for (const auto& entry : requisition) {
            if (!IsObjectAlive(entry.Account)) {
                continue;
            }

            auto* account = entry.Account;
            auto mediumIndex = entry.MediumIndex;
            Y_ASSERT(mediumIndex != NChunkClient::InvalidMediumIndex);

            auto policy = entry.ReplicationPolicy;
            auto diskSpace = delta * GetDiskSpaceToCharge(chunkDiskSpace, erasureCodec, policy);
            auto chunkCount = delta * ((account == lastAccount) ? 0 : 1); // charge once per account

            if (account == lastAccount && mediumIndex == lastMediumIndex) {
                // TChunkRequisition keeps entries sorted, which means an
                // uncommitted entry for account A and medium M, if any,
                // immediately follows a committed entry for A and M (if any).
                YCHECK(!entry.Committed);

                // Avoid overcharging: if, for example, a chunk has 3 'committed' and
                // 5 'uncommitted' replicas (for the same account and medium), the account
                // have already been charged for 3 and should now be charged for 2 only.
                if (delta > 0) {
                    diskSpace = std::max(i64(0), diskSpace - lastDiskSpace);
                } else {
                    diskSpace = std::min(i64(0), diskSpace - lastDiskSpace);
                }
            }

            doCharge(account, mediumIndex, chunkCount, diskSpace, entry.Committed);

            lastAccount = account;
            lastMediumIndex = mediumIndex;
            lastDiskSpace = diskSpace;
        }
    }


    TAccount* DoCreateAccount(const TAccountId& id, const TString& name)
    {
        auto accountHolder = std::make_unique<TAccount>(id);
        accountHolder->SetName(name);
        // Give some reasonable initial resource limits.
        accountHolder->ClusterResourceLimits()
            .DiskSpace[NChunkServer::DefaultStoreMediumIndex] = 1_GB;
        accountHolder->ClusterResourceLimits().NodeCount = 1000;
        accountHolder->ClusterResourceLimits().ChunkCount = 100000;
        accountHolder->ClusterResourceLimits().TabletCount = 100000;

        auto* account = AccountMap_.Insert(id, std::move(accountHolder));
        YCHECK(AccountNameMap_.insert(std::make_pair(account->GetName(), account)).second);

        InitializeAccountStatistics(account);

        // Make the fake reference.
        YCHECK(account->RefObject() == 1);

        return account;
    }

    TGroup* GetBuiltinGroupForUser(TUser* user)
    {
        // "guest" is a member of "everyone" group
        // "root", "job", "scheduler", and "replicator" are members of "superusers" group
        // others are members of "users" group
        const auto& id = user->GetId();
        if (id == GuestUserId_) {
            return EveryoneGroup_;
        } else if (
            id == RootUserId_ ||
            id == JobUserId_ ||
            id == SchedulerUserId_ ||
            id == ReplicatorUserId_ ||
            id == FileCacheUserId_)
        {
            return SuperusersGroup_;
        } else {
            return UsersGroup_;
        }
    }

    TUser* DoCreateUser(const TUserId& id, const TString& name)
    {
        auto userHolder = std::make_unique<TUser>(id);
        userHolder->SetName(name);

        auto* user = UserMap_.Insert(id, std::move(userHolder));
        YCHECK(UserNameMap_.insert(std::make_pair(user->GetName(), user)).second);

        InitializeUserStatistics(user);

        YCHECK(user->RefObject() == 1);
        DoAddMember(GetBuiltinGroupForUser(user), user);

        if (!IsRecovery()) {
            RequestTracker_->ReconfigureUserRequestRateThrottler(user);
        }

        return user;
    }

    TTagId GetProfilingTagForUser(TUser* user)
    {
        auto it = UserNameToProfilingTagId_.find(user->GetName());
        if (it != UserNameToProfilingTagId_.end()) {
            return it->second;
        }

        auto tagId = TProfileManager::Get()->RegisterTag("user", user->GetName());
        YCHECK(UserNameToProfilingTagId_.insert(std::make_pair(user->GetName(), tagId)).second);
        return tagId;
    }

    TGroup* DoCreateGroup(const TGroupId& id, const TString& name)
    {
        auto groupHolder = std::make_unique<TGroup>(id);
        groupHolder->SetName(name);

        auto* group = GroupMap_.Insert(id, std::move(groupHolder));
        YCHECK(GroupNameMap_.insert(std::make_pair(group->GetName(), group)).second);

        // Make the fake reference.
        YCHECK(group->RefObject() == 1);

        return group;
    }


    void PropagateRecursiveMemberOf(TSubject* subject, TGroup* ancestorGroup)
    {
        bool added = subject->RecursiveMemberOf().insert(ancestorGroup).second;
        if (added && subject->GetType() == EObjectType::Group) {
            auto* subjectGroup = subject->AsGroup();
            for (auto* member : subjectGroup->Members()) {
                PropagateRecursiveMemberOf(member, ancestorGroup);
            }
        }
    }

    void RecomputeMembershipClosure()
    {
        for (const auto& pair : UserMap_) {
            pair.second->RecursiveMemberOf().clear();
        }

        for (const auto& pair : GroupMap_) {
            pair.second->RecursiveMemberOf().clear();
        }

        for (const auto& pair : GroupMap_) {
            auto* group = pair.second;
            for (auto* member : group->Members()) {
                PropagateRecursiveMemberOf(member, group);
            }
        }
    }


    void DoAddMember(TGroup* group, TSubject* member)
    {
        YCHECK(group->Members().insert(member).second);
        YCHECK(member->MemberOf().insert(group).second);

        RecomputeMembershipClosure();
    }

    void DoRemoveMember(TGroup* group, TSubject* member)
    {
        YCHECK(group->Members().erase(member) == 1);
        YCHECK(member->MemberOf().erase(group) == 1);

        RecomputeMembershipClosure();
    }


    void ValidateMembershipUpdate(TGroup* group, TSubject* member)
    {
        if (group == EveryoneGroup_ || group == UsersGroup_) {
            THROW_ERROR_EXCEPTION("Cannot modify group");
        }

        ValidatePermission(group, EPermission::Write);
    }


    static bool CheckSubjectMatch(TSubject* subject, TUser* user)
    {
        switch (subject->GetType()) {
            case EObjectType::User:
                return subject == user;

            case EObjectType::Group: {
                auto* subjectGroup = subject->AsGroup();
                return user->RecursiveMemberOf().find(subjectGroup) != user->RecursiveMemberOf().end();
            }

            default:
                Y_UNREACHABLE();
        }
    }

    static bool CheckPermissionMatch(EPermissionSet permissions, EPermission requestedPermission)
    {
        return (permissions & requestedPermission) != NonePermissions;
    }


    void SaveKeys(NCellMaster::TSaveContext& context) const
    {
        AccountMap_.SaveKeys(context);
        UserMap_.SaveKeys(context);
        GroupMap_.SaveKeys(context);
    }

    void SaveValues(NCellMaster::TSaveContext& context) const
    {
        AccountMap_.SaveValues(context);
        UserMap_.SaveValues(context);
        GroupMap_.SaveValues(context);
    }


    void LoadKeys(NCellMaster::TLoadContext& context)
    {
        AccountMap_.LoadKeys(context);
        UserMap_.LoadKeys(context);
        GroupMap_.LoadKeys(context);
    }

    void LoadValues(NCellMaster::TLoadContext& context)
    {
        AccountMap_.LoadValues(context);
        UserMap_.LoadValues(context);
        GroupMap_.LoadValues(context);

        // COMPAT(savrus) COMPAT(shakurov)
        ValidateAccountResourceUsage_ = context.GetVersion() >= 700;
        RecomputeAccountResourceUsage_ = context.GetVersion() < 700;
    }

    virtual void OnAfterSnapshotLoaded() override
    {
        TMasterAutomatonPart::OnAfterSnapshotLoaded();

        AccountNameMap_.clear();
        for (const auto& pair : AccountMap_) {
            auto* account = pair.second;

            // Reconstruct account name map.
            YCHECK(AccountNameMap_.insert(std::make_pair(account->GetName(), account)).second);

            // Initialize statistics for this cell.
            // NB: This also provides the necessary data migration for pre-0.18 versions.
            InitializeAccountStatistics(account);
        }

        UserNameMap_.clear();
        for (const auto& pair : UserMap_) {
            auto* user = pair.second;

            // Reconstruct user name map.
            YCHECK(UserNameMap_.insert(std::make_pair(user->GetName(), user)).second);

            // Initialize statistics for this cell.
            // NB: This also provides the necessary data migration for pre-0.18 versions.
            InitializeUserStatistics(user);
        }

        GroupNameMap_.clear();
        for (const auto& pair : GroupMap_) {
            auto* group = pair.second;

            // Reconstruct group name map.
            YCHECK(GroupNameMap_.insert(std::make_pair(group->GetName(), group)).second);
        }

        InitBuiltins();

        // COMPAT(shakurov)
        RecomputeAccountResourceUsage();
    }

    // COMPAT(shakurov)
    #ifdef DUMP_ACCOUNT_RESOURCE_USAGE
    void DumpAccountResourceUsage(bool afterRecomputing)
    {
        auto localCellTag = Bootstrap_->GetCellTag();
        auto dumpResourceUsageInCellImpl = [&] (const TCellTag& cellTag, bool committed) {
            Cerr << "On " << (Bootstrap_->IsPrimaryMaster() ? "primary" : "secondary") << ", "
                 << cellTag << (cellTag == localCellTag ? "(local)" : "") << ", "
                 << (committed ? "committed" : "total") << "\n";

            for (const auto& pair : AccountMap_) {
                auto* account = pair.second;
                const auto* cellStatistics = account->GetCellStatistics(cellTag);
                const auto& resourceUsage = committed ? cellStatistics->CommittedResourceUsage : cellStatistics->ResourceUsage;
                Cerr << account->GetName() << ";"
                     << resourceUsage.DiskSpace[DefaultStoreMediumIndex] << ";"
                     << resourceUsage.NodeCount << ";"
                     << resourceUsage.ChunkCount << ";"
                     << resourceUsage.TabletCount << ";"
                     << resourceUsage.TabletStaticMemory << "\n";
            }
        };

        auto dumpResourceUsageInCell = [&] (const TCellTag& cellTag) {
            dumpResourceUsageInCellImpl(cellTag, true);
            dumpResourceUsageInCellImpl(cellTag, false);
        };

        if (!afterRecomputing) {
            Cerr << "Account;DiskSpace_DefaultMedium;NodeCount;ChunkCount;TabletCount;TabletStaticMemory\n";
        }
        Cerr << "ACCOUNT RESOURCE USAGE " << (afterRecomputing ? "AFTER" : "BEFORE") << " RECOMPUTING\n";

        dumpResourceUsageInCell(localCellTag);

<<<<<<< HEAD
        // Also dump usage for secondary cells - but only before recomputing (we
        // can't recompute usage for secondary cells, so there's no point in
        // dumping same stats twice).
        if (Bootstrap_->IsPrimaryMaster() && !afterRecomputing) {
            const auto& secondaryCellTags = Bootstrap_->GetSecondaryCellTags();
            for (const auto& cellTag : secondaryCellTags) {
                dumpResourceUsageInCell(cellTag);
=======
            THashMap<TAccount*, TStat> statMap;
            for (const auto& pair : AccountMap_) {
                statMap.emplace(pair.second, TStat());
>>>>>>> d9dd7259
            }
        }

        Cerr << Endl;
    }
    #else
    void DumpAccountResourceUsage(bool)
    { }
    #endif

    void RecomputeAccountResourceUsage()
    {
        if (!ValidateAccountResourceUsage_ && !RecomputeAccountResourceUsage_) {
            return;
        }

        DumpAccountResourceUsage(false);

        // NB: transaction resource usage isn't recomputed.

        // For migration purposes, assume all chunks except for staged ones
        // belong to a special migration account. This will be corrected by the
        // next chunk requisition update, but the initial state must be correct!

        // Reset resource usage: some chunks are (probably) taken into account
        // multiple times here, which renders chunk count and disk space numbers useless.
        // Node counts, tablet counts and tablet static memory usage are probably
        // correct, but we'll recompute them anyway.
        if (RecomputeAccountResourceUsage_) {
            for (const auto& pair : AccountMap_) {
                auto* account = pair.second;
                account->LocalStatistics().ResourceUsage = TClusterResources();
                account->LocalStatistics().CommittedResourceUsage = TClusterResources();
                if (Bootstrap_->IsPrimaryMaster()) {
                    account->ClusterStatistics().ResourceUsage = TClusterResources();
                    account->ClusterStatistics().CommittedResourceUsage = TClusterResources();
                }
            }
        }

        struct TStat
        {
            TClusterResources NodeUsage;
            TClusterResources NodeCommittedUsage;
        };

        yhash<TAccount*, TStat> statMap;

        const auto& cypressManager = Bootstrap_->GetCypressManager();

        // Recompute everything except chunk count and disk space.
        for (const auto& pair : cypressManager->Nodes()) {
            const auto* node = pair.second;

            if (node->IsExternal()) {
                continue;
            }

            auto* account = node->GetAccount();
            auto usage = node->GetDeltaResourceUsage();
            usage.ChunkCount = 0;
            usage.DiskSpace.fill(0);

            auto& stat = statMap[account];
            stat.NodeUsage += usage;
            if (node->IsTrunk()) {
                stat.NodeCommittedUsage += usage;
            }
        }

        auto chargeStatMap = [&] (TAccount* account, int mediumIndex, int chunkCount, i64 diskSpace, bool committed) {
            auto& stat = statMap[account];
            stat.NodeUsage.DiskSpace[mediumIndex] += diskSpace;
            stat.NodeUsage.ChunkCount += chunkCount;
            if (committed) {
                stat.NodeCommittedUsage.DiskSpace[mediumIndex] += diskSpace;
                stat.NodeCommittedUsage.ChunkCount += chunkCount;
            }
        };

        const auto& chunkManager = Bootstrap_->GetChunkManager();
        const auto* requisitionRegistry = chunkManager->GetChunkRequisitionRegistry();

        for (const auto& pair : chunkManager->Chunks()) {
            auto* chunk = pair.second;

            if (!IsObjectAlive(chunk)) {
                continue;
            }

            if (chunk->IsForeign()) {
                continue;
            }

            if (chunk->DiskSizeIsFinal()) {
                const auto& requisition = requisitionRegistry->GetRequisition(chunk->GetLocalRequisitionIndex());
                ComputeChunkResourceDelta(chunk, requisition, +1, chargeStatMap);
            }  // Else this'll be done later when the chunk is confirmed/sealed.
        }

        for (const auto& pair : statMap) {
            auto* account = pair.first;
            const auto& stat = pair.second;
            bool log = false;
            const auto& expectedUsage = stat.NodeUsage;
            const auto& expectedCommittedUsage = stat.NodeCommittedUsage;
            if (ValidateAccountResourceUsage_) {
                if (account->LocalStatistics().ResourceUsage != expectedUsage) {
                    LOG_ERROR("XXX %v account usage mismatch",
                              account->GetName());
                    log = true;
                }
                if (account->LocalStatistics().CommittedResourceUsage != expectedCommittedUsage) {
                    LOG_ERROR("XXX %v account committed usage mismatch",
                              account->GetName());
                    log = true;
                }
                if (log) {
                    LOG_ERROR("XXX %v account usage %v",
                              account->GetName(),
                              account->LocalStatistics().ResourceUsage);
                    LOG_ERROR("XXX %v account committed usage %v",
                              account->GetName(),
                              account->LocalStatistics().CommittedResourceUsage);
                    LOG_ERROR("XXX %v node usage %v",
                              account->GetName(),
                              stat.NodeUsage);
                    LOG_ERROR("XXX %v node committed usage %v",
                              account->GetName(),
                              stat.NodeCommittedUsage);
                }
            }
            if (RecomputeAccountResourceUsage_) {
                account->LocalStatistics().ResourceUsage = expectedUsage;
                account->LocalStatistics().CommittedResourceUsage = expectedCommittedUsage;
                if (Bootstrap_->IsPrimaryMaster()) {
                    account->RecomputeClusterStatistics();
                }
            }
        }

        DumpAccountResourceUsage(true);
    }

    virtual void Clear() override
    {
        TMasterAutomatonPart::Clear();

        AccountMap_.Clear();
        AccountNameMap_.clear();

        UserMap_.Clear();
        UserNameMap_.clear();

        GroupMap_.Clear();
        GroupNameMap_.clear();


        RootUser_ = nullptr;
        GuestUser_ = nullptr;
        JobUser_ = nullptr;
        SchedulerUser_ = nullptr;
        ReplicatorUser_ = nullptr;
        OwnerUser_ = nullptr;
        FileCacheUser_ = nullptr;
        EveryoneGroup_ = nullptr;
        UsersGroup_ = nullptr;
        SuperusersGroup_ = nullptr;

        SysAccount_ = nullptr;
        TmpAccount_ = nullptr;
        IntermediateAccount_ = nullptr;
        ChunkWiseAccountingMigrationAccount_ = nullptr;

        ResetAuthenticatedUser();
    }

    virtual void SetZeroState() override
    {
        TMasterAutomatonPart::SetZeroState();

        InitBuiltins();
        InitDefaultSchemaAcds();
    }

    void InitDefaultSchemaAcds()
    {
        const auto& objectManager = Bootstrap_->GetObjectManager();
        for (auto type : objectManager->GetRegisteredTypes()) {
            if (HasSchema(type)) {
                auto* schema = objectManager->GetSchema(type);
                auto* acd = GetAcd(schema);
                if (!IsVersionedType(type)) {
                    acd->AddEntry(TAccessControlEntry(
                        ESecurityAction::Allow,
                        GetUsersGroup(),
                        EPermission::Remove));
                    acd->AddEntry(TAccessControlEntry(
                        ESecurityAction::Allow,
                        GetUsersGroup(),
                        EPermission::Write));
                    acd->AddEntry(TAccessControlEntry(
                        ESecurityAction::Allow,
                        GetEveryoneGroup(),
                        EPermission::Read));
                }
                if (IsUserType(type)) {
                    acd->AddEntry(TAccessControlEntry(
                        ESecurityAction::Allow,
                        GetUsersGroup(),
                        EPermission::Create));
                }
            }
        }
    }

    template <class T>
    T* GetBuiltin(T*& builtin)
    {
        if (!builtin) {
            InitBuiltins();
        }
        YCHECK(builtin);
        return builtin;
    }

    void InitBuiltins()
    {
        // Groups

        // users
        EnsureBuiltinGroupInitialized(UsersGroup_, UsersGroupId_, UsersGroupName);

        // everyone
        if (EnsureBuiltinGroupInitialized(EveryoneGroup_, EveryoneGroupId_, EveryoneGroupName)) {
            DoAddMember(EveryoneGroup_, UsersGroup_);
        }

        // superusers
        if (EnsureBuiltinGroupInitialized(SuperusersGroup_, SuperusersGroupId_, SuperusersGroupName)) {
            DoAddMember(UsersGroup_, SuperusersGroup_);
        }

        // Users

        // root
        if (EnsureBuiltinUserInitialized(RootUser_, RootUserId_, RootUserName)) {
            RootUser_->SetRequestRateLimit(1000000);
            RootUser_->SetRequestQueueSizeLimit(1000000);
        }

        // guest
        EnsureBuiltinUserInitialized(GuestUser_, GuestUserId_, GuestUserName);

        if (EnsureBuiltinUserInitialized(JobUser_, JobUserId_, JobUserName)) {
            // job
            JobUser_->SetRequestRateLimit(1000000);
            JobUser_->SetRequestQueueSizeLimit(1000000);
        }

        // scheduler
        if (EnsureBuiltinUserInitialized(SchedulerUser_, SchedulerUserId_, SchedulerUserName)) {
            SchedulerUser_->SetRequestRateLimit(1000000);
            SchedulerUser_->SetRequestQueueSizeLimit(1000000);
        }

        // replicator
        if (EnsureBuiltinUserInitialized(ReplicatorUser_, ReplicatorUserId_, ReplicatorUserName)) {
            ReplicatorUser_->SetRequestRateLimit(1000000);
            ReplicatorUser_->SetRequestQueueSizeLimit(1000000);
        }

        // owner
        EnsureBuiltinUserInitialized(OwnerUser_, OwnerUserId_, OwnerUserName);

        // file cache
        if (EnsureBuiltinUserInitialized(FileCacheUser_, FileCacheUserId_, FileCacheUserName)) {
            FileCacheUser_->SetRequestRateLimit(1000000);
            FileCacheUser_->SetRequestQueueSizeLimit(1000000);
        }

        // Accounts

        // sys, 1 TB disk space, 100 000 nodes, 1 000 000 chunks, 100 000 tablets, 10TB tablet static memory, allowed for: root
        if (EnsureBuiltinAccountInitialized(SysAccount_, SysAccountId_, SysAccountName)) {
            SysAccount_->ClusterResourceLimits() = TClusterResources()
                .SetNodeCount(100000)
                .SetChunkCount(1000000000)
                .SetTabletCount(100000)
                .SetTabletStaticMemory(10_TB)
                .SetMediumDiskSpace(NChunkServer::DefaultStoreMediumIndex, 1_TB);
            SysAccount_->Acd().AddEntry(TAccessControlEntry(
                ESecurityAction::Allow,
                RootUser_,
                EPermission::Use));
        }

        // tmp, 1 TB disk space, 100 000 nodes, 1 000 000 chunks allowed for: users
        if (EnsureBuiltinAccountInitialized(TmpAccount_, TmpAccountId_, TmpAccountName)) {
            TmpAccount_->ClusterResourceLimits() = TClusterResources()
                .SetNodeCount(100000)
                .SetChunkCount(1000000000)
                .SetMediumDiskSpace(NChunkServer::DefaultStoreMediumIndex, 1_TB);
            TmpAccount_->Acd().AddEntry(TAccessControlEntry(
                ESecurityAction::Allow,
                UsersGroup_,
                EPermission::Use));
        }

        // intermediate, 1 TB disk space, 100 000 nodes, 1 000 000 chunks allowed for: users
        if (EnsureBuiltinAccountInitialized(IntermediateAccount_, IntermediateAccountId_, IntermediateAccountName)) {
            IntermediateAccount_->ClusterResourceLimits() = TClusterResources()
                .SetNodeCount(100000)
                .SetChunkCount(1000000000)
                .SetMediumDiskSpace(NChunkServer::DefaultStoreMediumIndex, 1_TB);
            IntermediateAccount_->Acd().AddEntry(TAccessControlEntry(
                ESecurityAction::Allow,
                UsersGroup_,
                EPermission::Use));
        }

        // chunk_wise_accounting_migration, maximum disk space, maximum nodes, maximum chunks allowed for: root
        if (EnsureBuiltinAccountInitialized(ChunkWiseAccountingMigrationAccount_, ChunkWiseAccountingMigrationAccountId_, ChunkWiseAccountingMigrationAccountName)) {
            ChunkWiseAccountingMigrationAccount_->ClusterResourceLimits() = TClusterResources()
                .SetNodeCount(std::numeric_limits<int>::max())
                .SetChunkCount(std::numeric_limits<int>::max());
            ChunkWiseAccountingMigrationAccount_->ClusterResourceLimits()
                .DiskSpace[NChunkServer::DefaultStoreMediumIndex] = std::numeric_limits<i64>::max();
            ChunkWiseAccountingMigrationAccount_->Acd().AddEntry(TAccessControlEntry(
                ESecurityAction::Allow,
                RootUser_,
                EPermission::Use));
        }

        const auto& chunkManager = Bootstrap_->GetChunkManager();
        auto* requisitionRegistry = chunkManager->GetChunkRequisitionRegistry();
        requisitionRegistry->EnsureBuiltinRequisitionsInitialized(
            GetChunkWiseAccountingMigrationAccount(),
            Bootstrap_->GetObjectManager());
    }

    bool EnsureBuiltinGroupInitialized(TGroup*& group, const TGroupId& id, const TString& name)
    {
        if (group) {
            return false;
        }
        group = FindGroup(id);
        if (group) {
            return false;
        }
        group = DoCreateGroup(id, name);
        return true;
    }

    bool EnsureBuiltinUserInitialized(TUser*& user, const TUserId& id, const TString& name)
    {
        if (user) {
            return false;
        }
        user = FindUser(id);
        if (user) {
            return false;
        }
        user = DoCreateUser(id, name);
        return true;
    }

    bool EnsureBuiltinAccountInitialized(TAccount*& account, const TAccountId& id, const TString& name)
    {
        if (account) {
            return false;
        }
        account = FindAccount(id);
        if (account) {
            return false;
        }
        account = DoCreateAccount(id, name);
        return true;
    }


    virtual void OnRecoveryComplete() override
    {
        TMasterAutomatonPart::OnRecoveryComplete();

        RequestTracker_->Start();
    }

    virtual void OnLeaderActive() override
    {
        TMasterAutomatonPart::OnLeaderActive();

        AccountStatisticsGossipExecutor_ = New<TPeriodicExecutor>(
            Bootstrap_->GetHydraFacade()->GetEpochAutomatonInvoker(),
            BIND(&TImpl::OnAccountStatisticsGossip, MakeWeak(this)),
            Config_->AccountStatisticsGossipPeriod);
        AccountStatisticsGossipExecutor_->Start();

        UserStatisticsGossipExecutor_ = New<TPeriodicExecutor>(
            Bootstrap_->GetHydraFacade()->GetEpochAutomatonInvoker(),
            BIND(&TImpl::OnUserStatisticsGossip, MakeWeak(this)),
            Config_->UserStatisticsGossipPeriod);
        UserStatisticsGossipExecutor_->Start();
    }

    virtual void OnStopLeading() override
    {
        TMasterAutomatonPart::OnStopLeading();

        RequestTracker_->Stop();

        if (AccountStatisticsGossipExecutor_) {
            AccountStatisticsGossipExecutor_->Stop();
            AccountStatisticsGossipExecutor_.Reset();
        }

        if (UserStatisticsGossipExecutor_) {
            UserStatisticsGossipExecutor_->Stop();
            UserStatisticsGossipExecutor_.Reset();
        }
    }

    virtual void OnStopFollowing() override
    {
        TMasterAutomatonPart::OnStopFollowing();

        RequestTracker_->Stop();
    }


    void InitializeAccountStatistics(TAccount* account)
    {
        auto cellTag = Bootstrap_->GetCellTag();
        const auto& secondaryCellTags = Bootstrap_->GetSecondaryCellTags();

        auto& multicellStatistics = account->MulticellStatistics();
        if (multicellStatistics.find(cellTag) == multicellStatistics.end()) {
            multicellStatistics[cellTag] = account->ClusterStatistics();
        }

        for (auto secondaryCellTag : secondaryCellTags) {
            multicellStatistics[secondaryCellTag];
        }

        account->SetLocalStatisticsPtr(&multicellStatistics[cellTag]);
    }

    void OnAccountStatisticsGossip()
    {
        const auto& multicellManager = Bootstrap_->GetMulticellManager();
        if (!multicellManager->IsLocalMasterCellRegistered()) {
            return;
        }

        LOG_INFO("Sending account statistics gossip message");

        NProto::TReqSetAccountStatistics request;
        request.set_cell_tag(Bootstrap_->GetCellTag());
        for (const auto& pair : AccountMap_) {
            auto* account = pair.second;
            if (!IsObjectAlive(account))
                continue;

            auto* entry = request.add_entries();
            ToProto(entry->mutable_account_id(), account->GetId());
            if (Bootstrap_->IsPrimaryMaster()) {
                ToProto(entry->mutable_statistics(), account->ClusterStatistics());
            } else {
                ToProto(entry->mutable_statistics(), account->LocalStatistics());
            }
        }

        if (Bootstrap_->IsPrimaryMaster()) {
            multicellManager->PostToSecondaryMasters(request, false);
        } else {
            multicellManager->PostToMaster(request, PrimaryMasterCellTag, false);
        }
    }

    void HydraSetAccountStatistics(NProto::TReqSetAccountStatistics* request)
    {
        auto cellTag = request->cell_tag();
        YCHECK(Bootstrap_->IsPrimaryMaster() || cellTag == Bootstrap_->GetPrimaryCellTag());

        const auto& multicellManager = Bootstrap_->GetMulticellManager();
        if (!multicellManager->IsRegisteredMasterCell(cellTag)) {
            LOG_ERROR_UNLESS(IsRecovery(), "Received account statistics gossip message from unknown cell (CellTag: %v)",
                cellTag);
            return;
        }

        LOG_INFO_UNLESS(IsRecovery(), "Received account statistics gossip message (CellTag: %v)",
            cellTag);

        for (const auto& entry : request->entries()) {
            auto accountId = FromProto<TAccountId>(entry.account_id());
            auto* account = FindAccount(accountId);
            if (!IsObjectAlive(account))
                continue;

            auto newStatistics = FromProto<TAccountStatistics>(entry.statistics());
            if (Bootstrap_->IsPrimaryMaster()) {
                *account->GetCellStatistics(cellTag) = newStatistics;
                account->RecomputeClusterStatistics();
            } else {
                account->ClusterStatistics() = newStatistics;
            }
        }
    }


    void InitializeUserStatistics(TUser* user)
    {
        auto cellTag = Bootstrap_->GetCellTag();
        const auto& secondaryCellTags = Bootstrap_->GetSecondaryCellTags();

        auto& multicellStatistics = user->MulticellStatistics();
        if (multicellStatistics.find(cellTag) == multicellStatistics.end()) {
            multicellStatistics[cellTag] = user->ClusterStatistics();
        }

        for (auto secondaryCellTag : secondaryCellTags) {
            multicellStatistics[secondaryCellTag];
        }

        user->SetLocalStatisticsPtr(&multicellStatistics[cellTag]);
    }

    void OnUserStatisticsGossip()
    {
        const auto& multicellManager = Bootstrap_->GetMulticellManager();
        if (!multicellManager->IsLocalMasterCellRegistered()) {
            return;
        }

        LOG_INFO("Sending user statistics gossip message");

        NProto::TReqSetUserStatistics request;
        request.set_cell_tag(Bootstrap_->GetCellTag());
        for (const auto& pair : UserMap_) {
            auto* user = pair.second;
            if (!IsObjectAlive(user))
                continue;

            auto* entry = request.add_entries();
            ToProto(entry->mutable_user_id(), user->GetId());
            if (Bootstrap_->IsPrimaryMaster()) {
                ToProto(entry->mutable_statistics(), user->ClusterStatistics());
            } else {
                ToProto(entry->mutable_statistics(), user->LocalStatistics());
            }
        }

        if (Bootstrap_->IsPrimaryMaster()) {
            multicellManager->PostToSecondaryMasters(request, false);
        } else {
            multicellManager->PostToMaster(request, PrimaryMasterCellTag, false);
        }
    }

    void HydraIncreaseUserStatistics(NProto::TReqIncreaseUserStatistics* request)
    {
        for (const auto& entry : request->entries()) {
            auto userId = FromProto<TUserId>(entry.user_id());
            auto* user = FindUser(userId);
            if (!IsObjectAlive(user))
                continue;

            // Update access time.
            auto statisticsDelta = FromProto<TUserStatistics>(entry.statistics());
            user->LocalStatistics() += statisticsDelta;
            user->ClusterStatistics() += statisticsDelta;

            TTagIdList tagIds{
                GetProfilingTagForUser(user)
            };

            const auto& localStatistics = user->LocalStatistics();
            Profiler.Enqueue("/user_read_time", localStatistics.ReadRequestTime.MicroSeconds(), EMetricType::Counter, tagIds);
            Profiler.Enqueue("/user_write_time", localStatistics.WriteRequestTime.MicroSeconds(), EMetricType::Counter, tagIds);
            Profiler.Enqueue("/user_request_count", localStatistics.RequestCount, EMetricType::Counter, tagIds);
            Profiler.Enqueue("/user_request_queue_size", user->GetRequestQueueSize(), EMetricType::Gauge, tagIds);
        }
    }

    void HydraSetUserStatistics(NProto::TReqSetUserStatistics* request)
    {
        auto cellTag = request->cell_tag();
        YCHECK(Bootstrap_->IsPrimaryMaster() || cellTag == Bootstrap_->GetPrimaryCellTag());

        const auto& multicellManager = Bootstrap_->GetMulticellManager();
        if (!multicellManager->IsRegisteredMasterCell(cellTag)) {
            LOG_ERROR_UNLESS(IsRecovery(), "Received user statistics gossip message from unknown cell (CellTag: %v)",
                cellTag);
            return;
        }

        LOG_INFO_UNLESS(IsRecovery(), "Received user statistics gossip message (CellTag: %v)",
            cellTag);

        for (const auto& entry : request->entries()) {
            auto userId = FromProto<TAccountId>(entry.user_id());
            auto* user = FindUser(userId);
            if (!IsObjectAlive(user))
                continue;

            auto newStatistics = FromProto<TUserStatistics>(entry.statistics());
            if (Bootstrap_->IsPrimaryMaster()) {
                user->CellStatistics(cellTag) = newStatistics;
                user->RecomputeClusterStatistics();
            } else {
                user->ClusterStatistics() = newStatistics;
            }
        }
    }


    void OnReplicateKeysToSecondaryMaster(TCellTag cellTag)
    {
        const auto& objectManager = Bootstrap_->GetObjectManager();

        auto accounts = GetValuesSortedByKey(AccountMap_);
        for (auto* account : accounts) {
            objectManager->ReplicateObjectCreationToSecondaryMaster(account, cellTag);
        }

        auto users = GetValuesSortedByKey(UserMap_);
        for (auto* user : users) {
            objectManager->ReplicateObjectCreationToSecondaryMaster(user, cellTag);
        }

        auto groups = GetValuesSortedByKey(GroupMap_);
        for (auto* group : groups) {
            objectManager->ReplicateObjectCreationToSecondaryMaster(group, cellTag);
        }
    }

    void OnReplicateValuesToSecondaryMaster(TCellTag cellTag)
    {
        const auto& objectManager = Bootstrap_->GetObjectManager();

        auto accounts = GetValuesSortedByKey(AccountMap_);
        for (auto* account : accounts) {
            objectManager->ReplicateObjectAttributesToSecondaryMaster(account, cellTag);
        }

        auto users = GetValuesSortedByKey(UserMap_);
        for (auto* user : users) {
            objectManager->ReplicateObjectAttributesToSecondaryMaster(user, cellTag);
        }

        auto groups = GetValuesSortedByKey(GroupMap_);
        for (auto* group : groups) {
            objectManager->ReplicateObjectAttributesToSecondaryMaster(group, cellTag);
        }

        const auto& multicellManager = Bootstrap_->GetMulticellManager();
        auto replicateMembership = [&] (TSubject* subject) {
            for (auto* group : subject->MemberOf()) {
                auto req = TGroupYPathProxy::AddMember(FromObjectId(group->GetId()));
                req->set_name(subject->GetName());
                req->set_ignore_existing(true);
                multicellManager->PostToMaster(req, cellTag);
            }
        };

        for (auto* user : users) {
            replicateMembership(user);
        }

        for (auto* group : groups) {
            replicateMembership(group);
        }
    }


    static void ValidateAccountName(const TString& name)
    {
        if (name.empty()) {
            THROW_ERROR_EXCEPTION("Account name cannot be empty");
        }
    }

    static void ValidateSubjectName(const TString& name)
    {
        if (name.empty()) {
            THROW_ERROR_EXCEPTION("Subject name cannot be empty");
        }
    }
};

DEFINE_ENTITY_MAP_ACCESSORS(TSecurityManager::TImpl, Account, TAccount, AccountMap_)
DEFINE_ENTITY_MAP_ACCESSORS(TSecurityManager::TImpl, User, TUser, UserMap_)
DEFINE_ENTITY_MAP_ACCESSORS(TSecurityManager::TImpl, Group, TGroup, GroupMap_)

////////////////////////////////////////////////////////////////////////////////

TSecurityManager::TAccountTypeHandler::TAccountTypeHandler(TImpl* owner)
    : TObjectTypeHandlerWithMapBase(owner->Bootstrap_, &owner->AccountMap_)
    , Owner_(owner)
{ }

TObjectBase* TSecurityManager::TAccountTypeHandler::CreateObject(
    const TObjectId& hintId,
    IAttributeDictionary* attributes)
{
    auto name = attributes->GetAndRemove<TString>("name");
    auto lifeStage = attributes->GetAndRemove<EObjectLifeStage>("life_stage", EObjectLifeStage::CreationStarted);

    auto* account = Owner_->CreateAccount(name, hintId);
    account->SetLifeStage(lifeStage);
    return account;
}

IObjectProxyPtr TSecurityManager::TAccountTypeHandler::DoGetProxy(
    TAccount* account,
    TTransaction* /*transaction*/)
{
    return CreateAccountProxy(Owner_->Bootstrap_, &Metadata_, account);
}

void TSecurityManager::TAccountTypeHandler::DoZombifyObject(TAccount* account)
{
    TObjectTypeHandlerWithMapBase::DoZombifyObject(account);
    Owner_->DestroyAccount(account);
}

////////////////////////////////////////////////////////////////////////////////

TSecurityManager::TUserTypeHandler::TUserTypeHandler(TImpl* owner)
    : TObjectTypeHandlerWithMapBase(owner->Bootstrap_, &owner->UserMap_)
    , Owner_(owner)
{ }

TObjectBase* TSecurityManager::TUserTypeHandler::CreateObject(
    const TObjectId& hintId,
    IAttributeDictionary* attributes)
{
    auto name = attributes->GetAndRemove<TString>("name");

    return Owner_->CreateUser(name, hintId);
}

IObjectProxyPtr TSecurityManager::TUserTypeHandler::DoGetProxy(
    TUser* user,
    TTransaction* /*transaction*/)
{
    return CreateUserProxy(Owner_->Bootstrap_, &Metadata_, user);
}

void TSecurityManager::TUserTypeHandler::DoZombifyObject(TUser* user)
{
    TObjectTypeHandlerWithMapBase::DoZombifyObject(user);
    Owner_->DestroyUser(user);
}

////////////////////////////////////////////////////////////////////////////////

TSecurityManager::TGroupTypeHandler::TGroupTypeHandler(TImpl* owner)
    : TObjectTypeHandlerWithMapBase(owner->Bootstrap_, &owner->GroupMap_)
    , Owner_(owner)
{ }

TObjectBase* TSecurityManager::TGroupTypeHandler::CreateObject(
    const TObjectId& hintId,
    IAttributeDictionary* attributes)
{
    auto name = attributes->GetAndRemove<TString>("name");

    return Owner_->CreateGroup(name, hintId);
}

IObjectProxyPtr TSecurityManager::TGroupTypeHandler::DoGetProxy(
    TGroup* group,
    TTransaction* /*transaction*/)
{
    return CreateGroupProxy(Owner_->Bootstrap_, &Metadata_, group);
}

void TSecurityManager::TGroupTypeHandler::DoZombifyObject(TGroup* group)
{
    TObjectTypeHandlerWithMapBase::DoZombifyObject(group);
    Owner_->DestroyGroup(group);
}

////////////////////////////////////////////////////////////////////////////////

TSecurityManager::TSecurityManager(
    TSecurityManagerConfigPtr config,
    NCellMaster::TBootstrap* bootstrap)
    : Impl_(New<TImpl>(config, bootstrap))
{ }

TSecurityManager::~TSecurityManager() = default;

void TSecurityManager::Initialize()
{
    return Impl_->Initialize();
}

TAccount* TSecurityManager::FindAccountByName(const TString& name)
{
    return Impl_->FindAccountByName(name);
}

TAccount* TSecurityManager::GetAccountByNameOrThrow(const TString& name)
{
    return Impl_->GetAccountByNameOrThrow(name);
}

TAccount* TSecurityManager::GetSysAccount()
{
    return Impl_->GetSysAccount();
}

TAccount* TSecurityManager::GetTmpAccount()
{
    return Impl_->GetTmpAccount();
}

TAccount* TSecurityManager::GetIntermediateAccount()
{
    return Impl_->GetIntermediateAccount();
}

TAccount* TSecurityManager::GetChunkWiseAccountingMigrationAccount()
{
    return Impl_->GetChunkWiseAccountingMigrationAccount();
}

void TSecurityManager::UpdateResourceUsage(const TChunk* chunk, const TChunkRequisition& requisition, i64 delta)
{
    Impl_->UpdateResourceUsage(chunk, requisition, delta);
}

void TSecurityManager::UpdateTabletResourceUsage(TCypressNodeBase* node, const TClusterResources& resourceUsageDelta)
{
    Impl_->UpdateTabletResourceUsage(node, resourceUsageDelta);
}

void TSecurityManager::UpdateTabletResourceUsage(TCypressNodeBase* node, TAccount* account, const TClusterResources& resourceUsageDelta)
{
    Impl_->UpdateTabletResourceUsage(node, account, resourceUsageDelta);
}

void TSecurityManager::UpdateTransactionResourceUsage(const TChunk* chunk, const TChunkRequisition& requisition, i64 delta)
{
    Impl_->UpdateTransactionResourceUsage(chunk, requisition, delta);
}

void TSecurityManager::SetAccount(TCypressNodeBase* node, TAccount* oldAccount, TAccount* newAccount, TTransaction* transaction)
{
    Impl_->SetAccount(node, oldAccount, newAccount, transaction);
}

void TSecurityManager::ResetAccount(TCypressNodeBase* node)
{
    Impl_->ResetAccount(node);
}

void TSecurityManager::RenameAccount(TAccount* account, const TString& newName)
{
    Impl_->RenameAccount(account, newName);
}

TUser* TSecurityManager::FindUserByName(const TString& name)
{
    return Impl_->FindUserByName(name);
}

TUser* TSecurityManager::GetUserByNameOrThrow(const TString& name)
{
    return Impl_->GetUserByNameOrThrow(name);
}

TUser* TSecurityManager::GetUserOrThrow(const TUserId& id)
{
    return Impl_->GetUserOrThrow(id);
}

TUser* TSecurityManager::GetRootUser()
{
    return Impl_->GetRootUser();
}

TUser* TSecurityManager::GetGuestUser()
{
    return Impl_->GetGuestUser();
}

TUser* TSecurityManager::GetOwnerUser()
{
    return Impl_->GetOwnerUser();
}

TGroup* TSecurityManager::FindGroupByName(const TString& name)
{
    return Impl_->FindGroupByName(name);
}

TGroup* TSecurityManager::GetEveryoneGroup()
{
    return Impl_->GetEveryoneGroup();
}

TGroup* TSecurityManager::GetUsersGroup()
{
    return Impl_->GetUsersGroup();
}

TGroup* TSecurityManager::GetSuperusersGroup()
{
    return Impl_->GetSuperusersGroup();
}

TSubject* TSecurityManager::FindSubjectByName(const TString& name)
{
    return Impl_->FindSubjectByName(name);
}

TSubject* TSecurityManager::GetSubjectByNameOrThrow(const TString& name)
{
    return Impl_->GetSubjectByNameOrThrow(name);
}

void TSecurityManager::AddMember(TGroup* group, TSubject* member, bool ignoreExisting)
{
    Impl_->AddMember(group, member, ignoreExisting);
}

void TSecurityManager::RemoveMember(TGroup* group, TSubject* member, bool ignoreMissing)
{
    Impl_->RemoveMember(group, member, ignoreMissing);
}

void TSecurityManager::RenameSubject(TSubject* subject, const TString& newName)
{
    Impl_->RenameSubject(subject, newName);
}

TAccessControlDescriptor* TSecurityManager::FindAcd(TObjectBase* object)
{
    return Impl_->FindAcd(object);
}

TAccessControlDescriptor* TSecurityManager::GetAcd(TObjectBase* object)
{
    return Impl_->GetAcd(object);
}

TAccessControlList TSecurityManager::GetEffectiveAcl(TObjectBase* object)
{
    return Impl_->GetEffectiveAcl(object);
}

void TSecurityManager::SetAuthenticatedUser(TUser* user)
{
    Impl_->SetAuthenticatedUser(user);
}

void TSecurityManager::ResetAuthenticatedUser()
{
    Impl_->ResetAuthenticatedUser();
}

TUser* TSecurityManager::GetAuthenticatedUser()
{
    return Impl_->GetAuthenticatedUser();
}

TPermissionCheckResult TSecurityManager::CheckPermission(
    TObjectBase* object,
    TUser* user,
    EPermission permission)
{
    return Impl_->CheckPermission(
        object,
        user,
        permission);
}

void TSecurityManager::ValidatePermission(
    TObjectBase* object,
    TUser* user,
    EPermission permission)
{
    Impl_->ValidatePermission(
        object,
        user,
        permission);
}

void TSecurityManager::ValidatePermission(
    TObjectBase* object,
    EPermission permission)
{
    Impl_->ValidatePermission(
        object,
        permission);
}

void TSecurityManager::ValidateResourceUsageIncrease(
    TAccount* account,
    const TClusterResources& delta)
{
    Impl_->ValidateResourceUsageIncrease(
        account,
        delta);
}

void TSecurityManager::SetUserBanned(TUser* user, bool banned)
{
    Impl_->SetUserBanned(user, banned);
}

void TSecurityManager::ValidateUserAccess(TUser* user)
{
    Impl_->ValidateUserAccess(user);
}

void TSecurityManager::ChargeUserRead(
    TUser* user,
    int requestCount,
    TDuration requestTime)
{
    Impl_->ChargeUserRead(user, requestCount, requestTime);
}

void TSecurityManager::ChargeUserWrite(
    TUser* user,
    int requestCount,
    TDuration requestTime)
{
    Impl_->ChargeUserWrite(user, requestCount, requestTime);
}

TFuture<void> TSecurityManager::ThrottleUser(TUser* user, int requestCount)
{
    return Impl_->ThrottleUser(user, requestCount);
}

void TSecurityManager::SetUserRequestRateLimit(TUser* user, int limit)
{
    Impl_->SetUserRequestRateLimit(user, limit);
}

void TSecurityManager::SetUserRequestQueueSizeLimit(TUser* user, int limit)
{
    Impl_->SetUserRequestQueueSizeLimit(user, limit);
}

bool TSecurityManager::TryIncreaseRequestQueueSize(TUser* user)
{
    return Impl_->TryIncreaseRequestQueueSize(user);
}

void TSecurityManager::DecreaseRequestQueueSize(TUser* user)
{
    Impl_->DecreaseRequestQueueSize(user);
}

DELEGATE_ENTITY_MAP_ACCESSORS(TSecurityManager, Account, TAccount, *Impl_)
DELEGATE_ENTITY_MAP_ACCESSORS(TSecurityManager, User, TUser, *Impl_)
DELEGATE_ENTITY_MAP_ACCESSORS(TSecurityManager, Group, TGroup, *Impl_)

////////////////////////////////////////////////////////////////////////////////

} // namespace NSecurityServer
} // namespace NYT<|MERGE_RESOLUTION|>--- conflicted
+++ resolved
@@ -1670,7 +1670,6 @@
 
         dumpResourceUsageInCell(localCellTag);
 
-<<<<<<< HEAD
         // Also dump usage for secondary cells - but only before recomputing (we
         // can't recompute usage for secondary cells, so there's no point in
         // dumping same stats twice).
@@ -1678,11 +1677,6 @@
             const auto& secondaryCellTags = Bootstrap_->GetSecondaryCellTags();
             for (const auto& cellTag : secondaryCellTags) {
                 dumpResourceUsageInCell(cellTag);
-=======
-            THashMap<TAccount*, TStat> statMap;
-            for (const auto& pair : AccountMap_) {
-                statMap.emplace(pair.second, TStat());
->>>>>>> d9dd7259
             }
         }
 
@@ -1729,7 +1723,7 @@
             TClusterResources NodeCommittedUsage;
         };
 
-        yhash<TAccount*, TStat> statMap;
+        THashMap<TAccount*, TStat> statMap;
 
         const auto& cypressManager = Bootstrap_->GetCypressManager();
 
