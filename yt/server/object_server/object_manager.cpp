#include "stdafx.h"
#include "object_manager.h"
#include "object.h"
#include "config.h"
#include "private.h"
#include "garbage_collector.h"
#include "schema.h"
#include "master.h"

#include <core/ypath/tokenizer.h>

#include <core/rpc/response_keeper.h>

#include <core/erasure/public.h>

#include <core/profiling/profile_manager.h>

#include <ytlib/object_client/helpers.h>
#include <ytlib/object_client/object_ypath_proxy.h>

#include <ytlib/cypress_client/cypress_ypath_proxy.h>
#include <ytlib/cypress_client/rpc_helpers.h>

#include <server/cell_master/serialize.h>

#include <server/transaction_server/transaction_manager.h>
#include <server/transaction_server/transaction.h>

#include <server/cypress_server/cypress_manager.h>

#include <server/chunk_server/chunk_list.h>

#include <server/cell_master/bootstrap.h>
#include <server/cell_master/hydra_facade.h>

#include <server/security_server/user.h>
#include <server/security_server/group.h>
#include <server/security_server/security_manager.h>

namespace NYT {
namespace NObjectServer {

using namespace NYTree;
using namespace NYPath;
using namespace NHydra;
using namespace NRpc;
using namespace NBus;
using namespace NCypressServer;
using namespace NCypressClient;
using namespace NTransactionServer;
using namespace NSecurityServer;
using namespace NChunkServer;
using namespace NObjectClient;
using namespace NHydra;
using namespace NCellMaster;
using namespace NConcurrency;

////////////////////////////////////////////////////////////////////////////////

static const auto& Logger = ObjectServerLogger;
static const auto ProfilingPeriod = TDuration::MilliSeconds(100);

////////////////////////////////////////////////////////////////////////////////

class TObjectManager::TRootService
    : public IYPathService
{
public:
    explicit TRootService(TBootstrap* bootstrap)
        : Bootstrap_(bootstrap)
    { }

    virtual TResolveResult Resolve(const TYPath& path, IServiceContextPtr context) override
    {
        const auto& ypathExt = context->RequestHeader().GetExtension(NYTree::NProto::TYPathHeaderExt::ypath_header_ext);
        if (ypathExt.mutating()) {
            // Mutating request.

            if (HasMutationContext()) {
                // Nested call or recovery.
                return DoResolveThere(path, std::move(context));
            }

            // Commit mutation.
            return DoResolveHere(path);
        } else {
            // Read-only request.
            return DoResolveThere(path, context);
        }
    }

    virtual void Invoke(IServiceContextPtr context) override
    {
        auto securityManager = Bootstrap_->GetSecurityManager();
        auto* user = securityManager->GetAuthenticatedUser();
        auto userId = user->GetId();

        auto mutationId = GetMutationId(context);
        if (mutationId != NullMutationId) {
            auto responseKeeper = Bootstrap_->GetHydraFacade()->GetResponseKeeper();
            auto asyncResponseMessage = responseKeeper->TryBeginRequest(mutationId, context->IsRetry());
            if (asyncResponseMessage) {
                context->ReplyFrom(std::move(asyncResponseMessage));
                return;
            }
        }

        NProto::TReqExecute request;
        ToProto(request.mutable_user_id(), userId);
        // TODO(babenko): optimize, use multipart records
        auto requestMessage = context->GetRequestMessage();
        for (const auto& part : requestMessage) {
            request.add_request_parts(part.Begin(), part.Size());
        }

        auto objectManager = Bootstrap_->GetObjectManager();
        objectManager
            ->CreateExecuteMutation(request)
            ->SetAction(
                BIND(
                    &TObjectManager::HydraExecuteLeader,
                    objectManager,
                    userId,
                    mutationId,
                    context))
            ->Commit()
            .Subscribe(BIND([=] (const TErrorOr<TMutationResponse>& result) {
                if (!result.IsOK()) {
                    // Reply with commit error.
                    context->Reply(result);
                }
            }));
    }

    virtual NLogging::TLogger GetLogger() const override
    {
        return ObjectServerLogger;
    }

    // TODO(panin): remove this when getting rid of IAttributeProvider
    virtual void SerializeAttributes(
        NYson::IYsonConsumer* /*consumer*/,
        const TAttributeFilter& /*filter*/,
        bool /*sortKeys*/) override
    {
        YUNREACHABLE();
    }

private:
    TBootstrap* const Bootstrap_;


    static TResolveResult DoResolveHere(const TYPath& path)
    {
        return TResolveResult::Here(path);
    }

    TResolveResult DoResolveThere(const TYPath& path, IServiceContextPtr context)
    {
        auto cypressManager = Bootstrap_->GetCypressManager();
        auto objectManager = Bootstrap_->GetObjectManager();
        auto transactionManager = Bootstrap_->GetTransactionManager();

        TTransaction* transaction = nullptr;
        auto transactionId = GetTransactionId(context);
        if (transactionId != NullTransactionId) {
            transaction = transactionManager->GetTransactionOrThrow(transactionId);
        }

        NYPath::TTokenizer tokenizer(path);
        switch (tokenizer.Advance()) {
            case NYPath::ETokenType::EndOfStream:
                return TResolveResult::There(objectManager->GetMasterProxy(), tokenizer.GetSuffix());

            case NYPath::ETokenType::Slash: {
                auto root = cypressManager->GetNodeProxy(
                    cypressManager->GetRootNode(),
                    transaction);
                return TResolveResult::There(root, tokenizer.GetSuffix());
            }

            case NYPath::ETokenType::Literal: {
                const auto& token = tokenizer.GetToken();
                if (!token.has_prefix(ObjectIdPathPrefix)) {
                    tokenizer.ThrowUnexpected();
                }

                TStringBuf objectIdString(token.begin() + ObjectIdPathPrefix.length(), token.end());
                TObjectId objectId;
                if (!TObjectId::FromString(objectIdString, &objectId)) {
                    THROW_ERROR_EXCEPTION("Error parsing object id %v",
                        objectIdString);
                }

                auto* object = objectManager->GetObjectOrThrow(objectId);
                auto proxy = objectManager->GetProxy(object, transaction);
                return TResolveResult::There(proxy, tokenizer.GetSuffix());
            }

            default:
                tokenizer.ThrowUnexpected();
                YUNREACHABLE();
        }
    }

};

////////////////////////////////////////////////////////////////////////////////

class TObjectManager::TObjectResolver
    : public IObjectResolver
{
public:
    explicit TObjectResolver(TBootstrap* bootstrap)
        : Bootstrap_(bootstrap)
    { }

    virtual IObjectProxyPtr ResolvePath(const TYPath& path, TTransaction* transaction) override
    {
        auto objectManager = Bootstrap_->GetObjectManager();
        auto cypressManager = Bootstrap_->GetCypressManager();

        NYPath::TTokenizer tokenizer(path);
        switch (tokenizer.Advance()) {
            case NYPath::ETokenType::EndOfStream:
                return objectManager->GetMasterProxy();

            case NYPath::ETokenType::Slash: {
                auto root = cypressManager->GetNodeProxy(
                    cypressManager->GetRootNode(),
                    transaction);
                return DoResolvePath(root, transaction, tokenizer.GetSuffix());
            }

            case NYPath::ETokenType::Literal: {
                const auto& token = tokenizer.GetToken();
                if (!token.has_prefix(ObjectIdPathPrefix)) {
                    tokenizer.ThrowUnexpected();
                }

                TStringBuf objectIdString(token.begin() + ObjectIdPathPrefix.length(), token.end());
                TObjectId objectId;
                if (!TObjectId::FromString(objectIdString, &objectId)) {
                    THROW_ERROR_EXCEPTION(
                        NYTree::EErrorCode::ResolveError,
                        "Error parsing object id %Qv",
                        objectIdString);
                }

                auto* object = objectManager->GetObjectOrThrow(objectId);
                auto proxy = objectManager->GetProxy(object, transaction);
                return DoResolvePath(proxy, transaction, tokenizer.GetSuffix());
            }

            default:
                tokenizer.ThrowUnexpected();
                YUNREACHABLE();
        }
    }

    virtual TYPath GetPath(IObjectProxyPtr proxy) override
    {
        const auto& id = proxy->GetId();
        if (IsVersionedType(TypeFromId(id))) {
            auto* nodeProxy = dynamic_cast<ICypressNodeProxy*>(proxy.Get());
            auto resolver = nodeProxy->GetResolver();
            return resolver->GetPath(nodeProxy);
        } else {
            return FromObjectId(id);
        }
    }

private:
    TBootstrap* Bootstrap_;


    IObjectProxyPtr DoResolvePath(
        IObjectProxyPtr proxy,
        TTransaction* transaction,
        const TYPath& path)
    {
        // Fast path.
        if (path.empty()) {
            return proxy;
        }

        // Slow path.
<<<<<<< HEAD
        auto req = TObjectYPathProxy::GetBasicAttributes(path);
        auto rsp = SyncExecuteVerb(proxy, req);
        auto objectId = FromProto<TObjectId>(rsp->id());

        auto objectManager = Bootstrap_->GetObjectManager();
=======
        auto req = TObjectYPathProxy::GetId(path);
        auto rsp = SyncExecuteVerb(proxy, req);
        auto objectId = FromProto<TObjectId>(rsp->object_id());

        auto objectManager = Bootstrap->GetObjectManager();
>>>>>>> 123b807b
        auto* object = objectManager->GetObjectOrThrow(objectId);
        return objectManager->GetProxy(object, transaction);
    }

};

////////////////////////////////////////////////////////////////////////////////

TObjectManager::TObjectManager(
    TObjectManagerConfigPtr config,
    TBootstrap* bootstrap)
    : TMasterAutomatonPart(bootstrap)
    , Config_(config)
    , Profiler(ObjectServerProfiler)
    , RootService_(New<TRootService>(Bootstrap_))
    , ObjectResolver_(new TObjectResolver(Bootstrap_))
    , GarbageCollector_(New<TGarbageCollector>(Config_, Bootstrap_))
{
    YCHECK(config);
    YCHECK(bootstrap);

    RegisterLoader(
        "ObjectManager.Keys",
        BIND(&TObjectManager::LoadKeys, Unretained(this)));
    RegisterLoader(
        "ObjectManager.Values",
        BIND(&TObjectManager::LoadValues, Unretained(this)));
    // COMPAT(babenko)
    RegisterLoader(
        "ObjectManager.Schemas",
        BIND(&TObjectManager::LoadSchemas, Unretained(this)));

    RegisterSaver(
        ESerializationPriority::Keys,
        "ObjectManager.Keys",
        BIND(&TObjectManager::SaveKeys, Unretained(this)));
    RegisterSaver(
        ESerializationPriority::Values,
        "ObjectManager.Values",
        BIND(&TObjectManager::SaveValues, Unretained(this)));

    RegisterHandler(CreateMasterTypeHandler(Bootstrap_));

    RegisterMethod(BIND(&TObjectManager::HydraExecuteFollower, Unretained(this)));
    RegisterMethod(BIND(&TObjectManager::HydraDestroyObjects, Unretained(this)));

    MasterObjectId_ = MakeWellKnownId(EObjectType::Master, Bootstrap_->GetCellTag());
}

void TObjectManager::Initialize()
{
    ProfilingExecutor_ = New<TPeriodicExecutor>(
        Bootstrap_->GetHydraFacade()->GetAutomatonInvoker(),
        BIND(&TObjectManager::OnProfiling, MakeWeak(this)),
        ProfilingPeriod);
    ProfilingExecutor_->Start();
}

IYPathServicePtr TObjectManager::GetRootService()
{
    VERIFY_THREAD_AFFINITY_ANY();

    return RootService_;
}

TObjectBase* TObjectManager::GetMasterObject()
{
    VERIFY_THREAD_AFFINITY_ANY();

    return MasterObject_.get();
}

IObjectProxyPtr TObjectManager::GetMasterProxy()
{
    VERIFY_THREAD_AFFINITY_ANY();

    return MasterProxy_;
}

TObjectBase* TObjectManager::FindSchema(EObjectType type)
{
    VERIFY_THREAD_AFFINITY_ANY();

    return TypeToEntry_[type].SchemaObject;
}

TObjectBase* TObjectManager::GetSchema(EObjectType type)
{
    VERIFY_THREAD_AFFINITY_ANY();

    auto* schema = FindSchema(type);
    YCHECK(schema);
    return schema;
}

IObjectProxyPtr TObjectManager::GetSchemaProxy(EObjectType type)
{
    VERIFY_THREAD_AFFINITY_ANY();

    const auto& entry = TypeToEntry_[type];
    YCHECK(entry.SchemaProxy);
    return entry.SchemaProxy;
}

void TObjectManager::RegisterHandler(IObjectTypeHandlerPtr handler)
{
    // No thread affinity check here.
    // This will be called during init-time only but from an unspecified thread.
    YCHECK(handler);

    auto type = handler->GetType();
    YCHECK(!TypeToEntry_[type].Handler);
    YCHECK(RegisteredTypes_.insert(type).second);
    auto& entry = TypeToEntry_[type];
    entry.Handler = handler;
    entry.TagId = NProfiling::TProfileManager::Get()->RegisterTag("type", type);
    if (HasSchema(type)) {
        auto schemaType = SchemaTypeFromType(type);
        auto& schemaEntry = TypeToEntry_[schemaType];
        schemaEntry.Handler = CreateSchemaTypeHandler(Bootstrap_, type);
        LOG_INFO("Type registered (Type: %v, SchemaObjectId: %v)",
            type,
            MakeSchemaObjectId(type, Bootstrap_->GetCellTag()));
    } else {
        LOG_INFO("Type registered (Type: %v)",
            type);
    }
}

IObjectTypeHandlerPtr TObjectManager::FindHandler(EObjectType type) const
{
    VERIFY_THREAD_AFFINITY_ANY();

    return type >= MinObjectType && type <= MaxObjectType
        ? TypeToEntry_[type].Handler
        : nullptr;
}

IObjectTypeHandlerPtr TObjectManager::GetHandler(EObjectType type) const
{
    VERIFY_THREAD_AFFINITY_ANY();

    auto handler = FindHandler(type);
    YASSERT(handler);
    return handler;
}

IObjectTypeHandlerPtr TObjectManager::GetHandler(TObjectBase* object) const
{
    return GetHandler(object->GetType());
}

const std::set<EObjectType>& TObjectManager::GetRegisteredTypes() const
{
    return RegisteredTypes_;
}

TObjectId TObjectManager::GenerateId(EObjectType type)
{
    VERIFY_THREAD_AFFINITY(AutomatonThread);

    auto* mutationContext = GetCurrentMutationContext();
    auto version = mutationContext->GetVersion();
    auto random = mutationContext->RandomGenerator().Generate<ui64>();

    TObjectId id(
        random,
        (Bootstrap_->GetCellTag() << 16) + static_cast<int>(type),
        version.RecordId,
        version.SegmentId);

    ++CreatedObjectCount_;

    LOG_DEBUG_UNLESS(IsRecovery(), "Object created (Type: %v, Id: %v)",
        type,
        id);

    return id;
}

void TObjectManager::RefObject(TObjectBase* object)
{
    VERIFY_THREAD_AFFINITY(AutomatonThread);
    YASSERT(object->IsTrunk());

    int refCounter = object->RefObject();
    LOG_TRACE_UNLESS(IsRecovery(), "Object referenced (Id: %v, RefCounter: %v, WeakRefCounter: %v)",
        object->GetId(),
        refCounter,
        object->GetObjectWeakRefCounter());
}

void TObjectManager::UnrefObject(TObjectBase* object)
{
    VERIFY_THREAD_AFFINITY(AutomatonThread);
    YASSERT(object->IsTrunk());

    int refCounter = object->UnrefObject();
    LOG_TRACE_UNLESS(IsRecovery(), "Object unreferenced (Id: %v, RefCounter: %v, WeakRefCounter: %v)",
        object->GetId(),
        refCounter,
        object->GetObjectWeakRefCounter());

    if (refCounter == 0) {
        GarbageCollector_->Enqueue(object);
    }
}

void TObjectManager::WeakRefObject(TObjectBase* object)
{
    VERIFY_THREAD_AFFINITY(AutomatonThread);
    YASSERT(object->IsTrunk());

    int weakRefCounter = object->WeakRefObject();
    if (weakRefCounter == 1) {
        ++LockedObjectCount_;
    }
}

void TObjectManager::WeakUnrefObject(TObjectBase* object)
{
    VERIFY_THREAD_AFFINITY(AutomatonThread);

    int weakRefCounter = object->WeakUnrefObject();
    if (weakRefCounter == 0) {
        --LockedObjectCount_;
        if (!object->IsAlive()) {
            GarbageCollector_->Unlock(object);
        }
    }
}

void TObjectManager::SaveKeys(NCellMaster::TSaveContext& context) const
{
    SchemaMap_.SaveKeys(context);
}

void TObjectManager::SaveValues(NCellMaster::TSaveContext& context) const
{
    SchemaMap_.SaveValues(context);
    GarbageCollector_->Save(context);
}

void TObjectManager::OnBeforeSnapshotLoaded()
{
    VERIFY_THREAD_AFFINITY(AutomatonThread);

    TMasterAutomatonPart::OnBeforeSnapshotLoaded();

    DoClear();
}

void TObjectManager::LoadKeys(NCellMaster::TLoadContext& context)
{
    VERIFY_THREAD_AFFINITY(AutomatonThread);

    // COMPAT(babenko)
    if (context.GetVersion() >= 109) {
        SchemaMap_.LoadKeys(context);
    }

    // COMPAT(babenko)
    if (context.GetVersion() < 117) {
        int n = TSizeSerializer::Load(context);
        LegacyAttributeIds_.clear();
        for (int i = 0; i < n; ++i) {
            LegacyAttributeIds_.push_back(Load<TVersionedObjectId>(context));
            context.RegisterEntity(nullptr);
        }
    }
}

void TObjectManager::LoadValues(NCellMaster::TLoadContext& context)
{
    VERIFY_THREAD_AFFINITY(AutomatonThread);

    // COMPAT(babenko)
    if (context.GetVersion() >= 109) {
        SchemaMap_.LoadValues(context);
        for (const auto& pair : SchemaMap_) {
            auto type = TypeFromSchemaType(TypeFromId(pair.first));
            YCHECK(RegisteredTypes_.find(type) != RegisteredTypes_.end());
            auto& entry = TypeToEntry_[type];
            entry.SchemaObject = pair.second;
            entry.SchemaProxy = CreateSchemaProxy(Bootstrap_, entry.SchemaObject);
        }
    }

    // COMPAT(babenko)
    if (context.GetVersion() < 117) {
        auto cypressManager = Bootstrap_->GetCypressManager();
        for (const auto& id : LegacyAttributeIds_) {
            TObjectBase* object;
            auto type = TypeFromId(id.ObjectId);
            if (IsVersionedType(type)) {
                object = cypressManager->GetNode(id);
            } else {
                object = GetObject(id.ObjectId);
            }
            NYT::Load(context, *object->GetMutableAttributes());
        }
    }

    GarbageCollector_->Load(context);
}

// COMPAT(babenko)
void TObjectManager::LoadSchemas(NCellMaster::TLoadContext& context)
{
    VERIFY_THREAD_AFFINITY(AutomatonThread);

    while (true) {
        EObjectType type;
        Load(context, type);
        if (type == EObjectType::Null)
            break;

        const auto& entry = TypeToEntry_[type];
        entry.SchemaObject->Load(context);
    }
}

void TObjectManager::DoClear()
{
    MasterObject_.reset(new TMasterObject(MasterObjectId_));
    MasterObject_->RefObject();

    MasterProxy_ = CreateMasterProxy(Bootstrap_, MasterObject_.get());

    GarbageCollector_->Clear();

    CreatedObjectCount_ = 0;
    DestroyedObjectCount_ = 0;
    LockedObjectCount_ = 0;

    SchemaMap_.Clear();
    for (auto type : RegisteredTypes_) {
        auto& entry = TypeToEntry_[type];
        if (HasSchema(type)) {
            auto id = MakeSchemaObjectId(type, Bootstrap_->GetCellTag());
            auto schemaObjectHolder = std::make_unique<TSchemaObject>(id);
            entry.SchemaObject = SchemaMap_.Insert(id, std::move(schemaObjectHolder));
            entry.SchemaObject->RefObject();
            entry.SchemaProxy = CreateSchemaProxy(Bootstrap_, entry.SchemaObject);
        }
    }
}

void TObjectManager::Clear()
{
    VERIFY_THREAD_AFFINITY(AutomatonThread);

    TMasterAutomatonPart::Clear();

    DoClear();
}

void TObjectManager::OnRecoveryStarted()
{
    TMasterAutomatonPart::OnRecoveryStarted();

    Profiler.SetEnabled(false);

    GarbageCollector_->UnlockAll();
    LockedObjectCount_ = 0;

    for (auto type : RegisteredTypes_) {
        auto handler = GetHandler(type);
        LOG_INFO("Started resetting objects (Type: %v)", type);
        handler->ResetAllObjects();
        LOG_INFO("Finished resetting objects (Type: %v)", type);
    }
}

void TObjectManager::OnRecoveryComplete()
{
    TMasterAutomatonPart::OnRecoveryComplete();

    Profiler.SetEnabled(true);
}

void TObjectManager::OnLeaderActive()
{
    VERIFY_THREAD_AFFINITY(AutomatonThread);

    TMasterAutomatonPart::OnLeaderActive();

    GarbageCollector_->Start();
}

void TObjectManager::OnStopLeading()
{
    VERIFY_THREAD_AFFINITY(AutomatonThread);

    TMasterAutomatonPart::OnStopLeading();

    GarbageCollector_->Stop();
}

TObjectBase* TObjectManager::FindObject(const TObjectId& id)
{
    VERIFY_THREAD_AFFINITY(AutomatonThread);

    auto handler = FindHandler(TypeFromId(id));
    if (!handler) {
        return nullptr;
    }

    return handler->FindObject(id);
}

TObjectBase* TObjectManager::GetObject(const TObjectId& id)
{
    VERIFY_THREAD_AFFINITY(AutomatonThread);

    auto* object = FindObject(id);
    YCHECK(object);
    return object;
}

TObjectBase* TObjectManager::GetObjectOrThrow(const TObjectId& id)
{
    VERIFY_THREAD_AFFINITY(AutomatonThread);

    auto* object = FindObject(id);
    if (!IsObjectAlive(object)) {
        THROW_ERROR_EXCEPTION(
            NYTree::EErrorCode::ResolveError,
            "No such object %v",
            id);
    }

    return object;
}

IObjectProxyPtr TObjectManager::GetProxy(
    TObjectBase* object,
    TTransaction* transaction)
{
    VERIFY_THREAD_AFFINITY(AutomatonThread);
    YCHECK(IsObjectAlive(object));

    const auto& id = object->GetId();
    auto handler = FindHandler(TypeFromId(id));
    if (!handler) {
        return nullptr;
    }

    return handler->GetProxy(object, transaction);
}

void TObjectManager::BranchAttributes(
    const TObjectBase* /*originatingObject*/,
    TObjectBase* /*branchedObject*/)
{
    VERIFY_THREAD_AFFINITY(AutomatonThread);
    // We don't store empty deltas at the moment
}

void TObjectManager::MergeAttributes(
    TObjectBase* originatingObject,
    const TObjectBase* branchedObject)
{
    VERIFY_THREAD_AFFINITY(AutomatonThread);

    const auto* branchedAttributes = branchedObject->GetAttributes();
    if (!branchedAttributes)
        return;

    auto* originatingAttributes = originatingObject->GetMutableAttributes();
    for (const auto& pair : branchedAttributes->Attributes()) {
        if (!pair.second && originatingObject->IsTrunk()) {
            originatingAttributes->Attributes().erase(pair.first);
        } else {
            originatingAttributes->Attributes()[pair.first] = pair.second;
        }
    }

    if (originatingAttributes->Attributes().empty()) {
        originatingObject->ClearAttributes();
    }
}

void TObjectManager::FillCustomAttributes(
    TObjectBase* object,
    const IAttributeDictionary& attributes)
{
    VERIFY_THREAD_AFFINITY(AutomatonThread);
    YCHECK(!IsVersionedType(object->GetType()));

    auto keys = attributes.List();
    if (keys.empty())
        return;

    auto* attributeSet = object->GetMutableAttributes();
    for (const auto& key : keys) {
        YCHECK(attributeSet->Attributes().insert(std::make_pair(
            key,
            attributes.GetYson(key))).second);
    }
}

TMutationPtr TObjectManager::CreateExecuteMutation(const NProto::TReqExecute& request)
{
    return CreateMutation(
        Bootstrap_->GetHydraFacade()->GetHydraManager(),
        request,
        this,
        &TObjectManager::HydraExecuteFollower);
}

TMutationPtr TObjectManager::CreateDestroyObjectsMutation(const NProto::TReqDestroyObjects& request)
{
    return CreateMutation(
        Bootstrap_->GetHydraFacade()->GetHydraManager(),
        request,
        this,
        &TObjectManager::HydraDestroyObjects);
}

TFuture<void> TObjectManager::GCCollect()
{
    VERIFY_THREAD_AFFINITY(AutomatonThread);

    return GarbageCollector_->Collect();
}

TObjectBase* TObjectManager::CreateObject(
    TTransaction* transaction,
    TAccount* account,
    EObjectType type,
    IAttributeDictionary* attributes,
    IObjectTypeHandler::TReqCreateObjects* request,
    IObjectTypeHandler::TRspCreateObjects* response)
{
    VERIFY_THREAD_AFFINITY(AutomatonThread);

    auto handler = FindHandler(type);
    if (!handler) {
        THROW_ERROR_EXCEPTION("Unknown object type %v",
            type);
    }

    auto options = handler->GetCreationOptions();
    if (!options) {
        THROW_ERROR_EXCEPTION("Instances of type %Qlv cannot be created directly",
            type);
    }

    switch (options->TransactionMode) {
        case EObjectTransactionMode::Required:
            if (!transaction) {
                THROW_ERROR_EXCEPTION("Cannot create an instance of %Qlv outside of a transaction",
                    type);
            }
            break;

        case EObjectTransactionMode::Forbidden:
            if (transaction) {
                THROW_ERROR_EXCEPTION("Cannot create an instance of %Qlv inside of a transaction",
                    type);
            }
            break;

        case EObjectTransactionMode::Optional:
            break;

        default:
            YUNREACHABLE();
    }

    switch (options->AccountMode) {
        case EObjectAccountMode::Required:
            if (!account) {
                THROW_ERROR_EXCEPTION("Cannot create an instance of %Qlv without an account",
                    type);
            }
            break;

        case EObjectAccountMode::Forbidden:
            if (account) {
                THROW_ERROR_EXCEPTION("Cannot create an instance of %Qlv with an account",
                    type);
            }
            break;

        case EObjectAccountMode::Optional:
            break;

        default:
            YUNREACHABLE();
    }

    auto securityManager = Bootstrap_->GetSecurityManager();
    auto* user = securityManager->GetAuthenticatedUser();

    auto* schema = FindSchema(type);
    if (schema) {
        securityManager->ValidatePermission(schema, user, EPermission::Create);
    }

    auto* object = handler->Create(
        transaction,
        account,
        attributes,
        request,
        response);

    FillCustomAttributes(object, *attributes);

    auto* stagingTransaction = handler->GetStagingTransaction(object);
    if (stagingTransaction) {
        YCHECK(transaction == stagingTransaction);
        auto transactionManager = Bootstrap_->GetTransactionManager();
        transactionManager->StageObject(transaction, object);
    } else {
        YCHECK(object->GetObjectRefCounter() > 0);
    }

    auto* acd = securityManager->FindAcd(object);
    if (acd) {
        acd->SetOwner(user);
    }

    return object;
}

IObjectResolver* TObjectManager::GetObjectResolver()
{
    return ObjectResolver_.get();
}

bool TObjectManager::AdviceYield(TInstant startTime) const
{
    return TInstant::Now() > startTime + Config_->YieldTimeout;
}

void TObjectManager::ValidatePrerequisites(const NObjectClient::NProto::TPrerequisitesExt& prerequisites)
{
    auto transactionManager = Bootstrap_->GetTransactionManager();
    auto cypressManager = Bootstrap_->GetCypressManager();

    auto getPrerequisiteTransaction = [&] (const TTransactionId& transactionId) {
        auto* transaction = transactionManager->FindTransaction(transactionId);
        if (!IsObjectAlive(transaction)) {
            THROW_ERROR_EXCEPTION(
                NObjectClient::EErrorCode::PrerequisiteCheckFailed,
                "Prerequisite check failed: transaction %v is missing",
                transactionId);
        }
        if (transaction->GetPersistentState() != ETransactionState::Active) {
            THROW_ERROR_EXCEPTION(
                NObjectClient::EErrorCode::PrerequisiteCheckFailed,
                "Prerequisite check failed: transaction %v is not active",
                transactionId);
        }
        return transaction;
    };

    for (const auto& prerequisite : prerequisites.transactions()) {
        auto transactionId = FromProto<TTransactionId>(prerequisite.transaction_id());
        getPrerequisiteTransaction(transactionId);
    }

    for (const auto& prerequisite : prerequisites.revisions()) {
        auto transactionId = FromProto<TTransactionId>(prerequisite.transaction_id());
        const auto& path = prerequisite.path();
        i64 revision = prerequisite.revision();

        auto* transaction = transactionId == NullTransactionId
            ? nullptr
            : getPrerequisiteTransaction(transactionId);

        auto resolver = cypressManager->CreateResolver(transaction);
        INodePtr nodeProxy;
        try {
            nodeProxy = resolver->ResolvePath(path);
        } catch (const std::exception& ex) {
            THROW_ERROR_EXCEPTION(
                NObjectClient::EErrorCode::PrerequisiteCheckFailed,
                "Prerequisite check failed: failed to resolve path %v",
                path)
                << ex;
        }

        auto* cypressNodeProxy = dynamic_cast<ICypressNodeProxy*>(nodeProxy.Get());
        YCHECK(cypressNodeProxy);

        auto* node = cypressNodeProxy->GetTrunkNode();
        if (node->GetRevision() != revision) {
            THROW_ERROR_EXCEPTION(
                NObjectClient::EErrorCode::PrerequisiteCheckFailed,
                "Prerequisite check failed: node %v revision mismatch: expected %v, found %v",
                path,
                revision,
                node->GetRevision());
        }
    }
}

void TObjectManager::HydraExecuteLeader(
    const TUserId& userId,
    const TMutationId& mutationId,
    IServiceContextPtr context)
{
    try {
        auto securityManager = Bootstrap_->GetSecurityManager();
        auto* user = securityManager->GetUserOrThrow(userId);
        TAuthenticatedUserGuard userGuard(securityManager, user);
        ExecuteVerb(RootService_, context);
    } catch (const std::exception& ex) {
        context->Reply(ex);
    }

    if (mutationId != NullMutationId) {
        auto responseKeeper = Bootstrap_->GetHydraFacade()->GetResponseKeeper();
        // NB: Context must already be replied by now.
        responseKeeper->EndRequest(mutationId, context->GetResponseMessage());
    }
}

void TObjectManager::HydraExecuteFollower(const NProto::TReqExecute& request)
{
    VERIFY_THREAD_AFFINITY(AutomatonThread);

    auto userId = FromProto<TUserId>(request.user_id());

    std::vector<TSharedRef> parts(request.request_parts_size());
    for (int partIndex = 0; partIndex < request.request_parts_size(); ++partIndex) {
        parts[partIndex] = TSharedRef::FromString(request.request_parts(partIndex));
    }

    auto requestMessage = TSharedRefArray(std::move(parts));
<<<<<<< HEAD

    auto context = CreateYPathContext(std::move(requestMessage));

    auto mutationId = GetMutationId(context);

    HydraExecuteLeader(
        userId,
        mutationId,
        std::move(context));
=======
    auto context = CreateYPathContext(
        requestMessage,
        "",
        TYPathResponseHandler());

    auto wrappedContext = New<TServiceContextWrapper>(context);
    auto mutationId = GetMutationId(context);
        
    auto* object = GetObject(objectId);
    auto proxy = GetProxy(object, transaction);
    proxy->Invoke(wrappedContext);

    if (mutationId != NullMutationId) {
        auto responseMessage = wrappedContext->GetResponseMessage();
        auto responseData = responseMessage.Pack();
        MetaStateManager->GetMutationContext()->SetResponseData(responseData);
    }
>>>>>>> 123b807b
}

void TObjectManager::HydraDestroyObjects(const NProto::TReqDestroyObjects& request)
{
    for (const auto& protoId : request.object_ids()) {
        auto id = FromProto<TObjectId>(protoId);
        auto type = TypeFromId(id);
        auto handler = GetHandler(type);
        auto* object = handler->GetObject(id);

        // NB: The order of Dequeue/Destroy/CheckEmpty calls matters.
        // CheckEmpty will raise CollectPromise_ when GC queue becomes empty.
        // To enable cascaded GC sweep we don't want this to happen
        // if some ids are added during DestroyObject.
        GarbageCollector_->Dequeue(object);
        handler->Destroy(object);
        ++DestroyedObjectCount_;

        LOG_DEBUG_UNLESS(IsRecovery(), "Object destroyed (Type: %v, Id: %v)",
            type,
            id);
    }

    GarbageCollector_->CheckEmpty();
}

const NProfiling::TProfiler& TObjectManager::GetProfiler()
{
    return Profiler;
}

NProfiling::TTagId TObjectManager::GetTypeTagId(EObjectType type)
{
    return TypeToEntry_[type].TagId;
}

NProfiling::TTagId TObjectManager::GetMethodTagId(const Stroka& method)
{
    auto it = MethodToTag_.find(method);
    if (it != MethodToTag_.end()) {
        return it->second;
    }
    auto tag = NProfiling::TProfileManager::Get()->RegisterTag("method", method);
    YCHECK(MethodToTag_.insert(std::make_pair(method, tag)).second);
    return tag;
}

void TObjectManager::OnProfiling()
{
    VERIFY_THREAD_AFFINITY(AutomatonThread);

    Profiler.Enqueue("/gc_queue_size", GarbageCollector_->GetGCQueueSize());
    Profiler.Enqueue("/gc_lock_queue_size", GarbageCollector_->GetLockedGCQueueSize());
    Profiler.Enqueue("/created_object_count", CreatedObjectCount_);
    Profiler.Enqueue("/destroyed_object_count", DestroyedObjectCount_);
    Profiler.Enqueue("/locked_object_count", LockedObjectCount_);
}

////////////////////////////////////////////////////////////////////////////////

} // namespace NObjectServer
} // namespace NYT
<|MERGE_RESOLUTION|>--- conflicted
+++ resolved
@@ -285,19 +285,11 @@
         }
 
         // Slow path.
-<<<<<<< HEAD
         auto req = TObjectYPathProxy::GetBasicAttributes(path);
         auto rsp = SyncExecuteVerb(proxy, req);
         auto objectId = FromProto<TObjectId>(rsp->id());
 
         auto objectManager = Bootstrap_->GetObjectManager();
-=======
-        auto req = TObjectYPathProxy::GetId(path);
-        auto rsp = SyncExecuteVerb(proxy, req);
-        auto objectId = FromProto<TObjectId>(rsp->object_id());
-
-        auto objectManager = Bootstrap->GetObjectManager();
->>>>>>> 123b807b
         auto* object = objectManager->GetObjectOrThrow(objectId);
         return objectManager->GetProxy(object, transaction);
     }
@@ -545,8 +537,6 @@
 {
     VERIFY_THREAD_AFFINITY(AutomatonThread);
 
-    TMasterAutomatonPart::OnBeforeSnapshotLoaded();
-
     DoClear();
 }
 
@@ -650,15 +640,11 @@
 {
     VERIFY_THREAD_AFFINITY(AutomatonThread);
 
-    TMasterAutomatonPart::Clear();
-
     DoClear();
 }
 
 void TObjectManager::OnRecoveryStarted()
 {
-    TMasterAutomatonPart::OnRecoveryStarted();
-
     Profiler.SetEnabled(false);
 
     GarbageCollector_->UnlockAll();
@@ -674,8 +660,6 @@
 
 void TObjectManager::OnRecoveryComplete()
 {
-    TMasterAutomatonPart::OnRecoveryComplete();
-
     Profiler.SetEnabled(true);
 }
 
@@ -683,16 +667,12 @@
 {
     VERIFY_THREAD_AFFINITY(AutomatonThread);
 
-    TMasterAutomatonPart::OnLeaderActive();
-
     GarbageCollector_->Start();
 }
 
 void TObjectManager::OnStopLeading()
 {
     VERIFY_THREAD_AFFINITY(AutomatonThread);
-
-    TMasterAutomatonPart::OnStopLeading();
 
     GarbageCollector_->Stop();
 }
@@ -1031,7 +1011,6 @@
     }
 
     auto requestMessage = TSharedRefArray(std::move(parts));
-<<<<<<< HEAD
 
     auto context = CreateYPathContext(std::move(requestMessage));
 
@@ -1041,25 +1020,6 @@
         userId,
         mutationId,
         std::move(context));
-=======
-    auto context = CreateYPathContext(
-        requestMessage,
-        "",
-        TYPathResponseHandler());
-
-    auto wrappedContext = New<TServiceContextWrapper>(context);
-    auto mutationId = GetMutationId(context);
-        
-    auto* object = GetObject(objectId);
-    auto proxy = GetProxy(object, transaction);
-    proxy->Invoke(wrappedContext);
-
-    if (mutationId != NullMutationId) {
-        auto responseMessage = wrappedContext->GetResponseMessage();
-        auto responseData = responseMessage.Pack();
-        MetaStateManager->GetMutationContext()->SetResponseData(responseData);
-    }
->>>>>>> 123b807b
 }
 
 void TObjectManager::HydraDestroyObjects(const NProto::TReqDestroyObjects& request)
