--- conflicted
+++ resolved
@@ -184,11 +184,6 @@
                         false,
                         NTracing::TTraceContext(),
                         nullptr,
-<<<<<<< HEAD
-                        TDuration(),
-                        timer.GetStart(),
-=======
->>>>>>> 0d85b427
                         TSharedRefArray());
                     NextRequest();
                     continue;
@@ -260,6 +255,7 @@
                     securityManager->ChargeUser(user, 1, syncTime, TDuration());
                 }
 
+
                 // Optimize for the (typical) case of synchronous response.
                 if (asyncResponseMessage.IsSet() && !objectManager->AdviceYield(batchStartInstant)) {
                     OnResponse(
@@ -267,11 +263,6 @@
                         mutating,
                         traceContextGuard.GetContext(),
                         &requestHeader,
-<<<<<<< HEAD
-                        syncTime,
-                        timer.GetStart(),
-=======
->>>>>>> 0d85b427
                         asyncResponseMessage.Get());
                 } else {
                     LastMutationCommitted = asyncResponseMessage.Apply(BIND(
@@ -280,13 +271,7 @@
                         CurrentRequestIndex,
                         mutating,
                         traceContextGuard.GetContext(),
-<<<<<<< HEAD
-                        &requestHeader,
-                        syncTime,
-                        timer.GetStart()));
-=======
                         &requestHeader));
->>>>>>> 0d85b427
                 }
 
                 NextRequest();
@@ -311,17 +296,9 @@
         bool mutating,
         const NTracing::TTraceContext& traceContext,
         const TRequestHeader* requestHeader,
-<<<<<<< HEAD
-        TDuration syncTime,
-        TInstant startInstant,
-=======
->>>>>>> 0d85b427
         const TErrorOr<TSharedRefArray>& responseMessageOrError)
     {
         VERIFY_THREAD_AFFINITY_ANY();
-
-        auto endInstant = NProfiling::CpuInstantToInstant(NProfiling::GetCpuInstant());
-        auto totalTime = endInstant - startInstant;
 
         if (!responseMessageOrError.IsOK()) {
             // Unexpected error.
@@ -336,21 +313,6 @@
                 requestHeader->service(),
                 requestHeader->method(),
                 NTracing::ServerSendAnnotation);
-<<<<<<< HEAD
-
-            TResponseHeader responseHeader;
-            YCHECK(ParseResponseHeader(responseMessage, &responseHeader));
-
-            auto error = FromProto<TError>(responseHeader.error());
-
-            LOG_DEBUG("Execute[%v] -> Error: %v (RequestId: %v, SyncTime: %v, TotalTime: %v)",
-                requestIndex,
-                error,
-                Context->GetRequestId(),
-                syncTime,
-                totalTime);
-=======
->>>>>>> 0d85b427
         }
 
         ResponseMessages[requestIndex] = std::move(responseMessage);
