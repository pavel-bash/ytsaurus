#pragma once

#include "type_handler.h"
#include "object_detail.h"
#include "object_manager.h"

#include <ytlib/meta_state/map.h>

#include <server/cell_master/bootstrap.h>

#include <server/transaction_server/public.h>

namespace NYT {
namespace NObjectServer {

////////////////////////////////////////////////////////////////////////////////

template <class TObject>
class TObjectTypeHandlerBase
    : public IObjectTypeHandler
{
public:
    explicit TObjectTypeHandlerBase(NCellMaster::TBootstrap* bootstrap)
        : Bootstrap(bootstrap)
    {
        YCHECK(bootstrap);
    }

    virtual Stroka GetName(TObjectBase* object) override
    {
        return DoGetName(static_cast<TObject*>(object));
    }

    virtual IObjectProxyPtr GetProxy(
        TObjectBase* object,
        NTransactionServer::TTransaction* transaction) override
    {
        return DoGetProxy(static_cast<TObject*>(object), transaction);
    }

    virtual TObjectBase* Create(
        NTransactionServer::TTransaction* transaction,
        NSecurityServer::TAccount* account,
        NYTree::IAttributeDictionary* attributes,
        TReqCreateObject* request,
        TRspCreateObject* response) override
    {
        UNUSED(transaction);
        UNUSED(account);
        UNUSED(attributes);
        UNUSED(request);
        UNUSED(response);

        THROW_ERROR_EXCEPTION("Cannot create an instance of %s directly",
            ~FormatEnum(GetType()));
    }

    virtual void Unstage(
        TObjectBase* object,
        NTransactionServer::TTransaction* transaction,
        bool recursive) override
    {
        DoUnstage(static_cast<TObject*>(object), transaction, recursive);
    }

    virtual NSecurityServer::TAccessControlDescriptor* FindAcd(TObjectBase* object) override
    {
        return DoFindAcd(static_cast<TObject*>(object));
    }

    virtual TObjectBase* GetParent(TObjectBase* object) override
    {
        return DoGetParent(static_cast<TObject*>(object));
    }

    virtual NYTree::EPermissionSet GetSupportedPermissions() const override
    {
        return NYTree::EPermissionSet(
            NYTree::EPermission::Read |
            NYTree::EPermission::Write);
    }
    
protected:
    NCellMaster::TBootstrap* Bootstrap;

    virtual Stroka DoGetName(TObject* object) = 0;

    virtual IObjectProxyPtr DoGetProxy(
        TObject* object,
        NTransactionServer::TTransaction* transaction)
    {
        UNUSED(transaction);
        return New< TNonversionedObjectProxyBase<TObject> >(Bootstrap, object);
    }

    virtual void DoUnstage(
        TObject* object,
        NTransactionServer::TTransaction* transaction,
        bool recursive)
    {
        UNUSED(object);
        UNUSED(transaction);
        UNUSED(recursive);
    }

    virtual NSecurityServer::TAccessControlDescriptor* DoFindAcd(TObject* object)
    {
        UNUSED(object);
        return nullptr;
    }

    virtual TObjectBase* DoGetParent(TObject* object)
    {
        UNUSED(object);
        auto objectManager = Bootstrap->GetObjectManager();
        return objectManager->FindSchema(GetType());
    }
};

////////////////////////////////////////////////////////////////////////////////

template <class TObject>
class TObjectTypeHandlerWithMapBase
    : public TObjectTypeHandlerBase<TObject>
{
public:
    typedef typename NMetaState::TMetaStateMap<TObjectId, TObject> TMap;

    TObjectTypeHandlerWithMapBase(NCellMaster::TBootstrap* bootstrap, TMap* map)
        : TObjectTypeHandlerBase<TObject>(bootstrap)
        , Map(map)
    { }

    virtual void Destroy(TObjectBase* object) override
    {
        auto* acd = this->FindAcd(object);
        if (acd) {
            acd->Clear();
        }

        // Remove the object from the map but keep it alive.
        auto objectHolder = Map->Release(object->GetId());

<<<<<<< HEAD
        this->DoDestroy(static_cast<TObject*>(object));
=======
        DoDestroy(static_cast<TObject*>(object));
>>>>>>> 3ca12eaf
    }
    
    virtual NObjectServer::TObjectBase* FindObject(const TObjectId& id) override
    {
        return Map->Find(id);
    }

private:
    // We store map by a raw pointer. In most cases this should be OK.
    TMap* Map;

    virtual void DoDestroy(TObject* object)
    {
        UNUSED(object);
    }

};

////////////////////////////////////////////////////////////////////////////////

} // namespace NObjectServer
} // namespace NYT
<|MERGE_RESOLUTION|>--- conflicted
+++ resolved
@@ -141,13 +141,9 @@
         // Remove the object from the map but keep it alive.
         auto objectHolder = Map->Release(object->GetId());
 
-<<<<<<< HEAD
         this->DoDestroy(static_cast<TObject*>(object));
-=======
-        DoDestroy(static_cast<TObject*>(object));
->>>>>>> 3ca12eaf
     }
-    
+
     virtual NObjectServer::TObjectBase* FindObject(const TObjectId& id) override
     {
         return Map->Find(id);
