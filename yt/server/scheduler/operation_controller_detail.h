#pragma once

#include "private.h"
#include "operation_controller.h"
#include "chunk_pool.h"
#include "chunk_list_pool.h"
#include "job_resources.h"
#include "serialize.h"
#include "event_log.h"

#include <core/misc/nullable.h>
#include <core/misc/id_generator.h>

#include <core/concurrency/thread_affinity.h>
#include <core/concurrency/periodic_executor.h>

#include <core/logging/tagged_logger.h>

#include <core/actions/cancelable_context.h>

#include <ytlib/chunk_client/chunk_owner_ypath_proxy.h>

#include <ytlib/table_client/table_ypath_proxy.h>

#include <ytlib/new_table_client/unversioned_row.h>

#include <ytlib/file_client/file_ypath_proxy.h>

#include <ytlib/cypress_client/public.h>

#include <core/ytree/ypath_client.h>
#include <core/ytree/yson_string.h>

#include <ytlib/chunk_client/public.h>
#include <ytlib/chunk_client/chunk_service_proxy.h>

#include <ytlib/node_tracker_client/public.h>
#include <ytlib/node_tracker_client/helpers.h>

#include <ytlib/job_tracker_client/statistics.h>

#include <server/chunk_server/public.h>

namespace NYT {
namespace NScheduler {

////////////////////////////////////////////////////////////////////

class TOperationControllerBase
    : public IOperationController
    , public NPhoenix::IPersistent
    , public NPhoenix::TFactoryTag<NPhoenix::TNullFactory>
{
public:
    TOperationControllerBase(
        TSchedulerConfigPtr config,
        TOperationSpecBasePtr spec,
        IOperationHost* host,
        TOperation* operation);

    virtual void Initialize() override;
    virtual void Essentiate() override;
    virtual TFuture<TError> Prepare() override;
    virtual void SaveSnapshot(TOutputStream* output) override;
    virtual TFuture<TError> Revive() override;
    virtual TFuture<TError> Commit() override;

    virtual void OnJobRunning(TJobPtr job, const NJobTrackerClient::NProto::TJobStatus& status) override;
    virtual void OnJobCompleted(TJobPtr job) override;
    virtual void OnJobFailed(TJobPtr job) override;
    virtual void OnJobAborted(TJobPtr job) override;

    virtual void Abort() override;

    virtual TJobPtr ScheduleJob(
        ISchedulingContext* context,
        const NNodeTrackerClient::NProto::TNodeResources& jobLimits) override;

    virtual TCancelableContextPtr GetCancelableContext() const override;
    virtual IInvokerPtr GetCancelableControlInvoker() const override;
    virtual IInvokerPtr GetCancelableBackgroundInvoker() const override;

    virtual int GetPendingJobCount() const override;
    virtual int GetTotalJobCount() const override;
    virtual NNodeTrackerClient::NProto::TNodeResources GetNeededResources() const override;

    virtual void BuildProgress(NYson::IYsonConsumer* consumer) const override;
    virtual void BuildBriefProgress(NYson::IYsonConsumer* consumer) const override;
    virtual void BuildResult(NYson::IYsonConsumer* consumer) const override;
    virtual void BuildBriefSpec(NYson::IYsonConsumer* consumer) const override;

    virtual bool NeedsAllChunkParts() const override;

    virtual void Persist(TPersistenceContext& context) override;

protected:
    // Forward declarations.
    class TTask;
    typedef TIntrusivePtr<TTask> TTaskPtr;

    struct TTaskGroup;
    typedef TIntrusivePtr<TTaskGroup> TTaskGroupPtr;

    struct TJoblet;
    typedef TIntrusivePtr<TJoblet> TJobletPtr;

    struct TCompletedJob;
    typedef TIntrusivePtr<TCompletedJob> TCompletedJobPtr;


    TSchedulerConfigPtr Config;
    IOperationHost* Host;
    TOperation* Operation;

<<<<<<< HEAD
    NRpc::IChannelPtr AuthenticatedMasterChannel;
    NRpc::IChannelPtr AuthenticatedInputMasterChannel;
    NRpc::IChannelPtr AuthenticatedOutputMasterChannel;
    
=======
    NApi::IClientPtr AuthenticatedMasterClient;
    NApi::IClientPtr AuthenticatedInputMasterClient;
    NApi::IClientPtr AuthenticatedOutputMasterClient;
>>>>>>> 3aa99092
    mutable NLog::TTaggedLogger Logger;
    mutable TFluentEventLogger EventLogger;

    TCancelableContextPtr CancelableContext;
    IInvokerPtr CancelableControlInvoker;
    IInvokerPtr CancelableBackgroundInvoker;


    //! Becomes |true| when the controller is prepared.
    /*!
     *  Preparation happens in a background thread.
     *  The state must not be touched from the control thread
     *  while this flag is |false|.
     */
    bool Prepared;

    //! Remains |true| as long as the operation can schedule new jobs.
    bool Running;


    // These totals are approximate.
    int TotalInputChunkCount;
    i64 TotalInputDataSize;
    i64 TotalInputRowCount;
    i64 TotalInputValueCount;

    // These totals are exact.
    int TotalIntermeidateChunkCount;
    i64 TotalIntermediateDataSize;
    i64 TotalIntermediateRowCount;

    // These totals are exact.
    int TotalOutputChunkCount;
    i64 TotalOutputDataSize;
    i64 TotalOutputRowCount;

    int UnavailableInputChunkCount;

    // Job counters.
    TProgressCounter JobCounter;

    // Job statistics.
    NJobTrackerClient::NProto::TJobStatistics CompletedJobStatistics;
    NJobTrackerClient::NProto::TJobStatistics FailedJobStatistics;
    NJobTrackerClient::NProto::TJobStatistics AbortedJobStatistics;

    // Maps node ids seen in fetch responses to node descriptors.
    NNodeTrackerClient::TNodeDirectoryPtr NodeDirectory;


    struct TUserTableBase
    {
        NYPath::TRichYPath Path;
        NObjectClient::TObjectId ObjectId;

        void Persist(TPersistenceContext& context);
    };


    struct TLivePreviewTableBase
    {
        // Live preview table id.
        NCypressClient::TNodeId LivePreviewTableId;

        // Chunk list for appending live preview results.
        NChunkClient::TChunkListId LivePreviewChunkListId;

        void Persist(TPersistenceContext& context);
    };

    struct TInputTable
        : public TUserTableBase
    {
        TInputTable()
            : ComplementFetch(false)
        { }

        NChunkClient::NProto::TRspFetch FetchResponse;
        bool ComplementFetch;
        TNullable< std::vector<Stroka> > KeyColumns;

        void Persist(TPersistenceContext& context);
    };

    std::vector<TInputTable> InputTables;


    struct TEndpoint
    {
        NVersionedTableClient::TOwningKey Key;
        bool Left;
        int ChunkTreeKey;

        void Persist(TPersistenceContext& context);

    };

    struct TOutputTable
        : public TUserTableBase
        , public TLivePreviewTableBase
    {
        TOutputTable()
            : Clear(false)
            , Overwrite(false)
            , LockMode(NCypressClient::ELockMode::Shared)
            , Options(New<NTableClient::TTableWriterOptions>())
        { }

        bool Clear;
        bool Overwrite;
        NCypressClient::ELockMode LockMode;
        NTableClient::TTableWriterOptionsPtr Options;

        // Chunk list for appending the output.
        NChunkClient::TChunkListId OutputChunkListId;

        //! Chunk trees comprising the output (the order matters).
        //! Keys are used when the output is sorted (e.g. in sort operations).
        //! Trees are sorted w.r.t. key and appended to #OutputChunkListId.
        std::multimap<int, NChunkClient::TChunkTreeId> OutputChunkTreeIds;

        std::vector<TEndpoint> Endpoints;

        void Persist(TPersistenceContext& context);

    };

    std::vector<TOutputTable> OutputTables;


    struct TIntermediateTable
        : public TLivePreviewTableBase
    {
        void Persist(TPersistenceContext& context);
    };

    TIntermediateTable IntermediateTable;


    //! Describes which part of the operation needs a particular file.
    //! Values must be contiguous.
    DECLARE_ENUM(EOperationStage,
        (Map)
        (ReduceCombiner)
        (Reduce)
    );

    struct TUserFileBase
    {
        NYPath::TRichYPath Path;
        EOperationStage Stage;
        Stroka FileName;

        void Persist(TPersistenceContext& context);

    };

    struct TRegularUserFile
        : public TUserFileBase
    {
        NChunkClient::NProto::TRspFetch FetchResponse;
        bool Executable;

        void Persist(TPersistenceContext& context);

    };

    std::vector<TRegularUserFile> RegularFiles;


    struct TUserTableFile
        : public TUserFileBase
    {
        NChunkClient::NProto::TRspFetch FetchResponse;
        NYTree::TYsonString Format;

        void Persist(TPersistenceContext& context);

    };

    std::vector<TUserTableFile> TableFiles;


    struct TJoblet
        : public TIntrinsicRefCounted
    {
        //! For serialization only.
        TJoblet()
            : JobIndex(-1)
            , StartRowIndex(-1)
            , OutputCookie(-1)
            , MemoryReserveEnabled(true)
        { }

        TJoblet(TTaskPtr task, int jobIndex)
            : Task(task)
            , JobIndex(jobIndex)
            , StartRowIndex(-1)
            , OutputCookie(IChunkPoolOutput::NullCookie)
        { }

        TTaskPtr Task;
        int JobIndex;
        i64 StartRowIndex;

        TJobPtr Job;
        TChunkStripeListPtr InputStripeList;
        IChunkPoolOutput::TCookie OutputCookie;

        bool MemoryReserveEnabled;

        //! All chunk lists allocated for this job.
        /*!
         *  For jobs with intermediate output this list typically contains one element.
         *  For jobs with final output this list typically contains one element per each output table.
         */
        std::vector<NChunkClient::TChunkListId> ChunkListIds;

        void Persist(TPersistenceContext& context);
    };

    struct TCompletedJob
        : public TIntrinsicRefCounted
    {
        //! For persistence only.
        TCompletedJob()
            : IsLost(false)
            , DestinationPool(nullptr)
        { }

        TCompletedJob(
            const TJobId& jobId,
            TTaskPtr sourceTask,
            IChunkPoolOutput::TCookie outputCookie,
            IChunkPoolInput* destinationPool,
            IChunkPoolInput::TCookie inputCookie,
            const Stroka& address)
            : IsLost(false)
            , JobId(jobId)
            , SourceTask(std::move(sourceTask))
            , OutputCookie(outputCookie)
            , DestinationPool(destinationPool)
            , InputCookie(inputCookie)
            , Address(address)
        { }

        bool IsLost;

        TJobId JobId;

        TTaskPtr SourceTask;
        IChunkPoolOutput::TCookie OutputCookie;

        IChunkPoolInput* DestinationPool;
        IChunkPoolInput::TCookie InputCookie;

        Stroka Address;

        void Persist(TPersistenceContext& context);

    };

    class TTask
        : public TRefCounted
        , public NPhoenix::IPersistent
    {
    public:
        //! For persistence only.
        TTask();
        explicit TTask(TOperationControllerBase* controller);

        void Initialize();

        virtual Stroka GetId() const = 0;
        virtual TTaskGroupPtr GetGroup() const = 0;

        virtual int GetPendingJobCount() const;
        int GetPendingJobCountDelta();

        int GetTotalJobCount() const;
        int GetTotalJobCountDelta();

        virtual NNodeTrackerClient::NProto::TNodeResources GetTotalNeededResources() const;
        NNodeTrackerClient::NProto::TNodeResources GetTotalNeededResourcesDelta();

        virtual int GetChunkListCountPerJob() const = 0;

        virtual TDuration GetLocalityTimeout() const = 0;
        virtual i64 GetLocality(const Stroka& address) const;
        virtual bool HasInputLocality() const;

        const NNodeTrackerClient::NProto::TNodeResources& GetMinNeededResources() const;
        virtual NNodeTrackerClient::NProto::TNodeResources GetNeededResources(TJobletPtr joblet) const;

        void ResetCachedMinNeededResources();

        DEFINE_BYVAL_RW_PROPERTY(TNullable<TInstant>, DelayedTime);

        void AddInput(TChunkStripePtr stripe);
        void AddInput(const std::vector<TChunkStripePtr>& stripes);
        void FinishInput();

        void CheckCompleted();

        TJobPtr ScheduleJob(ISchedulingContext* context, const NNodeTrackerClient::NProto::TNodeResources& jobLimits);

        virtual void OnJobCompleted(TJobletPtr joblet);
        virtual void OnJobFailed(TJobletPtr joblet);
        virtual void OnJobAborted(TJobletPtr joblet);
        virtual void OnJobLost(TCompletedJobPtr completedJob);

        // First checks against a given node, then against all nodes if needed.
        void CheckResourceDemandSanity(
            TExecNodePtr node,
            const NNodeTrackerClient::NProto::TNodeResources& neededResources);

        // Checks against all available nodes.
        void CheckResourceDemandSanity(
            const NNodeTrackerClient::NProto::TNodeResources& neededResources);

        void DoCheckResourceDemandSanity(const NNodeTrackerClient::NProto::TNodeResources& neededResources);

        bool IsPending() const;
        bool IsCompleted() const;

        i64 GetTotalDataSize() const;
        i64 GetCompletedDataSize() const;
        i64 GetPendingDataSize() const;

        virtual IChunkPoolInput* GetChunkPoolInput() const = 0;
        virtual IChunkPoolOutput* GetChunkPoolOutput() const = 0;

        virtual void Persist(TPersistenceContext& context) override;

    private:
        TOperationControllerBase* Controller;

        int CachedPendingJobCount;
        int CachedTotalJobCount;

        NNodeTrackerClient::NProto::TNodeResources CachedTotalNeededResources;
        mutable TNullable<NNodeTrackerClient::NProto::TNodeResources> CachedMinNeededResources;

        TInstant LastDemandSanityCheckTime;
        bool CompletedFired;

        //! For each lost job currently being replayed, maps output cookie to corresponding input cookie.
        yhash_map<IChunkPoolOutput::TCookie, IChunkPoolInput::TCookie> LostJobCookieMap;

    protected:
        NLog::TTaggedLogger Logger;

        virtual NNodeTrackerClient::NProto::TNodeResources GetMinNeededResourcesHeavy() const = 0;

        virtual void OnTaskCompleted();

        virtual EJobType GetJobType() const = 0;
        virtual void PrepareJoblet(TJobletPtr joblet);
        virtual void BuildJobSpec(TJobletPtr joblet, NJobTrackerClient::NProto::TJobSpec* jobSpec) = 0;

        virtual void OnJobStarted(TJobletPtr joblet);

        virtual bool IsMemoryReserveEnabled() const = 0;

        void AddPendingHint();
        void AddLocalityHint(const Stroka& address);

        DECLARE_ENUM(EJobReinstallReason,
            (Failed)
            (Aborted)
        );

        void ReinstallJob(TJobletPtr joblet, EJobReinstallReason reason);

        void AddSequentialInputSpec(
            NJobTrackerClient::NProto::TJobSpec* jobSpec,
            TJobletPtr joblet);
        void AddParallelInputSpec(
            NJobTrackerClient::NProto::TJobSpec* jobSpec,
            TJobletPtr joblet);
        static void AddChunksToInputSpec(
            NNodeTrackerClient::TNodeDirectoryBuilder* directoryBuilder,
            NScheduler::NProto::TTableInputSpec* inputSpec,
            TChunkStripePtr stripe,
            TNullable<int> partitionTag);

        void AddFinalOutputSpecs(NJobTrackerClient::NProto::TJobSpec* jobSpec, TJobletPtr joblet);
        void AddIntermediateOutputSpec(
            NJobTrackerClient::NProto::TJobSpec* jobSpec,
            TJobletPtr joblet,
            TNullable<NTableClient::TKeyColumns> keyColumns);

        static void UpdateInputSpecTotals(
            NJobTrackerClient::NProto::TJobSpec* jobSpec,
            TJobletPtr joblet);

        void RegisterIntermediate(TJobletPtr joblet, TChunkStripePtr stripe, TTaskPtr destinationTask);
        void RegisterIntermediate(TJobletPtr joblet, TChunkStripePtr stripe, IChunkPoolInput* destinationPool);

        static TChunkStripePtr BuildIntermediateChunkStripe(
            google::protobuf::RepeatedPtrField<NChunkClient::NProto::TChunkSpec>* chunkSpecs);

        void RegisterOutput(TJobletPtr joblet, int key);

    };

    //! All tasks declared by calling #RegisterTask, mostly for debugging purposes.
    std::vector<TTaskPtr> Tasks;


    //! Groups provide means:
    //! - to prioritize tasks
    //! - to skip a vast number of tasks whose resource requirements cannot be met
    struct TTaskGroup
        : public TIntrinsicRefCounted
    {
        //! No task from this group is considered for scheduling unless this requirement is met.
        NNodeTrackerClient::NProto::TNodeResources MinNeededResources;

        //! All non-local tasks.
        yhash_set<TTaskPtr> NonLocalTasks;

        //! Non-local tasks that may possibly be ready (but a delayed check is still needed)
        //! keyed by min memory demand (as reported by TTask::GetMinNeededResources).
        std::multimap<i64, TTaskPtr> CandidateTasks;

        //! Non-local tasks keyed by deadline.
        std::multimap<TInstant, TTaskPtr> DelayedTasks;

        //! Local tasks keyed by address.
        yhash_map<Stroka, yhash_set<TTaskPtr>> LocalTasks;


        void Persist(TPersistenceContext& context);

    };

    //! All task groups declared by calling #RegisterTaskGroup, in the order of decreasing priority.
    std::vector<TTaskGroupPtr> TaskGroups;

    void RegisterTask(TTaskPtr task);
    void RegisterTaskGroup(TTaskGroupPtr group);

    void UpdateTask(TTaskPtr task);

    void UpdateAllTasks();

    virtual void CustomizeJoblet(TJobletPtr joblet);
    virtual void CustomizeJobSpec(TJobletPtr joblet, NJobTrackerClient::NProto::TJobSpec* jobSpec);

    void DoAddTaskLocalityHint(TTaskPtr task, const Stroka& address);
    void AddTaskLocalityHint(TTaskPtr task, const Stroka& address);
    void AddTaskLocalityHint(TTaskPtr task, TChunkStripePtr stripe);
    void AddTaskPendingHint(TTaskPtr task);
    void ResetTaskLocalityDelays();

    void MoveTaskToCandidates(TTaskPtr task, std::multimap<i64, TTaskPtr>& candidateTasks);

    bool CheckJobLimits(TExecNodePtr node, TTaskPtr task, const NNodeTrackerClient::NProto::TNodeResources& jobLimits);

    TJobPtr DoScheduleJob(ISchedulingContext* context, const NNodeTrackerClient::NProto::TNodeResources& jobLimits);
    TJobPtr DoScheduleLocalJob(ISchedulingContext* context, const NNodeTrackerClient::NProto::TNodeResources& jobLimits);
    TJobPtr DoScheduleNonLocalJob(ISchedulingContext* context, const NNodeTrackerClient::NProto::TNodeResources& jobLimits);

    void OnJobStarted(TJobPtr job);

    DECLARE_THREAD_AFFINITY_SLOT(ControlThread);
    DECLARE_THREAD_AFFINITY_SLOT(BackgroundThread);


    // Jobs in progress management.
    void RegisterJoblet(TJobletPtr joblet);
    TJobletPtr GetJoblet(TJobPtr job);
    void RemoveJoblet(TJobPtr job);


    // Initialization.
    virtual void DoInitialize();
    virtual void InitializeTransactions();


    // Preparation.
    TError DoPrepare();
    void GetInputObjectIds();
    void GetOutputObjectIds();
    void ValidateFileTypes();
    void RequestInputObjects();
    void RequestOutputObjects();
    void RequestFileObjects();
    void CreateLivePreviewTables();
    void PrepareLivePreviewTablesForUpdate();
    void CollectTotals();
    virtual void CustomPrepare();
    void AddAllTaskPendingHints();
    void InitChunkListPool();
    void InitInputChunkScratcher();
    void SuspendUnavailableInputStripes();

    // Initialize transactions.
    void StartAsyncSchedulerTransaction();
    void StartSyncSchedulerTransaction();
    void StartIOTransactions();
    virtual void StartInputTransaction(NObjectClient::TTransactionId parentTransactionId);
    virtual void StartOutputTransaction(NObjectClient::TTransactionId parentTransactionId);

    // Completion.
    TError DoCommit();
    void CommitResults();


    // Revival.
    void DoRevive();
    void ReinstallLivePreview();
    void AbortAllJoblets();


    void DoSaveSnapshot(TOutputStream* output);
    void DoLoadSnapshot();


    //! Called to extract input table paths from the spec.
    virtual std::vector<NYPath::TRichYPath> GetInputTablePaths() const = 0;

    //! Called to extract output table paths from the spec.
    virtual std::vector<NYPath::TRichYPath> GetOutputTablePaths() const = 0;

    typedef std::pair<NYPath::TRichYPath, EOperationStage> TPathWithStage;

    //! Called to extract file paths from the spec.
    virtual std::vector<TPathWithStage> GetFilePaths() const;

    //! Called when a job is unable to read a chunk.
    void OnChunkFailed(const NChunkClient::TChunkId& chunkId);

    //! Called when a job is unable to read an intermediate chunk
    //! (i.e. that is not a part of the input).
    /*!
     *  The default implementation fails the operation immediately.
     *  Those operations providing some fault tolerance for intermediate chunks
     *  must override this method.
     */
    void OnIntermediateChunkUnavailable(const NChunkClient::TChunkId& chunkId);


    DECLARE_ENUM(EInputChunkState,
        (Active)
        (Skipped)
        (Waiting)
    );

    struct TStripeDescriptor
    {
        TChunkStripePtr Stripe;
        IChunkPoolInput::TCookie Cookie;
        TTaskPtr Task;

        TStripeDescriptor()
            : Cookie(IChunkPoolInput::NullCookie)
        { }

        void Persist(TPersistenceContext& context);

    };

    struct TInputChunkDescriptor
    {
        SmallVector<TStripeDescriptor, 1> InputStripes;
        SmallVector<NChunkClient::TRefCountedChunkSpecPtr, 1> ChunkSpecs;
        EInputChunkState State;

        TInputChunkDescriptor()
            : State(EInputChunkState::Active)
        { }

        void Persist(TPersistenceContext& context);

    };

    //! Called when a job is unable to read an input chunk or
    //! chunk scratcher has encountered unavailable chunk.
    void OnInputChunkUnavailable(
        const NChunkClient::TChunkId& chunkId,
        TInputChunkDescriptor& descriptor);

    void OnInputChunkAvailable(
        const NChunkClient::TChunkId& chunkId,
        TInputChunkDescriptor& descriptor,
        const NChunkClient::TChunkReplicaList& replicas);

    virtual bool IsOutputLivePreviewSupported() const;
    virtual bool IsIntermediateLivePreviewSupported() const;

    void OnOperationCompleted();
    virtual void DoOperationCompleted();

    void OnOperationFailed(const TError& error);
    virtual void DoOperationFailed(const TError& error);

    virtual bool IsCompleted() const = 0;


    // Unsorted helpers.

    //! Enables sorted output from user jobs.
    virtual bool IsSortedOutputSupported() const;
    
    //! Enables fetching all input replicas (not only data)
    virtual bool IsParityReplicasFetchEnabled() const;

    //! If |true| then all jobs started within the operation must
    //! preserve row count. This invariant is checked for each completed job.
    //! Should a violation be discovered, the operation fails. 
    virtual bool IsRowCountPreserved() const;

    std::vector<Stroka> CheckInputTablesSorted(
        const TNullable< std::vector<Stroka> >& keyColumns);
    static bool CheckKeyColumnsCompatible(
        const std::vector<Stroka>& fullColumns,
        const std::vector<Stroka>& prefixColumns);

    static EAbortReason GetAbortReason(TJobPtr job);
    static EAbortReason GetAbortReason(TJobletPtr joblet);

    void UpdateAllTasksIfNeeded(const TProgressCounter& jobCounter);
    bool IsMemoryReserveEnabled(const TProgressCounter& jobCounter) const;
    i64 GetMemoryReserve(bool memoryReserveEnabled, TUserJobSpecPtr userJobSpec) const;

    void RegisterInputStripe(TChunkStripePtr stripe, TTaskPtr task);


    void RegisterEndpoints(
        const NTableClient::NProto::TOldBoundaryKeysExt& boundaryKeys,
        int key,
        TOutputTable* outputTable);

    void RegisterOutput(
        NChunkClient::TRefCountedChunkSpecPtr chunkSpec,
        int key,
        int tableIndex);

    void RegisterOutput(
        TJobletPtr joblet,
        int key);

    void RegisterOutput(
        const NChunkClient::TChunkTreeId& chunkTreeId,
        int key,
        int tableIndex,
        TOutputTable& table);

    void RegisterIntermediate(
        TJobletPtr joblet,
        TCompletedJobPtr completedJob,
        TChunkStripePtr stripe);

    bool HasEnoughChunkLists(int requestedCount);
    NChunkClient::TChunkListId ExtractChunkList();

    //! Returns the list of all input chunks collected from all input tables.
    std::vector<NChunkClient::TRefCountedChunkSpecPtr> CollectInputChunks() const;

    //! Converts a list of input chunks into a list of chunk stripes for further
    //! processing. Each stripe receives exactly one chunk (as suitable for most
    //! jobs except merge). The resulting stripes are of approximately equal
    //! size. The size per stripe is either |maxSliceDataSize| or
    //! |TotalInputDataSize / jobCount|, whichever is smaller. If the resulting
    //! list contains less than |jobCount| stripes then |jobCount| is decreased
    //! appropriately.
    std::vector<TChunkStripePtr> SliceInputChunks(i64 maxSliceDataSize, int jobCount);

    int SuggestJobCount(
        i64 totalDataSize,
        i64 dataSizePerJob,
        TNullable<int> configJobCount) const;

    void InitUserJobSpecTemplate(
        NScheduler::NProto::TUserJobSpec* proto,
        TUserJobSpecPtr config,
        const std::vector<TRegularUserFile>& regularFiles,
        const std::vector<TUserTableFile>& tableFiles);

    void InitUserJobSpec(
        NScheduler::NProto::TUserJobSpec* proto,
        TJobletPtr joblet,
        i64 memoryReserve);

    // Amount of memory reserved for output table writers in job proxy.
    i64 GetFinalOutputIOMemorySize(TJobIOConfigPtr ioConfig) const;

    i64 GetFinalIOMemorySize(
        TJobIOConfigPtr ioConfig,
        const TChunkStripeStatisticsVector& stripeStatistics) const;

    static void InitIntermediateInputConfig(TJobIOConfigPtr config);

    static void InitIntermediateOutputConfig(TJobIOConfigPtr config);
    void InitFinalOutputConfig(TJobIOConfigPtr config);

    TFluentLogEvent LogEventFluently(ELogEventType eventType);
    TFluentLogEvent LogFinishedJobFluently(ELogEventType eventType, TJobPtr job);

private:
    typedef TOperationControllerBase TThis;

    typedef yhash_map<NChunkClient::TChunkId, TInputChunkDescriptor> TInputChunkMap;

    //! Keeps information needed to maintain the liveness state of input chunks.
    TInputChunkMap InputChunkMap;

    class TInputChunkScratcher
        : public virtual TRefCounted
    {
    public:
        TInputChunkScratcher(TOperationControllerBase* controller, NRpc::IChannelPtr masterChannel);

        //! Starts periodic polling.
        /*!
         *  Should be called when operation preparation is complete.
         *  Safe to call multiple times.
         */
        void Start();

    private:
        void LocateChunks();
        void OnLocateChunksResponse(NChunkClient::TChunkServiceProxy::TRspLocateChunksPtr rsp);

        TOperationControllerBase* Controller;
        NConcurrency::TPeriodicExecutorPtr PeriodicExecutor;
        NChunkClient::TChunkServiceProxy Proxy;
        TInputChunkMap::iterator NextChunkIterator;
        bool Started;

        NLog::TTaggedLogger& Logger;

    };

    typedef TIntrusivePtr<TInputChunkScratcher> TInputChunkScratcherPtr;

    TOperationSpecBasePtr Spec;
    TChunkListPoolPtr ChunkListPool;

    int CachedPendingJobCount;

    NNodeTrackerClient::NProto::TNodeResources CachedNeededResources;

    //! Maps an intermediate chunk id to its originating completed job.
    yhash_map<NChunkClient::TChunkId, TCompletedJobPtr> ChunkOriginMap;

    //! Maps scheduler's job ids to controller's joblets.
    //! NB: |TJobPtr -> TJobletPtr| mapping would be faster but
    //! it cannot be serialized that easily.
    yhash_map<TJobId, TJobletPtr> JobletMap;

    //! Used to distinguish already seen ChunkSpecs while building #InputChunkMap.
    yhash_set<NChunkClient::TRefCountedChunkSpecPtr> InputChunkSpecs;

    TInputChunkScratcherPtr InputChunkScratcher;

    //! Increments each time a new job is scheduled.
    TIdGenerator JobIndexGenerator;


    static const NProto::TUserJobResult* FindUserJobResult(TJobletPtr joblet);

    NTransactionClient::TTransactionManagerPtr GetTransactionManagerForTransaction(
        const NObjectClient::TTransactionId& transactionId);
};

////////////////////////////////////////////////////////////////////////////////

} // namespace NScheduler
} // namespace NYT<|MERGE_RESOLUTION|>--- conflicted
+++ resolved
@@ -112,16 +112,10 @@
     IOperationHost* Host;
     TOperation* Operation;
 
-<<<<<<< HEAD
-    NRpc::IChannelPtr AuthenticatedMasterChannel;
-    NRpc::IChannelPtr AuthenticatedInputMasterChannel;
-    NRpc::IChannelPtr AuthenticatedOutputMasterChannel;
-    
-=======
     NApi::IClientPtr AuthenticatedMasterClient;
     NApi::IClientPtr AuthenticatedInputMasterClient;
     NApi::IClientPtr AuthenticatedOutputMasterClient;
->>>>>>> 3aa99092
+
     mutable NLog::TTaggedLogger Logger;
     mutable TFluentEventLogger EventLogger;
 
