--- conflicted
+++ resolved
@@ -214,11 +214,7 @@
     struct TRowBufferTag { };
     const NTableClient::TRowBufferPtr RowBuffer = New<NTableClient::TRowBuffer>(TRowBufferTag());
 
-<<<<<<< HEAD
     const NYTree::IMapNodePtr SecureVault;
-=======
-    NYTree::IMapNodePtr SecureVault;
->>>>>>> f9782747
 
 
     struct TLivePreviewTableBase
