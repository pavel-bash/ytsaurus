--- conflicted
+++ resolved
@@ -167,18 +167,13 @@
             auto attributes = CreateEphemeralAttributes();
             attributes->Set(
                 "title",
-<<<<<<< HEAD
-                Sprintf("Snapshot upload for operation %s", ~ToString(operation->GetOperationId())));
+                Sprintf("Snapshot upload for operation %s", ~ToString(operation->GetId())));
             options.Attributes = attributes.get();
             auto transactionOrError = WaitFor(MasterClient->StartTransaction(
                 NTransactionClient::ETransactionType::Master,
                 options));
             THROW_ERROR_EXCEPTION_IF_FAILED(transactionOrError);
             transaction = transactionOrError.Value();
-=======
-                Sprintf("Snapshot upload for operation %s", ~ToString(operation->GetId())));
-            transaction = transactionManager->Start(options);
->>>>>>> 99d8a6aa
         }
 
         // Remove previous snapshot, if exists.
