#include "stdafx.h"
#include "fair_share_strategy.h"
#include "scheduler_strategy.h"
#include "master_connector.h"
#include "job_resources.h"

#include <core/ytree/yson_serializable.h>
#include <core/ytree/ypath_proxy.h>
#include <core/ytree/fluent.h>

#include <ytlib/scheduler/helpers.h>

#include <ytlib/object_client/object_service_proxy.h>

#include <ytlib/node_tracker_client/helpers.h>

#include <core/logging/log.h>
#include <core/logging/tagged_logger.h>

namespace NYT {
namespace NScheduler {

using namespace NYTree;
using namespace NYson;
using namespace NObjectClient;
using namespace NNodeTrackerClient;
using namespace NNodeTrackerClient::NProto;

////////////////////////////////////////////////////////////////////

static auto& Logger = SchedulerLogger;
static auto& Profiler = SchedulerProfiler;

static const double RatioComputationPrecision = 1e-12;
static const double RatioComparisonPrecision = 1e-6;

////////////////////////////////////////////////////////////////////

struct ISchedulerElement;
typedef TIntrusivePtr<ISchedulerElement> ISchedulerElementPtr;

struct ISchedulableElement;
typedef TIntrusivePtr<ISchedulableElement> ISchedulableElementPtr;

class TOperationElement;
typedef TIntrusivePtr<TOperationElement> TOperationElementPtr;

class TCompositeSchedulerElement;
typedef TIntrusivePtr<TCompositeSchedulerElement> TCompositeSchedulerElementPtr;

class TPool;
typedef TIntrusivePtr<TPool> TPoolPtr;

class TRootElement;
typedef TIntrusivePtr<TRootElement> TRootElementPtr;

////////////////////////////////////////////////////////////////////

struct TSchedulableAttributes
{
    TSchedulableAttributes()
        : Rank(0)
        , DominantResource(EResourceType::Cpu)
        , DemandRatio(0.0)
        , FairShareRatio(0.0)
        , AdjustedMinShareRatio(0.0)
        , MaxShareRatio(1.0)
    { }

    int Rank;
    EResourceType DominantResource;
    double DemandRatio;
    double FairShareRatio;
    double AdjustedMinShareRatio;
    double MaxShareRatio;
};

////////////////////////////////////////////////////////////////////

struct ISchedulerElement
    : public virtual TRefCounted
{
    virtual void Update() = 0;

    virtual bool ScheduleJobs(
        ISchedulingContext* context,
        bool starvingOnly) = 0;

    virtual const TSchedulableAttributes& Attributes() const = 0;
    virtual TSchedulableAttributes& Attributes() = 0;
};

////////////////////////////////////////////////////////////////////

struct ISchedulableElement
    : public virtual ISchedulerElement
{
    virtual TInstant GetStartTime() const = 0;

    virtual double GetWeight() const = 0;
    virtual double GetMinShareRatio() const = 0;

    virtual TNodeResources GetDemand() const = 0;

    virtual const TNodeResources& ResourceUsage() const = 0;
    virtual const TNodeResources& ResourceUsageDiscount() const = 0;
    virtual const TNodeResources& ResourceLimits() const = 0;

    virtual double GetUsageRatio() const = 0;
    virtual double GetDemandRatio() const = 0;
};

////////////////////////////////////////////////////////////////////

class TSchedulableElementBase
    : public ISchedulableElement
{
public:
    explicit TSchedulableElementBase(ISchedulerStrategyHost* host)
        : Host(host)
    { }

    virtual double GetUsageRatio() const override
    {
        const auto& attributes = Attributes();

        auto demand = GetDemand();
        auto usage = ResourceUsage() - ResourceUsageDiscount();
        auto limits = GetAdjustedResourceLimits(
            demand,
            Host->GetTotalResourceLimits(),
            Host->GetExecNodeCount());

        i64 dominantUsage = GetResource(usage, attributes.DominantResource);
        i64 dominantLimit = GetResource(limits, attributes.DominantResource);

        return dominantLimit == 0 ? 1.0 : (double) dominantUsage / dominantLimit;
    }

    virtual double GetDemandRatio() const override
    {
        const auto& attributes = Attributes();

        auto demand = GetDemand();
        auto limits = GetAdjustedResourceLimits(
            demand,
            Host->GetTotalResourceLimits(),
            Host->GetExecNodeCount());

        i64 dominantDemand = GetResource(demand, attributes.DominantResource);
        i64 dominantLimit = GetResource(limits, attributes.DominantResource);
        return dominantLimit == 0 ? 1.0 : (double) dominantDemand / dominantLimit;
    }

private:
    ISchedulerStrategyHost* Host;

};

////////////////////////////////////////////////////////////////////

DECLARE_ENUM(EOperationStatus,
    (Normal)
    (BelowMinShare)
    (BelowFairShare)
);

class TOperationElement
    : public TSchedulableElementBase
{
public:
    explicit TOperationElement(
        TFairShareStrategyConfigPtr config,
        ISchedulerStrategyHost* host,
        TOperationPtr operation)
        : TSchedulableElementBase(host)
        , Operation_(operation)
        , Pool_(nullptr)
        , Starving_(false)
        , ResourceUsage_(ZeroNodeResources())
        , ResourceUsageDiscount_(ZeroNodeResources())
        , Config(config)
    { }


    virtual bool ScheduleJobs(
        ISchedulingContext* context,
        bool starvingOnly) override;

    virtual void Update() override
    { }

    virtual TInstant GetStartTime() const override
    {
        return Operation_->GetStartTime();
    }

    virtual double GetWeight() const override
    {
        return
            TInstant::Now() < GetStartTime() + Config->NewOperationWeightBoostPeriod
            ? Spec_->Weight * Config->NewOperationWeightBoostFactor
            : Spec_->Weight;
    }

    virtual double GetMinShareRatio() const override
    {
        return Spec_->MinShareRatio;
    }

    virtual TNodeResources GetDemand() const override
    {
        if (Operation_->GetSuspended()) {
            return ZeroNodeResources();
        }
        auto controller = Operation_->GetController();
        return ResourceUsage_ + controller->GetNeededResources();
    }

    virtual const TNodeResources& ResourceLimits() const
    {
        return InfiniteNodeResources();
    }


    EOperationStatus GetStatus() const
    {
        if (Operation_->GetState() != EOperationState::Running) {
            return EOperationStatus::Normal;
        }

        auto controller = Operation_->GetController();
        if (controller->GetPendingJobCount() == 0) {
            return EOperationStatus::Normal;
        }

        double usageRatio = GetUsageRatio();
        double demandRatio = GetDemandRatio();

        double tolerance =
            demandRatio < Attributes_.FairShareRatio + RatioComparisonPrecision
            ? 1.0
            : Spec_->FairShareStarvationTolerance.Get(Config->FairShareStarvationTolerance);

        if (usageRatio > Attributes_.FairShareRatio * tolerance - RatioComparisonPrecision) {
            return EOperationStatus::Normal;
        }

        return usageRatio < Attributes_.AdjustedMinShareRatio
               ? EOperationStatus::BelowMinShare
               : EOperationStatus::BelowFairShare;
    }


    DEFINE_BYREF_RW_PROPERTY(TSchedulableAttributes, Attributes);
    DEFINE_BYVAL_RO_PROPERTY(TOperationPtr, Operation);
    DEFINE_BYVAL_RW_PROPERTY(TPooledOperationSpecPtr, Spec);
    DEFINE_BYVAL_RW_PROPERTY(TPool*, Pool);
    DEFINE_BYVAL_RW_PROPERTY(TNullable<TInstant>, BelowMinShareSince);
    DEFINE_BYVAL_RW_PROPERTY(TNullable<TInstant>, BelowFairShareSince);
    DEFINE_BYVAL_RW_PROPERTY(bool, Starving);
    DEFINE_BYREF_RW_PROPERTY(TNodeResources, ResourceUsage);
    DEFINE_BYREF_RW_PROPERTY(TNodeResources, ResourceUsageDiscount);

private:
    TFairShareStrategyConfigPtr Config;

};

////////////////////////////////////////////////////////////////////

class TCompositeSchedulerElement
    : public virtual ISchedulerElement
{
public:
    explicit TCompositeSchedulerElement(ISchedulerStrategyHost* host)
        : Host(host)
        , Mode(ESchedulingMode::Fifo)
    { }

    virtual void Update() override
    {
        ComputeAll();
    }

    virtual bool ScheduleJobs(
        ISchedulingContext* context,
        bool starvingOnly) override
    {
        bool result = false;
        auto node = context->GetNode();
        auto sortedChildren = GetSortedChildren();
        FOREACH (auto child, sortedChildren) {
            if (!node->HasSpareResources()) {
                break;
            }
            if (child->ScheduleJobs(context, starvingOnly)) {
                result = true;
                // Allow at most one job in starvingOnly mode.
                if (starvingOnly) {
                    break;
                }
            }
        }
        return result;
    }

    DEFINE_BYREF_RW_PROPERTY(TSchedulableAttributes, Attributes);


    void AddChild(ISchedulableElementPtr child)
    {
        YCHECK(Children.insert(child).second);
    }

    void RemoveChild(ISchedulableElementPtr child)
    {
        YCHECK(Children.erase(child) == 1);
        // Avoid scheduling removed children.
        ComputeAll();
    }

    std::vector<ISchedulableElementPtr> GetChildren() const
    {
        return std::vector<ISchedulableElementPtr>(Children.begin(), Children.end());
    }

    bool IsEmpty() const
    {
        return Children.empty();
    }

protected:
    ISchedulerStrategyHost* Host;

    ESchedulingMode Mode;

    yhash_set<ISchedulableElementPtr> Children;


    // Given a non-descending continuous |f|, |f(0) = 0|, and a scalar |a|,
    // computes |x \in [0,1]| s.t. |f(x) = a|.
    // If |f(1) < a| then still returns 1.
    template <class F>
    static double BinarySearch(const F& f, double a)
    {
        if (f(1) < a) {
            return 1.0;
        }

        double lo = 0.0;
        double hi = 1.0;
        while (hi - lo > RatioComputationPrecision) {
            double x = (lo + hi) / 2.0;
            if (f(x) < a) {
                lo = x;
            } else {
                hi = x;
            }
        }
        return (lo + hi) / 2.0;
    }

    template <class TGetter, class TSetter>
    void ComputeByFitting(
        const TGetter& getter,
        const TSetter& setter,
        double sum)
    {
        auto getSum = [&] (double fitFactor) -> double {
            double sum = 0.0;
            FOREACH (auto child, Children) {
                sum += getter(fitFactor, child);
            }
            return sum;
        };

        // Run binary search to compute fit factor.
        double fitFactor = BinarySearch(getSum, sum);

        // Compute actual min shares from fit factor.
        FOREACH (auto child, Children) {
            double value = getter(fitFactor, child);
            setter(child, value);
        }
    }


    void ComputeAll()
    {
        // Choose dominant resource types.
        // Compute max share ratios.
        // Compute demand ratios and their sum.
        double demandRatioSum = 0.0;
<<<<<<< HEAD
        auto totalLimits = Host->GetTotalResourceLimits();
=======
>>>>>>> 843f85c2
        FOREACH (auto child, Children) {
            auto& childAttributes = child->Attributes();

            auto demand = child->GetDemand();
            auto totalLimits = GetAdjustedResourceLimits(
                demand,
                Host->GetTotalResourceLimits(),
                Host->GetExecNodeCount());
            auto limits = GetAdjustedResourceLimits(
                demand,
                Min(Host->GetTotalResourceLimits(), child->ResourceLimits()),
                Host->GetExecNodeCount());
            
            childAttributes.MaxShareRatio = GetMinResourceRatio(limits, totalLimits);
            childAttributes.DominantResource = GetDominantResource(demand, totalLimits);

            i64 dominantTotalLimits = GetResource(totalLimits, childAttributes.DominantResource);
            i64 dominantDemand = GetResource(demand, childAttributes.DominantResource);
            childAttributes.DemandRatio = dominantTotalLimits == 0 ? 0.0 : (double) dominantDemand / dominantTotalLimits;
            demandRatioSum += std::min(childAttributes.DemandRatio, childAttributes.MaxShareRatio);
        }

        switch (Mode) {
            case ESchedulingMode::Fifo:
                // Easy case -- the first child get everything, others get none.
                ComputeFifo();
                break;

            case ESchedulingMode::FairShare:
                // Hard case -- compute fair shares using fit factor.
                ComputeFairShare();
                break;

            default:
                YUNREACHABLE();
        }

        // Propagate updates to children.
        FOREACH (auto child, Children) {
            child->Update();
        }
    }

    void ComputeFifo()
    {
        FOREACH (auto child, Children) {
            auto& childAttributes = child->Attributes();
            if (childAttributes.Rank == 0) {
                childAttributes.AdjustedMinShareRatio = std::min(
                    childAttributes.DemandRatio,
                    Attributes_.AdjustedMinShareRatio);
                childAttributes.FairShareRatio = std::min(
                    childAttributes.DemandRatio,
                    Attributes_.FairShareRatio);
            } else {
                childAttributes.AdjustedMinShareRatio = 0.0;
                childAttributes.FairShareRatio = 0.0;
            }
        }
    }

    void ComputeFairShare()
    {
        ComputeByFitting(
            [&] (double fitFactor, ISchedulableElementPtr child) -> double {
                const auto& childAttributes = child->Attributes();
                double result = child->GetMinShareRatio() * fitFactor;
                // Never give more than max share allows.
                result = std::min(result, childAttributes.MaxShareRatio);
                // Never give more than demanded.
                result = std::min(result, childAttributes.DemandRatio);
                return result;
            },
            [&] (ISchedulableElementPtr child, double value) {
                auto& attributes = child->Attributes();
                attributes.AdjustedMinShareRatio = value;
            },
            Attributes_.AdjustedMinShareRatio);

        ComputeByFitting(
            [&] (double fitFactor, ISchedulableElementPtr child) -> double {
                const auto& childAttributes = child->Attributes();
                double result = child->GetWeight() * fitFactor;
                // Never give less than promised by min share.
                result = std::max(result, childAttributes.AdjustedMinShareRatio);
                // Never give more than demanded.
                result = std::min(result, childAttributes.DemandRatio);
                // Never give more than max share allows.
                result = std::min(result, childAttributes.MaxShareRatio);
                return result;
            },
            [&] (ISchedulableElementPtr child, double value) {
                auto& attributes = child->Attributes();
                attributes.FairShareRatio = value;
            },
            Attributes_.FairShareRatio);
    }


    const std::vector<ISchedulableElementPtr> GetSortedChildren()
    {
        PROFILE_TIMING ("/fair_share_sort_time") {
            std::vector<ISchedulableElementPtr> sortedChildren;
            FOREACH (auto child, Children) {
                sortedChildren.push_back(child);
            }

            switch (Mode) {
                case ESchedulingMode::Fifo:
                    SortChildrenFifo(&sortedChildren);
                    break;
                case ESchedulingMode::FairShare:
                    SortChildrenFairShare(&sortedChildren);
                    break;
                default:
                    YUNREACHABLE();
            }

            // Update ranks.
            for (int rank = 0; rank < static_cast<int>(sortedChildren.size()); ++rank) {
                sortedChildren[rank]->Attributes().Rank = rank;
            }

            return sortedChildren;
        }
    }

    void SortChildrenFifo(std::vector<ISchedulableElementPtr>* sortedChildren)
    {
        // Sort by weight (desc), then by start time (asc).
        std::sort(
            sortedChildren->begin(),
            sortedChildren->end(),
            [] (const ISchedulableElementPtr& lhs, const ISchedulableElementPtr& rhs) -> bool {
                if (lhs->GetWeight() > rhs->GetWeight()) {
                    return true;
                }
                if (lhs->GetWeight() < rhs->GetWeight()) {
                    return false;
                }
                return lhs->GetStartTime() < rhs->GetStartTime();
            });
    }

    void SortChildrenFairShare(std::vector<ISchedulableElementPtr>* sortedChildren)
    {
        std::sort(
            sortedChildren->begin(),
            sortedChildren->end(),
            [&] (const ISchedulableElementPtr& lhs, const ISchedulableElementPtr& rhs) -> bool {
                bool lhsNeedy = IsNeedy(lhs);
                bool rhsNeedy = IsNeedy(rhs);

                if (lhsNeedy && !rhsNeedy) {
                    return true;
                }

                if (!lhsNeedy && rhsNeedy) {
                    return false;
                }

                if (lhsNeedy && rhsNeedy) {
                    return GetUsageToMinShareRatio(lhs) < GetUsageToMinShareRatio(rhs);
                }

                return GetUsageToWeightRatio(lhs) < GetUsageToWeightRatio(rhs);
            });
    }


    bool IsNeedy(ISchedulableElementPtr element) const
    {
        double usageRatio = element->GetUsageRatio();
        double minShareRatio = element->Attributes().AdjustedMinShareRatio;
        return minShareRatio > 1e-3 && usageRatio < minShareRatio;
    }

    double GetUsageToMinShareRatio(ISchedulableElementPtr element) const
    {
        double usageRatio = element->GetUsageRatio();
        double minShareRatio = element->Attributes().AdjustedMinShareRatio;
        return usageRatio / minShareRatio;
    }

    static double GetUsageToWeightRatio(ISchedulableElementPtr element)
    {
        double usageRatio = element->GetUsageRatio();
        double weight = element->GetWeight();
        return usageRatio / weight;
    }


    void SetMode(ESchedulingMode mode)
    {
        if (Mode != mode) {
            Mode = mode;
            ComputeAll();
        }
    }

};

////////////////////////////////////////////////////////////////////

class TPool
    : public TCompositeSchedulerElement
    , public TSchedulableElementBase
{
public:
    TPool(
        ISchedulerStrategyHost* host,
        const Stroka& id)
        : TCompositeSchedulerElement(host)
        , TSchedulableElementBase(host)
        , ResourceUsage_(ZeroNodeResources())
        , ResourceUsageDiscount_(ZeroNodeResources())
        , ResourceLimits_(InfiniteNodeResources())
        , Id(id)
    {
        SetDefaultConfig();
    }


    const Stroka& GetId() const
    {
        return Id;
    }

    bool IsDefaultConfigured() const
    {
        return DefaultConfigured;
    }


    TPoolConfigPtr GetConfig()
    {
        return Config;
    }

    void SetConfig(TPoolConfigPtr newConfig)
    {
        Config = newConfig;
        SetMode(Config->Mode);
        DefaultConfigured = false;

        ResourceLimits_ = InfiniteNodeResources();
        if (Config->ResourceLimits->UserSlots) {
            ResourceLimits_.set_user_slots(*Config->ResourceLimits->UserSlots);
        }
        if (Config->ResourceLimits->Cpu) {
            ResourceLimits_.set_cpu(*Config->ResourceLimits->Cpu);
        }
        if (Config->ResourceLimits->Memory) {
            ResourceLimits_.set_memory(*Config->ResourceLimits->Memory);
        }
    }

    void SetDefaultConfig()
    {
        SetConfig(New<TPoolConfig>());
        DefaultConfigured = true;
    }


    virtual TInstant GetStartTime() const override
    {
        // Makes no sense for pools since the root is in fair-share mode.
        return TInstant();
    }

    virtual double GetWeight() const override
    {
        return Config->Weight;
    }

    virtual double GetMinShareRatio() const override
    {
        return Config->MinShareRatio;
    }

    virtual TNodeResources GetDemand() const override
    {
        auto result = ZeroNodeResources();
        FOREACH (auto child, Children) {
            result += child->GetDemand();
        }
        return result;
    }


    DEFINE_BYREF_RW_PROPERTY(TNodeResources, ResourceUsage);
    DEFINE_BYREF_RW_PROPERTY(TNodeResources, ResourceUsageDiscount);
    DEFINE_BYREF_RO_PROPERTY(TNodeResources, ResourceLimits);

private:
    Stroka Id;

    TPoolConfigPtr Config;
    bool DefaultConfigured;

};

////////////////////////////////////////////////////////////////////

class TRootElement
    : public TCompositeSchedulerElement
{
public:
    explicit TRootElement(ISchedulerStrategyHost* host)
        : TCompositeSchedulerElement(host)
    {
        SetMode(ESchedulingMode::FairShare);
        Attributes_.FairShareRatio = 1.0;
        Attributes_.AdjustedMinShareRatio = 1.0;
    }

};

////////////////////////////////////////////////////////////////////

class TFairShareStrategy
    : public ISchedulerStrategy
{
public:
    explicit TFairShareStrategy(
        TFairShareStrategyConfigPtr config,
        ISchedulerStrategyHost* host)
        : Config(config)
        , Host(host)
    {
        Host->SubscribeOperationRegistered(BIND(&TFairShareStrategy::OnOperationRegistered, this));
        Host->SubscribeOperationUnregistered(BIND(&TFairShareStrategy::OnOperationUnregistered, this));

        Host->SubscribeJobStarted(BIND(&TFairShareStrategy::OnJobStarted, this));
        Host->SubscribeJobFinished(BIND(&TFairShareStrategy::OnJobFinished, this));
        Host->SubscribeJobUpdated(BIND(&TFairShareStrategy::OnJobUpdated, this));

        auto* masterConnector = Host->GetMasterConnector();
        masterConnector->AddGlobalWatcherRequester(BIND(&TFairShareStrategy::RequestPools, this));
        masterConnector->AddGlobalWatcherHandler(BIND(&TFairShareStrategy::HandlePools, this));

        RootElement = New<TRootElement>(Host);
    }


    virtual void ScheduleJobs(ISchedulingContext* context) override
    {
        auto now = TInstant::Now();
        auto node = context->GetNode();

        // Run periodic update.
        if (!LastUpdateTime || now > LastUpdateTime.Get() + Config->FairShareUpdatePeriod) {
            PROFILE_TIMING ("/fair_share_update_time") {
                // The root element get the whole cluster.
                RootElement->Update();
            }
            LastUpdateTime = now;
        }

        // Update starvation flags for all operations.
        FOREACH (const auto& pair, OperationToElement) {
            CheckForStarvation(pair.second);
        }

        // First-chance scheduling.
        LOG_DEBUG("Scheduling new jobs");
        RootElement->ScheduleJobs(context, false);

        // Compute discount to node usage.
        LOG_DEBUG("Looking for preemptable jobs");
        yhash_set<TOperationElementPtr> discountedOperations;
        yhash_set<TPoolPtr> discountedPools;
        std::vector<TJobPtr> preemptableJobs;
        FOREACH (auto job, context->RunningJobs()) {
            auto operation = job->GetOperation();
            auto operationElement = GetOperationElement(operation);
            operationElement->ResourceUsageDiscount() += job->ResourceUsage();
            discountedOperations.insert(operationElement);
            if (IsJobPreemptable(job)) {
                auto* pool = operationElement->GetPool();
                discountedPools.insert(pool);
                node->ResourceUsageDiscount() += job->ResourceUsage();
                pool->ResourceUsageDiscount() += job->ResourceUsage();
                preemptableJobs.push_back(job);
                LOG_DEBUG("Job is preemptable (JobId: %s)",
                    ~ToString(job->GetId()));
            }
        }

        // Second-chance scheduling.
        LOG_DEBUG("Scheduling new jobs with preemption");
        bool needsPreemption = RootElement->ScheduleJobs(context, true);

        // Reset discounts.
        node->ResourceUsageDiscount() = ZeroNodeResources();
        FOREACH (auto operationElement, discountedOperations) {
            operationElement->ResourceUsageDiscount() = ZeroNodeResources();
        }
        FOREACH (auto pool, discountedPools) {
            pool->ResourceUsageDiscount() = ZeroNodeResources();
        }

        // Preempt jobs if needed.
        if (!needsPreemption)
            return;

        std::sort(
            preemptableJobs.begin(),
            preemptableJobs.end(),
            [] (const TJobPtr& lhs, const TJobPtr& rhs) {
                return lhs->GetStartTime() > rhs->GetStartTime();
            });

        auto checkPoolLimits = [&] (TJobPtr job) -> bool {
            auto operation = job->GetOperation();
            auto operationElement = GetOperationElement(operation);
            auto* pool = operationElement->GetPool();
            return Dominates(pool->ResourceLimits(), pool->ResourceUsage());
        };

        auto checkAllLimits = [&] () -> bool {
            if (!Dominates(node->ResourceLimits(), node->ResourceUsage())) {
                return false;
            }

            FOREACH (auto job, context->StartedJobs()) {
                if (!checkPoolLimits(job)) {
                    return false;
                }
            }

            return true;
        };

        FOREACH (auto job, preemptableJobs) {
            if (checkAllLimits())
                break;

            context->PreemptJob(job);
        }
    }


    virtual void BuildOperationProgressYson(TOperationPtr operation, IYsonConsumer* consumer) override
    {
        auto element = GetOperationElement(operation);
        auto pool = element->GetPool();
        BuildYsonMapFluently(consumer)
            .Item("pool").Value(pool->GetId())
            .Item("start_time").Value(element->GetStartTime())
            .Item("scheduling_status").Value(element->GetStatus())
            .Item("starving").Value(element->GetStarving())
            .Item("usage_ratio").Value(element->GetUsageRatio())
            .Do(BIND(&TFairShareStrategy::BuildElementYson, pool, element));
    }

    virtual Stroka GetOperationLoggingProgress(TOperationPtr operation) override
    {
        auto element = GetOperationElement(operation);
        const auto& attributes = element->Attributes();
        return Sprintf(
            "Scheduling = {Status: %s, Rank: %d+%d, DominantResource: %s, Demand: %.4lf, "
            "Usage: %.4lf, FairShare: %.4lf, AdjustedMinShare: %.4lf, MaxShare: %.4lf, Starving: %s, Weight: %lf}",
            ~element->GetStatus().ToString(),
            element->GetPool()->Attributes().Rank,
            attributes.Rank,
            ~attributes.DominantResource.ToString(),
            attributes.DemandRatio,
            element->GetUsageRatio(),
            attributes.FairShareRatio,
            attributes.AdjustedMinShareRatio,
            attributes.MaxShareRatio,
            ~FormatBool(element->GetStarving()),
            element->GetWeight());
    }

    virtual void BuildOrchidYson(IYsonConsumer* consumer) override
    {
        BuildYsonMapFluently(consumer)
            .Item("pools").DoMapFor(Pools, [&] (TFluentMap fluent, const TPoolMap::value_type& pair) {
                const auto& id = pair.first;
                auto pool = pair.second;
                auto config = pool->GetConfig();
                fluent
                    .Item(id).BeginMap()
                        .Item("mode").Value(config->Mode)
                        .Do(BIND(&TFairShareStrategy::BuildElementYson, RootElement, pool))
                    .EndMap();
            });
    }

private:
    TFairShareStrategyConfigPtr Config;
    ISchedulerStrategyHost* Host;

    typedef yhash_map<Stroka, TPoolPtr> TPoolMap;
    TPoolMap Pools;

    yhash_map<TOperationPtr, TOperationElementPtr> OperationToElement;

    typedef std::list<TJobPtr> TJobList;
    TJobList JobList;
    yhash_map<TJobPtr, TJobList::iterator> JobToIterator;

    TRootElementPtr RootElement;
    TNullable<TInstant> LastUpdateTime;


    bool IsJobPreemptable(TJobPtr job)
    {
        auto operation = job->GetOperation();
        if (operation->GetState() != EOperationState::Running) {
            return false;
        }

        auto element = GetOperationElement(operation);
        auto spec = element->GetSpec();

        double usageRatio = element->GetUsageRatio();
        if (usageRatio < Config->MinPreemptableRatio) {
            return false;
        }

        const auto& attributes = element->Attributes();
        if (usageRatio < attributes.FairShareRatio) {
            return false;
        }

        return true;
    }


    TPooledOperationSpecPtr ParseSpec(TOperationPtr operation, INodePtr specNode)
    {
        try {
            return ConvertTo<TPooledOperationSpecPtr>(specNode);
        } catch (const std::exception& ex) {
            LOG_ERROR(ex, "Error parsing spec of pooled operation %s, defaults will be used",
                ~ToString(operation->GetOperationId()));
            return New<TPooledOperationSpec>();
        }
    }


    void OnOperationRegistered(TOperationPtr operation)
    {
        auto operationElement = New<TOperationElement>(Config, Host, operation);
        YCHECK(OperationToElement.insert(std::make_pair(operation, operationElement)).second);

        auto spec = ParseSpec(operation, operation->GetSpec());

        auto poolId = spec->Pool ? *spec->Pool : operation->GetAuthenticatedUser();
        auto pool = FindPool(poolId);
        if (!pool) {
            pool = New<TPool>(Host, poolId);
            RegisterPool(pool);
        }

        operationElement->SetSpec(spec);

        operationElement->SetPool(~pool);
        pool->AddChild(operationElement);
        pool->ResourceUsage() += operationElement->ResourceUsage();

        Host->GetMasterConnector()->AddOperationWatcherRequester(
            operation,
            BIND(&TFairShareStrategy::RequestOperationSpec, this, operation));
        Host->GetMasterConnector()->AddOperationWatcherHandler(
            operation,
            BIND(&TFairShareStrategy::HandleOperationSpec, this, operation));

        LOG_INFO("Operation added to pool (OperationId: %s, Pool: %s)",
            ~ToString(operation->GetOperationId()),
            ~pool->GetId());
    }

    void OnOperationUnregistered(TOperationPtr operation)
    {
        auto operationElement = GetOperationElement(operation);
        auto pool = operationElement->GetPool();

        YCHECK(OperationToElement.erase(operation) == 1);
        pool->RemoveChild(operationElement);
        pool->ResourceUsage() -= operationElement->ResourceUsage();

        LOG_INFO("Operation removed from pool (OperationId: %s, Pool: %s)",
            ~ToString(operation->GetOperationId()),
            ~pool->GetId());

        if (pool->IsEmpty() && pool->IsDefaultConfigured()) {
            UnregisterPool(pool);
        }
    }


    void RequestOperationSpec(
        TOperationPtr operation,
        TObjectServiceProxy::TReqExecuteBatchPtr batchReq)
    {
        auto operationPath = GetOperationPath(operation->GetOperationId());
        auto req = TYPathProxy::Get(operationPath + "/@spec");
        batchReq->AddRequest(req, "get_spec");
    }

    void HandleOperationSpec(
        TOperationPtr operation,
        TObjectServiceProxy::TRspExecuteBatchPtr batchRsp)
    {
        auto element = FindOperationElement(operation);
        if (!element)
            return;

        NLog::TTaggedLogger Logger(SchedulerLogger);
        Logger.AddTag(Sprintf("OperationId: %s", ~ToString(operation->GetOperationId())));

        auto rsp = batchRsp->GetResponse<TYPathProxy::TRspGet>("get_spec");
        if (!rsp->IsOK()) {
            LOG_ERROR(*rsp, "Error updating operation spec");
            return;
        }

        try {
            if (!ReconfigureYsonSerializable(element->GetSpec(), TYsonString(rsp->value())))
                return;
        } catch (const std::exception& ex) {
            LOG_ERROR(ex, "Error parsing updated operation spec");
        }

        LOG_INFO("Operation spec updated");
    }


    void OnJobStarted(TJobPtr job)
    {
        auto it = JobList.insert(JobList.begin(), job);
        YCHECK(JobToIterator.insert(std::make_pair(job, it)).second);

        UpdateResourceUsage(job, job->ResourceUsage());
    }

    void OnJobFinished(TJobPtr job)
    {
        auto it = JobToIterator.find(job);
        YASSERT(it != JobToIterator.end());
        JobList.erase(it->second);
        JobToIterator.erase(it);

        UpdateResourceUsage(job, -job->ResourceUsage());
    }

    void OnJobUpdated(TJobPtr job, const TNodeResources& resourcesDelta)
    {
        UpdateResourceUsage(job, resourcesDelta);
    }


    void RegisterPool(TPoolPtr pool)
    {
        YCHECK(Pools.insert(std::make_pair(pool->GetId(), pool)).second);
        RootElement->AddChild(pool);

        LOG_INFO("Pool registered (Pool: %s)", ~pool->GetId());
    }

    void UnregisterPool(TPoolPtr pool)
    {
        YCHECK(pool->IsEmpty());

        YCHECK(Pools.erase(pool->GetId()) == 1);
        RootElement->RemoveChild(pool);

        LOG_INFO("Pool unregistered (Pool: %s)", ~pool->GetId());
    }

    TPoolPtr FindPool(const Stroka& id)
    {
        auto it = Pools.find(id);
        return it == Pools.end() ? NULL : it->second;
    }

    TPoolPtr GetPool(const Stroka& id)
    {
        auto pool = FindPool(id);
        YCHECK(pool);
        return pool;
    }


    TOperationElementPtr FindOperationElement(TOperationPtr operation)
    {
        auto it = OperationToElement.find(operation);
        return it == OperationToElement.end() ? NULL : it->second;
    }

    TOperationElementPtr GetOperationElement(TOperationPtr operation)
    {
        auto element = FindOperationElement(operation);
        YCHECK(element);
        return element;
    }


    void RequestPools(TObjectServiceProxy::TReqExecuteBatchPtr batchReq)
    {
        LOG_INFO("Updating pools");

        auto req = TYPathProxy::Get("//sys/pools");
        static auto poolConfigTemplate = New<TPoolConfig>();
        static auto poolConfigKeys = poolConfigTemplate->GetRegisteredKeys();
        TAttributeFilter attributeFilter(EAttributeFilterMode::MatchingOnly, poolConfigKeys);
        ToProto(req->mutable_attribute_filter(), attributeFilter);
        batchReq->AddRequest(req, "get_pools");
    }

    void HandlePools(TObjectServiceProxy::TRspExecuteBatchPtr batchRsp)
    {
        auto rsp = batchRsp->GetResponse<TYPathProxy::TRspGet>("get_pools");
        if (!rsp->IsOK()) {
            LOG_ERROR(*rsp, "Error updating pools");
            return;
        }

        // Build the set of potential orphans.
        yhash_set<Stroka> orphanPoolIds;
        FOREACH (const auto& pair, Pools) {
            YCHECK(orphanPoolIds.insert(pair.first).second);
        }

        auto newPoolsNode = ConvertToNode(TYsonString(rsp->value()));
        auto newPoolsMapNode = newPoolsNode->AsMap();
        FOREACH (const auto& pair, newPoolsMapNode->GetChildren()) {
            const auto& id = pair.first;
            const auto& poolNode = pair.second;

            // Parse config.
            auto configNode = ConvertToNode(poolNode->Attributes());
            TPoolConfigPtr config;
            try {
                config = ConvertTo<TPoolConfigPtr>(configNode);
            } catch (const std::exception& ex) {
                LOG_ERROR(ex, "Error parsing configuration of pool %s, defaults will be used",
                    ~id.Quote());
                config = New<TPoolConfig>();
            }

            auto existingPool = FindPool(id);
            if (existingPool) {
                // Reconfigure existing pool.
                existingPool->SetConfig(config);
                YCHECK(orphanPoolIds.erase(id) == 1);
            } else {
                // Create new pool.
                auto newPool = New<TPool>(Host, id);
                newPool->SetConfig(config);
                RegisterPool(newPool);
            }
        }

        // Unregister orphan pools.
        FOREACH (const auto& id, orphanPoolIds) {
            auto pool = GetPool(id);
            if (pool->IsEmpty()) {
                UnregisterPool(pool);
            } else {
                pool->SetDefaultConfig();
            }
        }

        LOG_INFO("Pools updated");
    }


    void CheckForStarvation(TOperationElementPtr element)
    {
        auto status = element->GetStatus();
        auto now = TInstant::Now();
        auto spec = element->GetSpec();
        auto minSharePreemptionTimeout = spec->MinSharePreemptionTimeout.Get(Config->MinSharePreemptionTimeout);
        auto fairSharePreemptionTimeout = spec->FairSharePreemptionTimeout.Get(Config->FairSharePreemptionTimeout);
        switch (status) {
            case EOperationStatus::BelowMinShare:
                if (!element->GetBelowMinShareSince()) {
                    element->SetBelowMinShareSince(now);
                } else if (element->GetBelowMinShareSince().Get() < now - minSharePreemptionTimeout) {
                    SetStarving(element, status);
                }
                break;

            case EOperationStatus::BelowFairShare:
                if (!element->GetBelowFairShareSince()) {
                    element->SetBelowFairShareSince(now);
                } else if (element->GetBelowFairShareSince().Get() < now - fairSharePreemptionTimeout) {
                    SetStarving(element, status);
                }
                element->SetBelowMinShareSince(Null);
                break;

            case EOperationStatus::Normal:
                element->SetBelowMinShareSince(Null);
                element->SetBelowFairShareSince(Null);
                ResetStarving(element);
                break;

            default:
                YUNREACHABLE();
        }
    }

    void SetStarving(TOperationElementPtr element, EOperationStatus status)
    {
        if (!element->GetStarving()) {
            element->SetStarving(true);
            LOG_INFO("Operation starvation timeout (OperationId: %s, Status: %s)",
                ~ToString(element->GetOperation()->GetOperationId()),
                ~status.ToString());
        }
    }

    void ResetStarving(TOperationElementPtr element)
    {
        if (element->GetStarving()) {
            element->SetStarving(false);
            LOG_INFO("Operation is no longer starving (OperationId: %s)",
                ~ToString(element->GetOperation()->GetOperationId()));
        }
    }


    void UpdateResourceUsage(TJobPtr job, const TNodeResources& resourcesDelta)
    {
        auto operationElement = GetOperationElement(job->GetOperation());
        operationElement->ResourceUsage() += resourcesDelta;
        operationElement->GetPool()->ResourceUsage() += resourcesDelta;
    }


    static void BuildElementYson(
        TCompositeSchedulerElementPtr composite,
        ISchedulableElementPtr element,
        IYsonConsumer* consumer)
    {
        const auto& attributes = element->Attributes();
        BuildYsonMapFluently(consumer)
            .Item("scheduling_rank").Value(attributes.Rank)
            .Item("resource_demand").Value(element->GetDemand())
            .Item("resource_usage").Value(element->ResourceUsage())
            .Item("dominant_resource").Value(attributes.DominantResource)
            .Item("weight").Value(element->GetWeight())
            .Item("min_share_ratio").Value(element->GetMinShareRatio())
            .Item("adjusted_min_share_ratio").Value(attributes.AdjustedMinShareRatio)
            .Item("max_share_ratio").Value(attributes.MaxShareRatio)
            .Item("demand_ratio").Value(attributes.DemandRatio)
            .Item("fair_share_ratio").Value(attributes.FairShareRatio);
    }

};

bool TOperationElement::ScheduleJobs(
    ISchedulingContext* context,
    bool starvingOnly)
{
    if (starvingOnly && !Starving_) {
        return false;
    }

    auto node = context->GetNode();
    auto controller = Operation_->GetController();

    bool result =  false;
    while (Operation_->GetState() == EOperationState::Running && context->CanStartMoreJobs()) {
        auto poolLimits = Pool_->ResourceLimits() - Pool_->ResourceUsage() + Pool_->ResourceUsageDiscount();
        auto nodeLimits = node->ResourceLimits() - node->ResourceUsage() + node->ResourceUsageDiscount();
        auto jobLimits = Min(poolLimits, nodeLimits);
        auto job = controller->ScheduleJob(context, jobLimits);
        if (!job) {
            // The first failure means that no more jobs can be scheduled.
            break;
        }

        result = true;

        // Allow at most one job in starvingOnly mode.
        if (starvingOnly) {
            break;
        }
    }

    return result;
}

std::unique_ptr<ISchedulerStrategy> CreateFairShareStrategy(
    TFairShareStrategyConfigPtr config,
    ISchedulerStrategyHost* host)
{
    return std::unique_ptr<ISchedulerStrategy>(new TFairShareStrategy(config, host));
}

////////////////////////////////////////////////////////////////////

} // namespace NScheduler
} // namespace NYT
<|MERGE_RESOLUTION|>--- conflicted
+++ resolved
@@ -392,10 +392,6 @@
         // Compute max share ratios.
         // Compute demand ratios and their sum.
         double demandRatioSum = 0.0;
-<<<<<<< HEAD
-        auto totalLimits = Host->GetTotalResourceLimits();
-=======
->>>>>>> 843f85c2
         FOREACH (auto child, Children) {
             auto& childAttributes = child->Attributes();
 
