--- conflicted
+++ resolved
@@ -34,11 +34,7 @@
 
 TTagIdList GetFailReasonProfilingTags(EScheduleJobFailReason reason)
 {
-<<<<<<< HEAD
     static yhash_map<EScheduleJobFailReason, TTagId> tagId;
-=======
-    static std::unordered_map<TString, TTagId> tagId;
->>>>>>> df4f2979
 
     auto it = tagId.find(reason);
     if (it == tagId.end()) {
@@ -664,23 +660,16 @@
     ISchedulerStrategyHost* const Host;
 
     INodePtr LastPoolsNodeUpdate;
-<<<<<<< HEAD
-
-    using TPoolMap = yhash<Stroka, TPoolPtr>;
+
+    using TPoolMap = yhash<TString, TPoolPtr>;
     TPoolMap Pools;
 
-    yhash_map<Stroka, NProfiling::TTagId> PoolIdToProfilingTagId;
-
-    yhash<Stroka, yhash_set<Stroka>> UserToEphemeralPools;
-=======
-    typedef yhash<TString, TPoolPtr> TPoolMap;
-    TPoolMap Pools;
+    yhash<TString, NProfiling::TTagId> PoolIdToProfilingTagId;
 
     yhash<TString, yhash_set<TString>> UserToEphemeralPools;
->>>>>>> df4f2979
-
-    yhash<Stroka, yhash_set<int>> PoolToSpareChildIndices;
-    yhash<Stroka, int> PoolToMinUnusedChildIndex;
+
+    yhash<TString, yhash_set<int>> PoolToSpareChildIndices;
+    yhash<TString, int> PoolToMinUnusedChildIndex;
 
     typedef yhash<TOperationId, TOperationElementPtr> TOperationElementPtrByIdMap;
     TOperationElementPtrByIdMap OperationIdToElement;
