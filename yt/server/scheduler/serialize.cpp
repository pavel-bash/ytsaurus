#include "serialize.h"

namespace NYT {
namespace NScheduler {

////////////////////////////////////////////////////////////////////

int GetCurrentSnapshotVersion()
{
    return 200008;
}

bool ValidateSnapshotVersion(int version)
{
<<<<<<< HEAD
    return version == GetCurrentSnapshotVersion();
=======
    return version == 200007 || version == 200008;
>>>>>>> 21467820
}

////////////////////////////////////////////////////////////////////

} // namespace NScheduler
} // namespace NYT
<|MERGE_RESOLUTION|>--- conflicted
+++ resolved
@@ -7,16 +7,12 @@
 
 int GetCurrentSnapshotVersion()
 {
-    return 200008;
+    return 200009;
 }
 
 bool ValidateSnapshotVersion(int version)
 {
-<<<<<<< HEAD
     return version == GetCurrentSnapshotVersion();
-=======
-    return version == 200007 || version == 200008;
->>>>>>> 21467820
 }
 
 ////////////////////////////////////////////////////////////////////
