#include "fair_share_tree.h"
#include "fair_share_tree_element.h"
#include "public.h"
#include "pools_config_parser.h"
#include "scheduler_strategy.h"
#include "scheduling_context.h"
#include "fair_share_strategy_operation_controller.h"
#include "fair_share_tree.h"

#include <yt/server/lib/scheduler/config.h>

#include <yt/ytlib/scheduler/job_resources.h>

#include <yt/core/concurrency/async_rw_lock.h>
#include <yt/core/concurrency/periodic_executor.h>
#include <yt/core/concurrency/thread_pool.h>

#include <yt/core/misc/algorithm_helpers.h>
#include <yt/core/misc/finally.h>

#include <yt/core/profiling/profile_manager.h>
#include <yt/core/profiling/timing.h>
#include <yt/core/profiling/metrics_accumulator.h>

namespace NYT::NScheduler {

using namespace NConcurrency;
using namespace NJobTrackerClient;
using namespace NNodeTrackerClient;
using namespace NObjectClient;
using namespace NYson;
using namespace NYTree;
using namespace NProfiling;
using namespace NControllerAgent;

////////////////////////////////////////////////////////////////////////////////

static const auto& Profiler = SchedulerProfiler;

////////////////////////////////////////////////////////////////////////////////

TTagIdList GetFailReasonProfilingTags(EScheduleJobFailReason reason)
{
    static THashMap<EScheduleJobFailReason, TTagId> tagId;

    auto it = tagId.find(reason);
    if (it == tagId.end()) {
        it = tagId.emplace(
            reason,
            TProfileManager::Get()->RegisterTag("reason", FormatEnum(reason))
        ).first;
    }
    return {it->second};
};

namespace {

TTagId GetSlotIndexProfilingTag(int slotIndex)
{
    static THashMap<int, TTagId> slotIndexToTagIdMap;

    auto it = slotIndexToTagIdMap.find(slotIndex);
    if (it == slotIndexToTagIdMap.end()) {
        it = slotIndexToTagIdMap.emplace(
            slotIndex,
            TProfileManager::Get()->RegisterTag("slot_index", ToString(slotIndex))
        ).first;
    }
    return it->second;
};

TTagId GetUserNameProfilingTag(const TString& userName)
{
    static THashMap<TString, TTagId> userNameToTagIdMap;

    auto it = userNameToTagIdMap.find(userName);
    if (it == userNameToTagIdMap.end()) {
        it = userNameToTagIdMap.emplace(
            userName,
            TProfileManager::Get()->RegisterTag("user_name", userName)
        ).first;
    }
    return it->second;
};


} // namespace

////////////////////////////////////////////////////////////////////////////////

TFairShareTree::TFairShareTree(
    TFairShareStrategyTreeConfigPtr config,
    TFairShareStrategyOperationControllerConfigPtr controllerConfig,
    ISchedulerStrategyHost* host,
    const std::vector<IInvokerPtr>& feasibleInvokers,
    const TString& treeId)
    : Config_(config)
    , ControllerConfig_(controllerConfig)
    , Host_(host)
    , FeasibleInvokers_(feasibleInvokers)
    , TreeId_(treeId)
    , TreeIdProfilingTag_(TProfileManager::Get()->RegisterTag("tree", TreeId_))
    , Logger(NLogging::TLogger(SchedulerLogger)
        .AddTag("TreeId: %v", treeId))
    , NonPreemptiveProfilingCounters_("/non_preemptive", {TreeIdProfilingTag_})
    , PreemptiveProfilingCounters_("/preemptive", {TreeIdProfilingTag_})
    , FairShareUpdateTimeCounter_("/fair_share_update_time", {TreeIdProfilingTag_})
    , FairShareLogTimeCounter_("/fair_share_log_time", {TreeIdProfilingTag_})
    , AnalyzePreemptableJobsTimeCounter_("/analyze_preemptable_jobs_time", {TreeIdProfilingTag_})
{
    RootElement_ = New<TRootElement>(Host_, this, config, GetPoolProfilingTag(RootPoolName), TreeId_);
}

IFairShareTreeSnapshotPtr TFairShareTree::CreateSnapshot()
{
    VERIFY_INVOKERS_AFFINITY(FeasibleInvokers_);

    return New<TFairShareTreeSnapshot>(this, RootElementSnapshot_, Logger);
}

TFuture<void> TFairShareTree::ValidateOperationPoolsCanBeUsed(const IOperationStrategyHost* operation, const TPoolName& poolName)
{
    VERIFY_INVOKERS_AFFINITY(FeasibleInvokers_);

    return BIND(&TFairShareTree::DoValidateOperationPoolsCanBeUsed, MakeStrong(this))
        .AsyncVia(GetCurrentInvoker())
        .Run(operation, poolName);
}

void TFairShareTree::ValidatePoolLimits(const IOperationStrategyHost* operation, const TPoolName& poolName)
{
    VERIFY_INVOKERS_AFFINITY(FeasibleInvokers_);

    ValidateOperationCountLimit(operation, poolName);
    ValidateEphemeralPoolLimit(operation, poolName);
}

void TFairShareTree::ValidatePoolLimitsOnPoolChange(const IOperationStrategyHost* operation, const TPoolName& newPoolName)
{
    VERIFY_INVOKERS_AFFINITY(FeasibleInvokers_);

    ValidateEphemeralPoolLimit(operation, newPoolName);
    ValidateAllOperationsCountsOnPoolChange(operation->GetId(), newPoolName);
}

void TFairShareTree::ValidateAllOperationsCountsOnPoolChange(TOperationId operationId, const TPoolName& newPoolName)
{
    auto operationElement = GetOperationElement(operationId);
    std::vector<TString> oldPools;
    const auto* pool = operationElement->GetParent();
    while (pool) {
        oldPools.push_back(pool->GetId());
        pool = pool->GetParent();
    }

    std::vector<TString> newPools;
    pool = GetPoolOrParent(newPoolName).Get();
    while (pool) {
        newPools.push_back(pool->GetId());
        pool = pool->GetParent();
    }

    while (!newPools.empty() && !oldPools.empty() && newPools.back() == oldPools.back()) {
        newPools.pop_back();
        oldPools.pop_back();
    }

    for (const auto& newPool : newPools) {
        auto currentPool = GetPool(newPool);
        if (currentPool->OperationCount() >= currentPool->GetMaxOperationCount()) {
            THROW_ERROR_EXCEPTION("Max operation count of pool %Qv violated", newPool);
        }
        if (currentPool->RunningOperationCount() >= currentPool->GetMaxRunningOperationCount()) {
            THROW_ERROR_EXCEPTION("Max running operation count of pool %Qv violated", newPool);
        }
    }
}

bool TFairShareTree::RegisterOperation(
    const TFairShareStrategyOperationStatePtr& state,
    const TStrategyOperationSpecPtr& spec,
    const TOperationFairShareTreeRuntimeParametersPtr& runtimeParams)
{
    VERIFY_INVOKERS_AFFINITY(FeasibleInvokers_);

    auto operationId = state->GetHost()->GetId();

    auto clonedSpec = CloneYsonSerializable(spec);
    auto optionsIt = spec->SchedulingOptionsPerPoolTree.find(TreeId_);
    if (optionsIt != spec->SchedulingOptionsPerPoolTree.end()) {
        ReconfigureYsonSerializable(clonedSpec, ConvertToNode(optionsIt->second));
    }

    auto operationElement = New<TOperationElement>(
        Config_,
        clonedSpec,
        runtimeParams,
        state->GetController(),
        ControllerConfig_,
        Host_,
        this,
        state->GetHost(),
        TreeId_);

    int index = RegisterSchedulingTagFilter(TSchedulingTagFilter(clonedSpec->SchedulingTagFilter));
    operationElement->SetSchedulingTagFilterIndex(index);

    YCHECK(OperationIdToElement_.insert(std::make_pair(operationId, operationElement)).second);

    auto poolName = state->GetPoolNameByTreeId(TreeId_);
    auto pool = GetOrCreatePool(poolName, state->GetHost()->GetAuthenticatedUser());

    operationElement->AttachParent(pool.Get(), /* enabled */ false);

    return OnOperationAddedToPool(state, operationElement);
}

void TFairShareTree::UnregisterOperation(
    const TFairShareStrategyOperationStatePtr& state)
{
    VERIFY_INVOKERS_AFFINITY(FeasibleInvokers_);

    auto operationId = state->GetHost()->GetId();
    auto operationElement = FindOperationElement(operationId);

    auto* pool = operationElement->GetMutableParent();

    operationElement->Disable();
    operationElement->DetachParent();
    operationElement->SetAlive(false);

    OnOperationRemovedFromPool(state, pool);

    UnregisterSchedulingTagFilter(operationElement->GetSchedulingTagFilterIndex());

    YCHECK(OperationIdToElement_.erase(operationId) == 1);

    // Operation can be missing in this map.
    OperationIdToActivationTime_.erase(operationId);
}

void TFairShareTree::OnOperationRemovedFromPool(
    const TFairShareStrategyOperationStatePtr& state,
    const TCompositeSchedulerElementPtr& parent)
{
    auto operationId = state->GetHost()->GetId();
    ReleaseOperationSlotIndex(state, parent->GetId());

    WaitingOperationQueue_.remove(operationId);

    if (!parent->IsRoot() && parent->IsEmpty()) {
        TPool* pool = static_cast<TPool*>(parent.Get());
        if (pool->IsDefaultConfigured()) {
            UnregisterPool(pool);
        }
    }
}

bool TFairShareTree::OnOperationAddedToPool(
    const TFairShareStrategyOperationStatePtr& state,
    const TOperationElementPtr& operationElement)
{
    AllocateOperationSlotIndex(state, operationElement->GetParent()->GetId());

    auto violatedPool = FindPoolViolatingMaxRunningOperationCount(operationElement->GetParent());
    if (!violatedPool) {
        operationElement->MarkOperationRunningInPool();
        return true;
    }

    auto operationId = state->GetHost()->GetId();
    WaitingOperationQueue_.push_back(operationId);

    YT_LOG_DEBUG("Operation is pending since max running operation count violated (OperationId: %v, Pool: %v, Limit: %v)",
        operationId,
        violatedPool->GetId(),
        violatedPool->GetMaxRunningOperationCount());
    Host_->SetOperationAlert(
        operationId,
        EOperationAlertType::OperationPending,
        TError("Max running operation count violated")
            << TErrorAttribute("pool", violatedPool->GetId())
            << TErrorAttribute("limit", violatedPool->GetMaxRunningOperationCount())
    );

    return false;
}

void TFairShareTree::DisableOperation(const TFairShareStrategyOperationStatePtr& state)
{
    VERIFY_INVOKERS_AFFINITY(FeasibleInvokers_);

    auto operationElement = GetOperationElement(state->GetHost()->GetId());
    operationElement->Disable();
    operationElement->GetMutableParent()->DisableChild(operationElement);
}

void TFairShareTree::EnableOperation(const TFairShareStrategyOperationStatePtr& state)
{
    VERIFY_INVOKERS_AFFINITY(FeasibleInvokers_);

    auto operationId = state->GetHost()->GetId();
    auto operationElement = GetOperationElement(operationId);

    operationElement->GetMutableParent()->EnableChild(operationElement);

    operationElement->Enable();
}

TPoolsUpdateResult TFairShareTree::UpdatePools(const INodePtr& poolsNode)
{
    VERIFY_INVOKERS_AFFINITY(FeasibleInvokers_);

    if (LastPoolsNodeUpdate_ && AreNodesEqual(LastPoolsNodeUpdate_, poolsNode)) {
        YT_LOG_INFO("Pools are not changed, skipping update");
        return {LastPoolsNodeUpdateError_, false};
    }

    LastPoolsNodeUpdate_ = poolsNode;

    THashMap<TString, TString> poolToParentMap;
    for (const auto& [poolId, pool] : Pools_) {
        poolToParentMap[poolId] = pool->GetParent()->GetId();
    }

    TPoolsConfigParser poolsConfigParser(poolToParentMap, RootElement_->GetId());

    TError parseResult = poolsConfigParser.TryParse(poolsNode);
    if (!parseResult.IsOK()) {
        auto wrappedError = TError("Found pool configuration issues in tree %Qv; update skipped", TreeId_)
            << parseResult;
        LastPoolsNodeUpdateError_ = wrappedError;
        return {wrappedError, false};
    }

    const auto& parsedPoolMap = poolsConfigParser.GetPoolConfigMap();

    for (const auto& poolId: poolsConfigParser.GetNewPoolsByInOrderTraversal()) {
        auto it = parsedPoolMap.find(poolId);
        YCHECK(it != parsedPoolMap.end());
        auto parsedPool = it->second;
        auto pool = New<TPool>(
            Host_,
            this,
            poolId,
            parsedPool.PoolConfig,
            /* defaultConfigured */ false,
            Config_,
            GetPoolProfilingTag(poolId),
            TreeId_);
        const auto& parent = parsedPool.ParentId == RootPoolName
            ? static_cast<TCompositeSchedulerElementPtr>(RootElement_)
            : GetPool(parsedPool.ParentId);

        RegisterPool(pool, parent);
    }

    for (const auto& [poolId, parsedPool] : parsedPoolMap) {
        if (parsedPool.IsNew) {
            continue;
        }
        auto pool = GetPool(poolId);
        if (pool->GetUserName()) {
            YCHECK(UserToEphemeralPools_[pool->GetUserName().value()].erase(pool->GetId()) == 1);
            pool->SetUserName(std::nullopt);
        }
        ReconfigurePool(pool, parsedPool.PoolConfig);
        if (parsedPool.ParentIsChanged) {
            const auto& parent = parsedPool.ParentId == RootPoolName
                ? static_cast<TCompositeSchedulerElementPtr>(RootElement_)
                : GetPool(parsedPool.ParentId);
            pool->ChangeParent(parent.Get());
        }
    }

    std::vector<TPoolPtr> erasedPools;
    for (const auto& [poolId, pool] : Pools_) {
        if (!parsedPoolMap.contains(poolId)) {
            erasedPools.push_back(pool);
        }
    }

    for (const auto& pool : erasedPools) {
        if (pool->IsEmpty()) {
            UnregisterPool(pool);
        } else {
            pool->SetDefaultConfig();

            auto defaultParent = GetDefaultParentPool();
            if (pool->GetId() == defaultParent->GetId()) {  // Someone is deleting default pool
                defaultParent = RootElement_;
            }
            if (pool->GetParent()->GetId() != defaultParent->GetId()) {
                pool->ChangeParent(defaultParent.Get());
            }
        }
    }

    LastPoolsNodeUpdateError_ = TError();

<<<<<<< HEAD
    (void)OnFairShareUpdateAt(TInstant::Now());
=======
    // TODO(ignat): do not ignore error.
    Y_UNUSED(OnFairShareUpdateAt(TInstant::Now()));
>>>>>>> f2fb3759

    return {LastPoolsNodeUpdateError_, true};
}

void TFairShareTree::ChangeOperationPool(
    TOperationId operationId,
    const TFairShareStrategyOperationStatePtr& state,
    const TPoolName& newPool)
{
    VERIFY_INVOKERS_AFFINITY(FeasibleInvokers_);

    auto element = FindOperationElement(operationId);
    if (!element) {
        THROW_ERROR_EXCEPTION("Operation element for operation %Qv not found", operationId);
    }

    auto oldParent = element->GetMutableParent();

    auto newParent = GetOrCreatePool(newPool, state->GetHost()->GetAuthenticatedUser());
    element->ChangeParent(newParent.Get());

    OnOperationRemovedFromPool(state, oldParent);

    YCHECK(OnOperationAddedToPool(state, element));
}

TError TFairShareTree::CheckOperationUnschedulable(
    TOperationId operationId,
    TDuration safeTimeout,
    int minScheduleJobCallAttempts,
    THashSet<EDeactivationReason> deactivationReasons)
{
    // TODO(ignat): Could we guarantee that operation must be in tree?
    auto element = FindOperationElement(operationId);
    if (!element) {
        return TError();
    }

    auto now = TInstant::Now();
    TInstant activationTime;

    auto it = OperationIdToActivationTime_.find(operationId);
    if (!GetGlobalDynamicAttributes(element).Active) {
        if (it != OperationIdToActivationTime_.end()) {
            it->second = TInstant::Max();
        }
        return TError();
    } else {
        if (it == OperationIdToActivationTime_.end()) {
            activationTime = now;
            OperationIdToActivationTime_.emplace(operationId, now);
        } else {
            it->second = std::min(it->second, now);
            activationTime = it->second;
        }
    }

    int deactivationCount = 0;
    auto deactivationReasonToCount = element->GetDeactivationReasonsFromLastNonStarvingTime();
    for (auto reason : deactivationReasons) {
        deactivationCount += deactivationReasonToCount[reason];
    }

    if (activationTime + safeTimeout < now &&
        element->GetLastScheduleJobSuccessTime() + safeTimeout < now &&
        element->GetLastNonStarvingTime() + safeTimeout < now &&
        deactivationCount > minScheduleJobCallAttempts)
    {
        return TError("Operation has no successfull scheduled jobs for a long period")
            << TErrorAttribute("period", safeTimeout)
            << TErrorAttribute("deactivation_count", deactivationCount);
    }

    return TError();
}

void TFairShareTree::UpdateOperationRuntimeParameters(
    TOperationId operationId,
    const TOperationFairShareTreeRuntimeParametersPtr& newParams)
{
    VERIFY_INVOKERS_AFFINITY(FeasibleInvokers_);

    if (const auto& element = FindOperationElement(operationId)) {
        element->SetRuntimeParams(newParams);
    }
}

void TFairShareTree::UpdateConfig(const TFairShareStrategyTreeConfigPtr& config)
{
    VERIFY_INVOKERS_AFFINITY(FeasibleInvokers_);

    Config_ = config;
    RootElement_->UpdateTreeConfig(Config_);

    if (!FindPool(Config_->DefaultParentPool) && Config_->DefaultParentPool != RootPoolName) {
        auto error = TError("Default parent pool %Qv is not registered", Config_->DefaultParentPool);
        Host_->SetSchedulerAlert(ESchedulerAlertType::UpdatePools, error);
    }
}

void TFairShareTree::UpdateControllerConfig(const TFairShareStrategyOperationControllerConfigPtr& config)
{
    VERIFY_INVOKERS_AFFINITY(FeasibleInvokers_);

    ControllerConfig_ = config;

    for (const auto& pair : OperationIdToElement_) {
        const auto& element = pair.second;
        element->UpdateControllerConfig(config);
    }
}

void TFairShareTree::BuildOperationAttributes(TOperationId operationId, TFluentMap fluent)
{
    VERIFY_INVOKERS_AFFINITY(FeasibleInvokers_);

    const auto& element = GetOperationElement(operationId);
    auto serializedParams = ConvertToAttributes(element->GetRuntimeParams());
    fluent
        .Items(*serializedParams)
        .Item("pool").Value(element->GetParent()->GetId());
}

void TFairShareTree::BuildOperationProgress(TOperationId operationId, TFluentMap fluent)
{
    VERIFY_INVOKERS_AFFINITY(FeasibleInvokers_);

    const auto& element = FindOperationElement(operationId);
    if (!element) {
        return;
    }

    auto* parent = element->GetParent();
    fluent
        .Item("pool").Value(parent->GetId())
        .Item("slot_index").Value(element->GetSlotIndex())
        .Item("start_time").Value(element->GetStartTime())
        .Item("preemptable_job_count").Value(element->GetPreemptableJobCount())
        .Item("aggressively_preemptable_job_count").Value(element->GetAggressivelyPreemptableJobCount())
        .Item("fifo_index").Value(element->Attributes().FifoIndex)
        .Item("deactivation_reasons").Value(element->GetDeactivationReasons())
        .Do(std::bind(&TFairShareTree::BuildElementYson, this, element, std::placeholders::_1));
}

void TFairShareTree::BuildBriefOperationProgress(TOperationId operationId, TFluentMap fluent)
{
    VERIFY_INVOKERS_AFFINITY(FeasibleInvokers_);

    const auto& element = FindOperationElement(operationId);
    if (!element) {
        return;
    }

    auto* parent = element->GetParent();
    const auto& attributes = element->Attributes();
    fluent
        .Item("pool").Value(parent->GetId())
        .Item("weight").Value(element->GetWeight())
        .Item("fair_share_ratio").Value(attributes.FairShareRatio);
}

void TFairShareTree::BuildUserToEphemeralPools(TFluentAny fluent)
{
    VERIFY_INVOKERS_AFFINITY(FeasibleInvokers_);

    fluent
        .DoMapFor(UserToEphemeralPools_, [] (TFluentMap fluent, const auto& value) {
            fluent
                .Item(value.first).Value(value.second);
        });
}

// NB: This function is public for testing purposes.
TError TFairShareTree::OnFairShareUpdateAt(TInstant now)
{
    VERIFY_INVOKERS_AFFINITY(FeasibleInvokers_);

    TError error;

    // Run periodic update.
    PROFILE_AGGREGATED_TIMING(FairShareUpdateTimeCounter_) {
        // The root element gets the whole cluster.
        ResetTreeIndexes();

        TUpdateFairShareContext updateContext;
        RootElement_->Update(GlobalDynamicAttributes_, &updateContext);

        if (!updateContext.Errors.empty()) {
            error = TError("Found pool configuration issues during fair share update in tree %Qv", TreeId_)
                << TErrorAttribute("pool_tree", TreeId_)
                << std::move(updateContext.Errors);
        }

        // Update starvation flags for all operations.
        for (const auto& pair : OperationIdToElement_) {
            pair.second->CheckForStarvation(now);
        }

        // Update starvation flags for all pools.
        if (Config_->EnablePoolStarvation) {
            for (const auto& pair : Pools_) {
                pair.second->CheckForStarvation(now);
            }
        }

        RootElementSnapshot_ = CreateRootElementSnapshot();
    }

    return error;
}

void TFairShareTree::ProfileFairShare(TMetricsAccumulator& accumulator) const
{
    VERIFY_INVOKERS_AFFINITY(FeasibleInvokers_);

    for (const auto& pair : Pools_) {
        ProfileCompositeSchedulerElement(accumulator, pair.second);
    }
    ProfileCompositeSchedulerElement(accumulator, RootElement_);
    if (Config_->EnableOperationsProfiling) {
        for (const auto& pair : OperationIdToElement_) {
            ProfileOperationElement(accumulator, pair.second);
        }
    }
}

void TFairShareTree::ResetTreeIndexes()
{
    for (const auto& pair : OperationIdToElement_) {
        auto& element = pair.second;
        element->SetTreeIndex(UnassignedTreeIndex);
    }
}

void TFairShareTree::LogOperationsInfo()
{
    for (const auto& pair : OperationIdToElement_) {
        const auto& operationId = pair.first;
        const auto& element = pair.second;
        YT_LOG_DEBUG("FairShareInfo: %v (OperationId: %v)",
            element->GetLoggingString(GlobalDynamicAttributes_),
            operationId);
    }
}

void TFairShareTree::LogPoolsInfo()
{
    for (const auto& pair : Pools_) {
        const auto& poolName = pair.first;
        const auto& pool = pair.second;
        YT_LOG_DEBUG("FairShareInfo: %v (Pool: %v)",
            pool->GetLoggingString(GlobalDynamicAttributes_),
            poolName);
    }
}

// NB: This function is public for testing purposes.
void TFairShareTree::OnFairShareLoggingAt(TInstant now)
{
    VERIFY_INVOKERS_AFFINITY(FeasibleInvokers_);

    PROFILE_AGGREGATED_TIMING(FairShareLogTimeCounter_) {
        // Log pools information.
        Host_->LogEventFluently(ELogEventType::FairShareInfo, now)
            .Item("tree_id").Value(TreeId_)
            .Do(BIND(&TFairShareTree::BuildFairShareInfo, Unretained(this)));

        LogOperationsInfo();
    }
}

// NB: This function is public for testing purposes.
void TFairShareTree::OnFairShareEssentialLoggingAt(TInstant now)
{
    VERIFY_INVOKERS_AFFINITY(FeasibleInvokers_);

    PROFILE_AGGREGATED_TIMING(FairShareLogTimeCounter_) {
        // Log pools information.
        Host_->LogEventFluently(ELogEventType::FairShareInfo, now)
            .Item("tree_id").Value(TreeId_)
            .Do(BIND(&TFairShareTree::BuildEssentialFairShareInfo, Unretained(this)));

        LogOperationsInfo();
    }
}

void TFairShareTree::RegisterJobsFromRevivedOperation(TOperationId operationId, const std::vector<TJobPtr>& jobs)
{
    VERIFY_INVOKERS_AFFINITY(FeasibleInvokers_);

    const auto& element = FindOperationElement(operationId);
    for (const auto& job : jobs) {
        element->OnJobStarted(
            job->GetId(),
            job->ResourceUsage(),
            /* precommittedResources */ ZeroJobResources(),
            /* force */ true);
    }
}

void TFairShareTree::BuildPoolsInformation(TFluentMap fluent)
{
    VERIFY_INVOKERS_AFFINITY(FeasibleInvokers_);

    auto buildPoolInfo = [=] (const TCompositeSchedulerElementPtr pool, TFluentMap fluent) {
        const auto& id = pool->GetId();
        fluent
            .Item(id).BeginMap()
                .Item("mode").Value(pool->GetMode())
                .Item("running_operation_count").Value(pool->RunningOperationCount())
                .Item("operation_count").Value(pool->OperationCount())
                .Item("max_running_operation_count").Value(pool->GetMaxRunningOperationCount())
                .Item("max_operation_count").Value(pool->GetMaxOperationCount())
                .Item("aggressive_starvation_enabled").Value(pool->IsAggressiveStarvationEnabled())
                .Item("forbid_immediate_operations").Value(pool->AreImmediateOperationsForbidden())
                .DoIf(pool->GetMode() == ESchedulingMode::Fifo, [&] (TFluentMap fluent) {
                    fluent
                        .Item("fifo_sort_parameters").Value(pool->GetFifoSortParameters());
                })
                .DoIf(pool->GetParent(), [&] (TFluentMap fluent) {
                    fluent
                        .Item("parent").Value(pool->GetParent()->GetId());
                })
                .Do(std::bind(&TFairShareTree::BuildElementYson, this, pool, std::placeholders::_1))
            .EndMap();
    };

    fluent
        .Item("pools").BeginMap()
            .DoFor(Pools_, [&] (TFluentMap fluent, const TPoolMap::value_type& pair) {
                buildPoolInfo(pair.second, fluent);
            })
            .Do(std::bind(buildPoolInfo, RootElement_, std::placeholders::_1))
        .EndMap();
}

void TFairShareTree::BuildStaticPoolsInformation(TFluentAny fluent)
{
    VERIFY_INVOKERS_AFFINITY(FeasibleInvokers_);

    fluent
        .DoMapFor(Pools_, [&] (TFluentMap fluent, const auto& pair) {
            const auto& id = pair.first;
            const auto& pool = pair.second;
            fluent
                .Item(id).Value(pool->GetConfig());
        });
}

void TFairShareTree::BuildOrchid(TFluentMap fluent)
{
    VERIFY_INVOKERS_AFFINITY(FeasibleInvokers_);

    fluent
        .Item("resource_usage").Value(RootElement_->GetLocalResourceUsage());
}

void TFairShareTree::BuildFairShareInfo(TFluentMap fluent)
{
    VERIFY_INVOKERS_AFFINITY(FeasibleInvokers_);

    fluent
        .Do(BIND(&TFairShareTree::BuildPoolsInformation, Unretained(this)))
        .Item("operations").DoMapFor(
            OperationIdToElement_,
            [=] (TFluentMap fluent, const TOperationElementPtrByIdMap::value_type& pair) {
                const auto& operationId = pair.first;
                fluent
                    .Item(ToString(operationId)).BeginMap()
                        .Do(BIND(&TFairShareTree::BuildOperationProgress, Unretained(this), operationId))
                    .EndMap();
            });
}

void TFairShareTree::BuildEssentialFairShareInfo(TFluentMap fluent)
{
    VERIFY_INVOKERS_AFFINITY(FeasibleInvokers_);

    fluent
        .Do(BIND(&TFairShareTree::BuildEssentialPoolsInformation, Unretained(this)))
        .Item("operations").DoMapFor(
            OperationIdToElement_,
            [=] (TFluentMap fluent, const TOperationElementPtrByIdMap::value_type& pair) {
                const auto& operationId = pair.first;
                fluent
                    .Item(ToString(operationId)).BeginMap()
                        .Do(BIND(&TFairShareTree::BuildEssentialOperationProgress, Unretained(this), operationId))
                    .EndMap();
            });
}

void TFairShareTree::ResetState()
{
    VERIFY_INVOKERS_AFFINITY(FeasibleInvokers_);

    LastPoolsNodeUpdate_.Reset();
    LastPoolsNodeUpdateError_ = TError();
}

const TSchedulingTagFilter& TFairShareTree::GetNodesFilter() const
{
    VERIFY_INVOKERS_AFFINITY(FeasibleInvokers_);

    return Config_->NodesFilter;
}

TPoolName TFairShareTree::CreatePoolName(const std::optional<TString>& poolFromSpec, const TString& user)
{
    if (!poolFromSpec) {
        return TPoolName(user, std::nullopt);
    }
    auto pool = FindPool(*poolFromSpec);
    if (pool && pool->GetConfig()->CreateEphemeralSubpools) {
        return TPoolName(user, *poolFromSpec);
    }
    return TPoolName(*poolFromSpec, std::nullopt);
};

bool TFairShareTree::HasOperation(TOperationId operationId)
{
    return static_cast<bool>(FindOperationElement(operationId));
}

TAggregateGauge& TFairShareTree::GetProfilingCounter(const TString& name)
{
    TGuard<TSpinLock> guard(CustomProfilingCountersLock_);

    auto it = CustomProfilingCounters_.find(name);
    if (it == CustomProfilingCounters_.end()) {
        auto tag = TProfileManager::Get()->RegisterTag("tree", TreeId_);
        auto ptr = std::make_unique<TAggregateGauge>(name, TTagIdList{tag});
        it = CustomProfilingCounters_.emplace(name, std::move(ptr)).first;
    }
    return *it->second;
}

TReaderWriterSpinLock* TFairShareTree::GetSharedStateTreeLock()
{
    return &SharedStateTreeLock_;
}

void TFairShareTree::DoScheduleJobsWithoutPreemption(
    const TRootElementSnapshotPtr& rootElementSnapshot,
    TFairShareContext* context,
    TCpuInstant startTime,
    const std::function<void(TScheduleJobsProfilingCounters&, int, TDuration)> profileTimings,
    const std::function<void(TStringBuf)> logAndCleanSchedulingStatistics)
{
    auto& rootElement = rootElementSnapshot->RootElement;

    {
        YT_LOG_TRACE("Scheduling new jobs");

        bool prescheduleExecuted = false;
        TDuration prescheduleDuration;

        TWallTimer scheduleTimer;
        while (context->SchedulingContext->CanStartMoreJobs() &&
            context->SchedulingContext->GetNow() < startTime + DurationToCpuDuration(ControllerConfig_->ScheduleJobsTimeout))
        {
            if (!prescheduleExecuted) {
                TWallTimer prescheduleTimer;
                context->Initialize(rootElement->GetTreeSize(), RegisteredSchedulingTagFilters_);
                rootElement->PrescheduleJob(context, /*starvingOnly*/ false, /*aggressiveStarvationEnabled*/ false);
                prescheduleDuration = prescheduleTimer.GetElapsedTime();
                Profiler.Update(NonPreemptiveProfilingCounters_.PrescheduleJobTime, DurationToCpuDuration(prescheduleDuration));
                prescheduleExecuted = true;
                context->PrescheduledCalled = true;
            }
            ++context->SchedulingStatistics.NonPreemptiveScheduleJobAttempts;
            if (!rootElement->ScheduleJob(context)) {
                break;
            }
        }
        profileTimings(
            NonPreemptiveProfilingCounters_,
            context->SchedulingStatistics.NonPreemptiveScheduleJobAttempts,
            scheduleTimer.GetElapsedTime() - prescheduleDuration - context->TotalScheduleJobDuration);

        if (context->SchedulingStatistics.NonPreemptiveScheduleJobAttempts > 0) {
            logAndCleanSchedulingStatistics(AsStringBuf("Non preemptive"));
        }
    }
}

void TFairShareTree::DoScheduleJobsWithPreemption(
    const TRootElementSnapshotPtr& rootElementSnapshot,
    TFairShareContext* context,
    TCpuInstant startTime,
    const std::function<void(TScheduleJobsProfilingCounters&, int, TDuration)>& profileTimings,
    const std::function<void(TStringBuf)>& logAndCleanSchedulingStatistics)
{
    auto& rootElement = rootElementSnapshot->RootElement;
    auto& config = rootElementSnapshot->Config;

    if (!context->Initialized) {
        context->Initialize(rootElement->GetTreeSize(), RegisteredSchedulingTagFilters_);
    }

    if (!context->PrescheduledCalled) {
        context->SchedulingStatistics.HasAggressivelyStarvingElements = rootElement->HasAggressivelyStarvingElements(context, false);
    }

    // Compute discount to node usage.
    YT_LOG_TRACE("Looking for preemptable jobs");
    THashSet<const TCompositeSchedulerElement *> discountedPools;
    std::vector<TJobPtr> preemptableJobs;
    PROFILE_AGGREGATED_TIMING(AnalyzePreemptableJobsTimeCounter_) {
        for (const auto& job : context->SchedulingContext->RunningJobs()) {
            auto* operationElement = rootElementSnapshot->FindOperationElement(job->GetOperationId());
            if (!operationElement || !operationElement->IsJobKnown(job->GetId())) {
                YT_LOG_DEBUG("Dangling running job found (JobId: %v, OperationId: %v)",
                    job->GetId(),
                    job->GetOperationId());
                continue;
            }

            if (!operationElement->IsPreemptionAllowed(*context, config)) {
                continue;
            }

            bool aggressivePreemptionEnabled = context->SchedulingStatistics.HasAggressivelyStarvingElements &&
                operationElement->IsAggressiveStarvationPreemptionAllowed();
            if (operationElement->IsJobPreemptable(job->GetId(), aggressivePreemptionEnabled)) {
                const auto* parent = operationElement->GetParent();
                while (parent) {
                    discountedPools.insert(parent);
                    context->DynamicAttributesFor(parent).ResourceUsageDiscount += job->ResourceUsage();
                    parent = parent->GetParent();
                }
                context->SchedulingContext->ResourceUsageDiscount() += job->ResourceUsage();
                preemptableJobs.push_back(job);
            }
        }
    }

    context->SchedulingStatistics.ResourceUsageDiscount = context->SchedulingContext->ResourceUsageDiscount();

    int startedBeforePreemption = context->SchedulingContext->StartedJobs().size();

    // NB: Schedule at most one job with preemption.
    TJobPtr jobStartedUsingPreemption;
    {
        YT_LOG_TRACE("Scheduling new jobs with preemption");

        // Clean data from previous profiling.
        context->TotalScheduleJobDuration = TDuration::Zero();
        context->ExecScheduleJobDuration = TDuration::Zero();
        context->ScheduleJobFailureCount = 0;
        std::fill(context->FailedScheduleJob.begin(), context->FailedScheduleJob.end(), 0);

        bool prescheduleExecuted = false;
        TDuration prescheduleDuration;

        TWallTimer timer;
        while (context->SchedulingContext->CanStartMoreJobs() &&
            context->SchedulingContext->GetNow() < startTime + DurationToCpuDuration(ControllerConfig_->ScheduleJobsTimeout))
        {
            if (!prescheduleExecuted) {
                TWallTimer prescheduleTimer;
                rootElement->PrescheduleJob(context, /*starvingOnly*/ true, /*aggressiveStarvationEnabled*/ false);
                prescheduleDuration = prescheduleTimer.GetElapsedTime();
                Profiler.Update(PreemptiveProfilingCounters_.PrescheduleJobTime, DurationToCpuDuration(prescheduleDuration));
                prescheduleExecuted = true;
            }

            ++context->SchedulingStatistics.PreemptiveScheduleJobAttempts;
            if (!rootElement->ScheduleJob(context)) {
                break;
            }
            if (context->SchedulingContext->StartedJobs().size() > startedBeforePreemption) {
                jobStartedUsingPreemption = context->SchedulingContext->StartedJobs().back();
                break;
            }
        }
        profileTimings(
            PreemptiveProfilingCounters_,
            context->SchedulingStatistics.PreemptiveScheduleJobAttempts,
            timer.GetElapsedTime() - prescheduleDuration - context->TotalScheduleJobDuration);
        if (context->SchedulingStatistics.PreemptiveScheduleJobAttempts > 0) {
            logAndCleanSchedulingStatistics(AsStringBuf("Preemptive"));
        }
    }

    int startedAfterPreemption = context->SchedulingContext->StartedJobs().size();

    context->SchedulingStatistics.ScheduledDuringPreemption = startedAfterPreemption - startedBeforePreemption;

    // Reset discounts.
    context->SchedulingContext->ResourceUsageDiscount() = ZeroJobResources();
    for (const auto& pool : discountedPools) {
        context->DynamicAttributesFor(pool).ResourceUsageDiscount = ZeroJobResources();
    }

    // Preempt jobs if needed.
    std::sort(
        preemptableJobs.begin(),
        preemptableJobs.end(),
        [] (const TJobPtr& lhs, const TJobPtr& rhs) {
            return lhs->GetStartTime() > rhs->GetStartTime();
        });

    auto findPoolWithViolatedLimitsForJob = [&] (const TJobPtr& job) -> const TCompositeSchedulerElement* {
        auto* operationElement = rootElementSnapshot->FindOperationElement(job->GetOperationId());
        if (!operationElement) {
            return nullptr;
        }

        auto* parent = operationElement->GetParent();
        while (parent) {
            if (!Dominates(parent->ResourceLimits(), parent->GetLocalResourceUsage())) {
                return parent;
            }
            parent = parent->GetParent();
        }
        return nullptr;
    };

    auto findOperationElementForJob = [&] (const TJobPtr& job) -> TOperationElement* {
        auto operationElement = rootElementSnapshot->FindOperationElement(job->GetOperationId());
        if (!operationElement || !operationElement->IsJobKnown(job->GetId())) {
            YT_LOG_DEBUG("Dangling preemptable job found (JobId: %v, OperationId: %v)",
                job->GetId(),
                job->GetOperationId());

            return nullptr;
        }

        return operationElement;
    };

    context->SchedulingStatistics.PreemptableJobCount = preemptableJobs.size();

    int currentJobIndex = 0;
    for (; currentJobIndex < preemptableJobs.size(); ++currentJobIndex) {
        if (Dominates(context->SchedulingContext->ResourceLimits(), context->SchedulingContext->ResourceUsage())) {
            break;
        }

        const auto& job = preemptableJobs[currentJobIndex];
        auto operationElement = findOperationElementForJob(job);
        if (!operationElement) {
            continue;
        }

        if (jobStartedUsingPreemption) {
            job->SetPreemptionReason(Format("Preempted to start job %v of operation %v",
                jobStartedUsingPreemption->GetId(),
                jobStartedUsingPreemption->GetOperationId()));
        } else {
            job->SetPreemptionReason(Format("Node resource limits violated"));
        }
        PreemptJob(job, operationElement, context);
    }

    for (; currentJobIndex < preemptableJobs.size(); ++currentJobIndex) {
        const auto& job = preemptableJobs[currentJobIndex];

        auto operationElement = findOperationElementForJob(job);
        if (!operationElement) {
            continue;
        }

        if (!Dominates(operationElement->ResourceLimits(), operationElement->GetLocalResourceUsage())) {
            job->SetPreemptionReason(Format("Preempted due to violation of resource limits of operation %v",
                operationElement->GetId()));
            PreemptJob(job, operationElement, context);
            continue;
        }

        auto violatedPool = findPoolWithViolatedLimitsForJob(job);
        if (violatedPool) {
            job->SetPreemptionReason(Format("Preempted due to violation of limits on pool %v",
                violatedPool->GetId()));
            PreemptJob(job, operationElement, context);
        }
    }

    if (!Dominates(context->SchedulingContext->ResourceLimits(), context->SchedulingContext->ResourceUsage())) {
        YT_LOG_INFO("Resource usage exceeds node resource limits even after preemption");
    }
}

void TFairShareTree::DoScheduleJobs(
    const ISchedulingContextPtr& schedulingContext,
    const TRootElementSnapshotPtr& rootElementSnapshot)
{
    TFairShareContext context(schedulingContext);

    auto profileTimings = [&] (
        TScheduleJobsProfilingCounters& counters,
        int scheduleJobCount,
        TDuration scheduleJobDurationWithoutControllers)
    {
        Profiler.Update(
            counters.StrategyScheduleJobTime,
            scheduleJobDurationWithoutControllers.MicroSeconds());

        Profiler.Update(
            counters.TotalControllerScheduleJobTime,
            context.TotalScheduleJobDuration.MicroSeconds());

        Profiler.Update(
            counters.ExecControllerScheduleJobTime,
            context.ExecScheduleJobDuration.MicroSeconds());

        Profiler.Increment(counters.ScheduleJobCount, scheduleJobCount);
        Profiler.Increment(counters.ScheduleJobFailureCount, context.ScheduleJobFailureCount);

        for (auto reason : TEnumTraits<EScheduleJobFailReason>::GetDomainValues()) {
            Profiler.Increment(
                counters.ControllerScheduleJobFail[reason],
                context.FailedScheduleJob[reason]);
        }
    };

    bool enableSchedulingInfoLogging = false;
    auto now = schedulingContext->GetNow();
    const auto& config = rootElementSnapshot->Config;
    if (LastSchedulingInformationLoggedTime_ + DurationToCpuDuration(config->HeartbeatTreeSchedulingInfoLogBackoff) < now) {
        enableSchedulingInfoLogging = true;
        LastSchedulingInformationLoggedTime_ = now;
    }

    auto logAndCleanSchedulingStatistics = [&] (TStringBuf stageName) {
        if (!enableSchedulingInfoLogging) {
            return;
        }
        YT_LOG_DEBUG("%v scheduling statistics (ActiveTreeSize: %v, ActiveOperationCount: %v, DeactivationReasons: %v, CanStartMoreJobs: %v, Address: %v)",
            stageName,
            context.ActiveTreeSize,
            context.ActiveOperationCount,
            context.DeactivationReasons,
            schedulingContext->CanStartMoreJobs(),
            schedulingContext->GetNodeDescriptor().Address);
        context.ActiveTreeSize = 0;
        context.ActiveOperationCount = 0;
        std::fill(context.DeactivationReasons.begin(), context.DeactivationReasons.end(), 0);
    };

    DoScheduleJobsWithoutPreemption(rootElementSnapshot, &context, now, profileTimings, logAndCleanSchedulingStatistics);

    auto nodeId = schedulingContext->GetNodeDescriptor().Id;

    bool scheduleJobsWithPreemption = false;
    {
        bool nodeIsMissing = false;
        {
            TReaderGuard guard(NodeIdToLastPreemptiveSchedulingTimeLock_);
            auto it = NodeIdToLastPreemptiveSchedulingTime_.find(nodeId);
            if (it == NodeIdToLastPreemptiveSchedulingTime_.end()) {
                nodeIsMissing = true;
                scheduleJobsWithPreemption = true;
            } else if (it->second + DurationToCpuDuration(config->PreemptiveSchedulingBackoff) <= now) {
                scheduleJobsWithPreemption = true;
                it->second = now;
            }
        }
        if (nodeIsMissing) {
            TWriterGuard guard(NodeIdToLastPreemptiveSchedulingTimeLock_);
            NodeIdToLastPreemptiveSchedulingTime_[nodeId] = now;
        }
    }

    if (scheduleJobsWithPreemption) {
        DoScheduleJobsWithPreemption(rootElementSnapshot, &context, now, profileTimings, logAndCleanSchedulingStatistics);
    } else {
        YT_LOG_DEBUG("Skip preemptive scheduling");
    }

    schedulingContext->SetSchedulingStatistics(context.SchedulingStatistics);
}

void TFairShareTree::PreemptJob(
    const TJobPtr& job,
    const TOperationElementPtr& operationElement,
    TFairShareContext* context) const
{
    context->SchedulingContext->ResourceUsage() -= job->ResourceUsage();
    operationElement->IncreaseJobResourceUsage(job->GetId(), -job->ResourceUsage());
    job->ResourceUsage() = ZeroJobResources();

    context->SchedulingContext->PreemptJob(job);
}

const TCompositeSchedulerElement* TFairShareTree::FindPoolViolatingMaxRunningOperationCount(const TCompositeSchedulerElement* pool)
{
    VERIFY_INVOKERS_AFFINITY(FeasibleInvokers_);

    while (pool) {
        if (pool->RunningOperationCount() >= pool->GetMaxRunningOperationCount()) {
            return pool;
        }
        pool = pool->GetParent();
    }
    return nullptr;
}

const TCompositeSchedulerElement* TFairShareTree::FindPoolWithViolatedOperationCountLimit(const TCompositeSchedulerElementPtr& element)
{
    const TCompositeSchedulerElement* current = element.Get();
    while (current) {
        if (current->OperationCount() >= current->GetMaxOperationCount()) {
            return current;
        }
        current = current->GetParent();
    }
    return nullptr;
}

void TFairShareTree::DoRegisterPool(const TPoolPtr& pool)
{
    int index = RegisterSchedulingTagFilter(pool->GetSchedulingTagFilter());
    pool->SetSchedulingTagFilterIndex(index);
    YCHECK(Pools_.insert(std::make_pair(pool->GetId(), pool)).second);
    YCHECK(PoolToMinUnusedSlotIndex_.insert(std::make_pair(pool->GetId(), 0)).second);
}

void TFairShareTree::RegisterPool(const TPoolPtr& pool, const TCompositeSchedulerElementPtr& parent)
{
    DoRegisterPool(pool);

    pool->AttachParent(parent.Get());

    YT_LOG_INFO("Pool registered (Pool: %v, Parent: %v)",
        pool->GetId(),
        parent->GetId());
}

void TFairShareTree::ReconfigurePool(const TPoolPtr& pool, const TPoolConfigPtr& config)
{
    auto oldSchedulingTagFilter = pool->GetSchedulingTagFilter();
    pool->SetConfig(config);
    auto newSchedulingTagFilter = pool->GetSchedulingTagFilter();
    if (oldSchedulingTagFilter != newSchedulingTagFilter) {
        UnregisterSchedulingTagFilter(oldSchedulingTagFilter);
        int index = RegisterSchedulingTagFilter(newSchedulingTagFilter);
        pool->SetSchedulingTagFilterIndex(index);
    }
}

void TFairShareTree::UnregisterPool(const TPoolPtr& pool)
{
    auto userName = pool->GetUserName();
    if (userName) {
        YCHECK(UserToEphemeralPools_[*userName].erase(pool->GetId()) == 1);
    }

    UnregisterSchedulingTagFilter(pool->GetSchedulingTagFilterIndex());

    YCHECK(PoolToMinUnusedSlotIndex_.erase(pool->GetId()) == 1);
    YCHECK(PoolToSpareSlotIndices_.erase(pool->GetId()) <= 1);

    // We cannot use pool after erase because Pools may contain last alive reference to it.
    auto extractedPool = std::move(Pools_[pool->GetId()]);
    YCHECK(Pools_.erase(pool->GetId()) == 1);

    extractedPool->SetAlive(false);
    auto parent = extractedPool->GetParent();
    extractedPool->DetachParent();

    YT_LOG_INFO("Pool unregistered (Pool: %v, Parent: %v)",
        extractedPool->GetId(),
        parent->GetId());
}

bool TFairShareTree::TryAllocatePoolSlotIndex(const TString& poolName, int slotIndex)
{
    auto minUnusedIndexIt = PoolToMinUnusedSlotIndex_.find(poolName);
    YCHECK(minUnusedIndexIt != PoolToMinUnusedSlotIndex_.end());

    auto& spareSlotIndices = PoolToSpareSlotIndices_[poolName];

    if (slotIndex >= minUnusedIndexIt->second) {
        for (int index = minUnusedIndexIt->second; index < slotIndex; ++index) {
            spareSlotIndices.insert(index);
        }

        minUnusedIndexIt->second = slotIndex + 1;

        return true;
    } else {
        return spareSlotIndices.erase(slotIndex) == 1;
    }
}

void TFairShareTree::AllocateOperationSlotIndex(const TFairShareStrategyOperationStatePtr& state, const TString& poolName)
{
    auto slotIndex = state->GetHost()->FindSlotIndex(TreeId_);

    if (slotIndex) {
        // Revive case
        if (TryAllocatePoolSlotIndex(poolName, *slotIndex)) {
            return;
        }
        YT_LOG_ERROR("Failed to reuse slot index during revive (OperationId: %v, SlotIndex: %v)",
            state->GetHost()->GetId(),
            *slotIndex);
    }

    auto it = PoolToSpareSlotIndices_.find(poolName);
    if (it == PoolToSpareSlotIndices_.end() || it->second.empty()) {
        auto minUnusedIndexIt = PoolToMinUnusedSlotIndex_.find(poolName);
        YCHECK(minUnusedIndexIt != PoolToMinUnusedSlotIndex_.end());
        slotIndex = minUnusedIndexIt->second;
        ++minUnusedIndexIt->second;
    } else {
        auto spareIndexIt = it->second.begin();
        slotIndex = *spareIndexIt;
        it->second.erase(spareIndexIt);
    }

    state->GetHost()->SetSlotIndex(TreeId_, *slotIndex);

    YT_LOG_DEBUG("Operation slot index allocated (OperationId: %v, SlotIndex: %v)",
        state->GetHost()->GetId(),
        *slotIndex);
}

void TFairShareTree::ReleaseOperationSlotIndex(const TFairShareStrategyOperationStatePtr& state, const TString& poolName)
{
    auto slotIndex = state->GetHost()->FindSlotIndex(TreeId_);
    YCHECK(slotIndex);

    auto it = PoolToSpareSlotIndices_.find(poolName);
    if (it == PoolToSpareSlotIndices_.end()) {
        YCHECK(PoolToSpareSlotIndices_.insert(std::make_pair(poolName, THashSet<int>{*slotIndex})).second);
    } else {
        it->second.insert(*slotIndex);
    }

    YT_LOG_DEBUG("Operation slot index released (OperationId: %v, SlotIndex: %v)",
        state->GetHost()->GetId(),
        *slotIndex);
}

std::vector<TOperationId> TFairShareTree::RunWaitingOperations()
{
    std::vector<TOperationId> result;
    auto it = WaitingOperationQueue_.begin();
    while (it != WaitingOperationQueue_.end() && RootElement_->RunningOperationCount() < Config_->MaxRunningOperationCount) {
        const auto& operationId = *it;
        auto element = GetOperationElement(operationId);
        auto* operationPool = element->GetParent();
        if (FindPoolViolatingMaxRunningOperationCount(operationPool) == nullptr) {
            result.push_back(operationId);
            element->MarkOperationRunningInPool();
            auto toRemove = it++;
            WaitingOperationQueue_.erase(toRemove);
        } else {
            ++it;
        }
    }
    return result;
}

void TFairShareTree::BuildEssentialOperationProgress(TOperationId operationId, TFluentMap fluent)
{
    const auto& element = FindOperationElement(operationId);
    if (!element) {
        return;
    }

    fluent
        .Do(BIND(&TFairShareTree::BuildEssentialOperationElementYson, Unretained(this), element));
}

int TFairShareTree::RegisterSchedulingTagFilter(const TSchedulingTagFilter& filter)
{
    if (filter.IsEmpty()) {
        return EmptySchedulingTagFilterIndex;
    }
    auto it = SchedulingTagFilterToIndexAndCount_.find(filter);
    if (it == SchedulingTagFilterToIndexAndCount_.end()) {
        int index;
        if (FreeSchedulingTagFilterIndexes_.empty()) {
            index = RegisteredSchedulingTagFilters_.size();
            RegisteredSchedulingTagFilters_.push_back(filter);
        } else {
            index = FreeSchedulingTagFilterIndexes_.back();
            RegisteredSchedulingTagFilters_[index] = filter;
            FreeSchedulingTagFilterIndexes_.pop_back();
        }
        SchedulingTagFilterToIndexAndCount_.emplace(filter, TSchedulingTagFilterEntry({index, 1}));
        return index;
    } else {
        ++it->second.Count;
        return it->second.Index;
    }
}

void TFairShareTree::UnregisterSchedulingTagFilter(int index)
{
    if (index == EmptySchedulingTagFilterIndex) {
        return;
    }
    UnregisterSchedulingTagFilter(RegisteredSchedulingTagFilters_[index]);
}

void TFairShareTree::UnregisterSchedulingTagFilter(const TSchedulingTagFilter& filter)
{
    if (filter.IsEmpty()) {
        return;
    }
    auto it = SchedulingTagFilterToIndexAndCount_.find(filter);
    YCHECK(it != SchedulingTagFilterToIndexAndCount_.end());
    --it->second.Count;
    if (it->second.Count == 0) {
        RegisteredSchedulingTagFilters_[it->second.Index] = EmptySchedulingTagFilter;
        FreeSchedulingTagFilterIndexes_.push_back(it->second.Index);
        SchedulingTagFilterToIndexAndCount_.erase(it);
    }
}

TPoolPtr TFairShareTree::FindPool(const TString& id)
{
    auto it = Pools_.find(id);
    return it == Pools_.end() ? nullptr : it->second;
}

TPoolPtr TFairShareTree::GetPool(const TString& id)
{
    auto pool = FindPool(id);
    YCHECK(pool);
    return pool;
}

TPoolPtr TFairShareTree::GetOrCreatePool(const TPoolName& poolName, TString userName)
{
    auto pool = FindPool(poolName.GetPool());
    if (pool) {
        return pool;
    }

    // Create ephemeral pool.
    auto poolConfig = New<TPoolConfig>();
    if (poolName.GetParentPool()) {
        poolConfig->Mode = GetPool(*poolName.GetParentPool())->GetConfig()->EphemeralSubpoolsMode;
    }
    pool = New<TPool>(
        Host_,
        this,
        poolName.GetPool(),
        poolConfig,
        /* defaultConfigured */ true,
        Config_,
        GetPoolProfilingTag(poolName.GetPool()),
        TreeId_);

    pool->SetUserName(userName);
    UserToEphemeralPools_[userName].insert(poolName.GetPool());

    TCompositeSchedulerElement* parent;
    if (poolName.GetParentPool()) {
        parent = GetPool(*poolName.GetParentPool()).Get();
    } else {
        parent = GetDefaultParentPool().Get();
    }
    RegisterPool(pool, parent);
    return pool;
}

NProfiling::TTagId TFairShareTree::GetPoolProfilingTag(const TString& id)
{
    auto it = PoolIdToProfilingTagId_.find(id);
    if (it == PoolIdToProfilingTagId_.end()) {
        it = PoolIdToProfilingTagId_.emplace(
            id,
            NProfiling::TProfileManager::Get()->RegisterTag("pool", id)
        ).first;
    }
    return it->second;
}

TOperationElementPtr TFairShareTree::FindOperationElement(TOperationId operationId)
{
    auto it = OperationIdToElement_.find(operationId);
    return it == OperationIdToElement_.end() ? nullptr : it->second;
}

TOperationElementPtr TFairShareTree::GetOperationElement(TOperationId operationId)
{
    auto element = FindOperationElement(operationId);
    YCHECK(element);
    return element;
}

TFairShareTree::TRootElementSnapshotPtr TFairShareTree::CreateRootElementSnapshot()
{
    auto snapshot = New<TRootElementSnapshot>();
    snapshot->RootElement = RootElement_->Clone();
    snapshot->RootElement->BuildOperationToElementMapping(&snapshot->OperationIdToElement);
    snapshot->Config = Config_;
    return snapshot;
}

void TFairShareTree::BuildEssentialPoolsInformation(TFluentMap fluent)
{
    fluent
        .Item("pools").DoMapFor(Pools_, [&] (TFluentMap fluent, const TPoolMap::value_type& pair) {
            const auto& id = pair.first;
            const auto& pool = pair.second;
            fluent
                .Item(id).BeginMap()
                    .Do(BIND(&TFairShareTree::BuildEssentialPoolElementYson, Unretained(this), pool))
                .EndMap();
        });
}

void TFairShareTree::BuildElementYson(const TSchedulerElementPtr& element, TFluentMap fluent)
{
    const auto& attributes = element->Attributes();
    auto dynamicAttributes = GetGlobalDynamicAttributes(element);

    auto guaranteedResources = Host_->GetResourceLimits(Config_->NodesFilter) * attributes.GuaranteedResourcesRatio;

    fluent
        .Item("scheduling_status").Value(element->GetStatus())
        .Item("starving").Value(element->GetStarving())
        .Item("fair_share_starvation_tolerance").Value(element->GetFairShareStarvationTolerance())
        .Item("min_share_preemption_timeout").Value(element->GetMinSharePreemptionTimeout())
        .Item("fair_share_preemption_timeout").Value(element->GetFairSharePreemptionTimeout())
        .Item("adjusted_fair_share_starvation_tolerance").Value(attributes.AdjustedFairShareStarvationTolerance)
        .Item("adjusted_min_share_preemption_timeout").Value(attributes.AdjustedMinSharePreemptionTimeout)
        .Item("adjusted_fair_share_preemption_timeout").Value(attributes.AdjustedFairSharePreemptionTimeout)
        .Item("resource_demand").Value(element->ResourceDemand())
        .Item("resource_usage").Value(element->GetLocalResourceUsage())
        .Item("resource_limits").Value(element->ResourceLimits())
        .Item("dominant_resource").Value(attributes.DominantResource)
        .Item("weight").Value(element->GetWeight())
        .Item("min_share_ratio").Value(element->GetMinShareRatio())
        .Item("max_share_ratio").Value(element->GetMaxShareRatio())
        .Item("min_share_resources").Value(element->GetMinShareResources())
        .Item("adjusted_min_share_ratio").Value(attributes.AdjustedMinShareRatio)
        .Item("recursive_min_share_ratio").Value(attributes.RecursiveMinShareRatio)
        .Item("guaranteed_resources_ratio").Value(attributes.GuaranteedResourcesRatio)
        .Item("guaranteed_resources").Value(guaranteedResources)
        .Item("max_possible_usage_ratio").Value(attributes.MaxPossibleUsageRatio)
        .Item("usage_ratio").Value(element->GetLocalResourceUsageRatio())
        .Item("demand_ratio").Value(attributes.DemandRatio)
        .Item("fair_share_ratio").Value(attributes.FairShareRatio)
        .Item("satisfaction_ratio").Value(dynamicAttributes.SatisfactionRatio)
        .Item("best_allocation_ratio").Value(attributes.BestAllocationRatio);
}

void TFairShareTree::BuildEssentialElementYson(const TSchedulerElementPtr& element, TFluentMap fluent, bool shouldPrintResourceUsage)
{
    const auto& attributes = element->Attributes();
    auto dynamicAttributes = GetGlobalDynamicAttributes(element);

    fluent
        .Item("usage_ratio").Value(element->GetLocalResourceUsageRatio())
        .Item("demand_ratio").Value(attributes.DemandRatio)
        .Item("fair_share_ratio").Value(attributes.FairShareRatio)
        .Item("satisfaction_ratio").Value(dynamicAttributes.SatisfactionRatio)
        .Item("dominant_resource").Value(attributes.DominantResource)
        .DoIf(shouldPrintResourceUsage, [&] (TFluentMap fluent) {
            fluent
                .Item("resource_usage").Value(element->GetLocalResourceUsage());
        });
}

void TFairShareTree::BuildEssentialPoolElementYson(const TSchedulerElementPtr& element, TFluentMap fluent)
{
    BuildEssentialElementYson(element, fluent, false);
}

void TFairShareTree::BuildEssentialOperationElementYson(const TSchedulerElementPtr& element, TFluentMap fluent)
{
    BuildEssentialElementYson(element, fluent, true);
}

TYPath TFairShareTree::GetPoolPath(const TCompositeSchedulerElementPtr& element)
{
    std::vector<TString> tokens;
    const auto* current = element.Get();
    while (!current->IsRoot()) {
        if (current->IsExplicit()) {
            tokens.push_back(current->GetId());
        }
        current = current->GetParent();
    }

    std::reverse(tokens.begin(), tokens.end());

    TYPath path = "/" + NYPath::ToYPathLiteral(TreeId_);
    for (const auto& token : tokens) {
        path.append('/');
        path.append(NYPath::ToYPathLiteral(token));
    }
    return path;
}

TCompositeSchedulerElementPtr TFairShareTree::GetDefaultParentPool()
{
    auto defaultPool = FindPool(Config_->DefaultParentPool);
    if (!defaultPool) {
        if (Config_->DefaultParentPool != RootPoolName) {
            auto error = TError("Default parent pool %Qv is not registered", Config_->DefaultParentPool);
            Host_->SetSchedulerAlert(ESchedulerAlertType::UpdatePools, error);
        }
        return RootElement_;
    }

    return defaultPool;
}

TCompositeSchedulerElementPtr TFairShareTree::GetPoolOrParent(const TPoolName& poolName)
{
    TCompositeSchedulerElementPtr pool = FindPool(poolName.GetPool());
    if (pool) {
        return pool;
    }
    if (!poolName.GetParentPool()) {
        return GetDefaultParentPool();
    }
    pool = FindPool(*poolName.GetParentPool());
    if (!pool) {
        THROW_ERROR_EXCEPTION("Parent pool %Qv does not exist", poolName.GetParentPool());
    }
    return pool;
}

void TFairShareTree::ValidateOperationCountLimit(const IOperationStrategyHost* operation, const TPoolName& poolName)
{
    auto poolWithViolatedLimit = FindPoolWithViolatedOperationCountLimit(GetPoolOrParent(poolName));
    if (poolWithViolatedLimit) {
        THROW_ERROR_EXCEPTION(
            EErrorCode::TooManyOperations,
            "Limit for the number of concurrent operations %v for pool %Qv in tree %Qv has been reached",
            poolWithViolatedLimit->GetMaxOperationCount(),
            poolWithViolatedLimit->GetId(),
            TreeId_);
    }
}

void TFairShareTree::ValidateEphemeralPoolLimit(const IOperationStrategyHost* operation, const TPoolName& poolName)
{
    auto pool = FindPool(poolName.GetPool());
    if (pool) {
        return;
    }

    const auto& userName = operation->GetAuthenticatedUser();

    auto it = UserToEphemeralPools_.find(userName);
    if (it == UserToEphemeralPools_.end()) {
        return;
    }

    if (it->second.size() + 1 > Config_->MaxEphemeralPoolsPerUser) {
        THROW_ERROR_EXCEPTION("Limit for number of ephemeral pools %v for user %v in tree %Qv has been reached",
            Config_->MaxEphemeralPoolsPerUser,
            userName,
            TreeId_);
    }
}

void TFairShareTree::DoValidateOperationPoolsCanBeUsed(const IOperationStrategyHost* operation, const TPoolName& poolName)
{
    TCompositeSchedulerElementPtr pool = FindPool(poolName.GetPool());
    // NB: Check is not performed if operation is started in default or unknown pool.
    if (pool && pool->AreImmediateOperationsForbidden()) {
        THROW_ERROR_EXCEPTION("Starting operations immediately in pool %Qv is forbidden", poolName.GetPool());
    }

    if (!pool) {
        pool = GetPoolOrParent(poolName);
    }

    Host_->ValidatePoolPermission(GetPoolPath(pool), operation->GetAuthenticatedUser(), EPermission::Use);
}

void TFairShareTree::ProfileOperationElement(TMetricsAccumulator& accumulator, TOperationElementPtr element) const
{
    {
        auto poolTag = element->GetParent()->GetProfilingTag();
        auto slotIndexTag = GetSlotIndexProfilingTag(element->GetSlotIndex());

        ProfileSchedulerElement(accumulator, element, "/operations_by_slot", {poolTag, slotIndexTag, TreeIdProfilingTag_});
    }

    auto parent = element->GetParent();
    while (parent != nullptr) {
        auto poolTag = parent->GetProfilingTag();
        auto userNameTag = GetUserNameProfilingTag(element->GetUserName());
        TTagIdList byUserTags = {poolTag, userNameTag, TreeIdProfilingTag_};
        auto customTag = element->GetCustomProfilingTag();
        if (customTag) {
            byUserTags.push_back(*customTag);
        }
        ProfileSchedulerElement(accumulator, element, "/operations_by_user", byUserTags);

        parent = parent->GetParent();
    }
}

void TFairShareTree::ProfileCompositeSchedulerElement(TMetricsAccumulator& accumulator, TCompositeSchedulerElementPtr element) const
{
    auto tag = element->GetProfilingTag();
    ProfileSchedulerElement(accumulator, element, "/pools", {tag, TreeIdProfilingTag_});

    accumulator.Add(
        "/pools/running_operation_count",
        element->RunningOperationCount(),
        EMetricType::Gauge,
        {tag, TreeIdProfilingTag_});
    accumulator.Add(
        "/pools/total_operation_count",
        element->OperationCount(),
        EMetricType::Gauge,
        {tag, TreeIdProfilingTag_});

    // Deprecated.
    accumulator.Add(
        "/running_operation_count",
        element->RunningOperationCount(),
        EMetricType::Gauge,
        {tag, TreeIdProfilingTag_});
    accumulator.Add(
        "/total_operation_count",
        element->OperationCount(),
        EMetricType::Gauge,
        {tag, TreeIdProfilingTag_});
}

void TFairShareTree::ProfileSchedulerElement(TMetricsAccumulator& accumulator, const TSchedulerElementPtr& element, const TString& profilingPrefix, const TTagIdList& tags) const
{
    accumulator.Add(
        profilingPrefix + "/fair_share_ratio_x100000",
        static_cast<i64>(element->Attributes().FairShareRatio * 1e5),
        EMetricType::Gauge,
        tags);
    accumulator.Add(
        profilingPrefix + "/usage_ratio_x100000",
        static_cast<i64>(element->GetLocalResourceUsageRatio() * 1e5),
        EMetricType::Gauge,
        tags);
    accumulator.Add(
        profilingPrefix + "/demand_ratio_x100000",
        static_cast<i64>(element->Attributes().DemandRatio * 1e5),
        EMetricType::Gauge,
        tags);
    accumulator.Add(
        profilingPrefix + "/guaranteed_resource_ratio_x100000",
        static_cast<i64>(element->Attributes().GuaranteedResourcesRatio * 1e5),
        EMetricType::Gauge,
        tags);

    auto profileResources = [&] (const TString& path, const TJobResources& resources) {
        #define XX(name, Name) accumulator.Add(path + "/" #name, static_cast<i64>(resources.Get##Name()), EMetricType::Gauge, tags);
        ITERATE_JOB_RESOURCES(XX)
        #undef XX
    };

    profileResources(profilingPrefix + "/resource_usage", element->GetLocalResourceUsage());
    profileResources(profilingPrefix + "/resource_limits", element->ResourceLimits());
    profileResources(profilingPrefix + "/resource_demand", element->ResourceDemand());

    element->GetJobMetrics().Profile(
        accumulator,
        profilingPrefix + "/metrics",
        tags);
}


////////////////////////////////////////////////////////////////////////////////

} // namespace NYT::NScheduler<|MERGE_RESOLUTION|>--- conflicted
+++ resolved
@@ -398,12 +398,8 @@
 
     LastPoolsNodeUpdateError_ = TError();
 
-<<<<<<< HEAD
-    (void)OnFairShareUpdateAt(TInstant::Now());
-=======
     // TODO(ignat): do not ignore error.
     Y_UNUSED(OnFairShareUpdateAt(TInstant::Now()));
->>>>>>> f2fb3759
 
     return {LastPoolsNodeUpdateError_, true};
 }
