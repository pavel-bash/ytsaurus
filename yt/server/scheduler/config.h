#pragma once

#include "private.h"

#include <yt/server/job_proxy/config.h>

#include <yt/ytlib/api/config.h>

#include <yt/ytlib/chunk_client/config.h>

#include <yt/ytlib/table_client/config.h>

#include <yt/ytlib/hive/config.h>

#include <yt/ytlib/ypath/public.h>

#include <yt/core/concurrency/config.h>

#include <yt/core/rpc/config.h>

#include <yt/core/ytree/yson_serializable.h>

namespace NYT {
namespace NScheduler {

////////////////////////////////////////////////////////////////////////////////

class TFairShareStrategyConfig
    : virtual public NYTree::TYsonSerializable
{
public:
    // The following settings can be overridden in operation spec.
    TDuration MinSharePreemptionTimeout;
    TDuration FairSharePreemptionTimeout;
    double FairShareStarvationTolerance;

    TDuration MinSharePreemptionTimeoutLimit;
    TDuration FairSharePreemptionTimeoutLimit;
    double FairShareStarvationToleranceLimit;

    TDuration FairShareUpdatePeriod;
    TDuration FairShareProfilingPeriod;
    TDuration FairShareLogPeriod;

    //! Any operation with usage less than this cannot be preempted.
    double MinPreemptableRatio;

    //! Limit on number of operations in cluster.
    int MaxRunningOperationCount;
    int MaxOperationCount;

    //! Limit on number of operations in pool.
    int MaxOperationCountPerPool;
    int MaxRunningOperationCountPerPool;

    //! If enabled, pools will be able to starve and provoke preemption.
    bool EnablePoolStarvation;

    //! Default parent pool for operations with unknown pool.
    Stroka DefaultParentPool;

    // Preemption timeout for operations with small number of jobs will be
    // discounted proportionally to this coefficient.
    double JobCountPreemptionTimeoutCoefficient;

    //! Limit on number of concurrent calls to ScheduleJob of single controller.
    int MaxConcurrentControllerScheduleJobCalls;

    //! Maximum allowed time for single job scheduling.
    TDuration ControllerScheduleJobTimeLimit;

    //! Backoff time after controller schedule job failure.
    TDuration ControllerScheduleJobFailBackoffTime;

    //! Thresholds to partition jobs of operation
    //! to preemptable, aggressively preemptable and non-preemptable lists.
    double PreemptionSatisfactionThreshold;
    double AggressivePreemptionSatisfactionThreshold;

    TFairShareStrategyConfig()
    {
        RegisterParameter("min_share_preemption_timeout", MinSharePreemptionTimeout)
            .Default(TDuration::Seconds(15));
        RegisterParameter("fair_share_preemption_timeout", FairSharePreemptionTimeout)
            .Default(TDuration::Seconds(30));
        RegisterParameter("fair_share_starvation_tolerance", FairShareStarvationTolerance)
            .InRange(0.0, 1.0)
            .Default(0.8);

        RegisterParameter("min_share_preemption_timeout_limit", MinSharePreemptionTimeoutLimit)
            .Default(TDuration::Seconds(15));
        RegisterParameter("fair_share_preemption_timeout_limit", FairSharePreemptionTimeoutLimit)
            .Default(TDuration::Seconds(30));
        RegisterParameter("fair_share_starvation_tolerance_limit", FairShareStarvationToleranceLimit)
            .InRange(0.0, 1.0)
            .Default(0.8);

        RegisterParameter("fair_share_update_period", FairShareUpdatePeriod)
            .InRange(TDuration::MilliSeconds(10), TDuration::Seconds(60))
            .Default(TDuration::MilliSeconds(1000));

        RegisterParameter("fair_share_profiling_period", FairShareProfilingPeriod)
            .InRange(TDuration::MilliSeconds(10), TDuration::Seconds(60))
            .Default(TDuration::MilliSeconds(5000));

        RegisterParameter("fair_share_log_period", FairShareLogPeriod)
            .InRange(TDuration::MilliSeconds(10), TDuration::Seconds(60))
            .Default(TDuration::MilliSeconds(1000));

        RegisterParameter("min_preemptable_ratio", MinPreemptableRatio)
            .InRange(0.0, 1.0)
            .Default(0.05);

        RegisterParameter("max_running_operation_count", MaxRunningOperationCount)
            .Alias("max_running_operations")
            .Default(200)
            .GreaterThan(0);

        RegisterParameter("max_running_operation_count_per_pool", MaxRunningOperationCountPerPool)
            .Alias("max_running_operations_per_pool")
            .Default(50)
            .GreaterThan(0);

        RegisterParameter("max_operation_count_per_pool", MaxOperationCountPerPool)
            .Alias("max_operations_per_pool")
            .Default(50)
            .GreaterThan(0);

        RegisterParameter("max_operation_count", MaxOperationCount)
            .Default(1000)
            .GreaterThan(0);

        RegisterParameter("enable_pool_starvation", EnablePoolStarvation)
            .Default(true);

        RegisterParameter("default_parent_pool", DefaultParentPool)
            .Default(RootPoolName);

        RegisterParameter("job_count_preemption_timeout_coefficient", JobCountPreemptionTimeoutCoefficient)
            .Default(1.0)
            .GreaterThanOrEqual(1.0);

        RegisterParameter("max_concurrent_controller_schedule_job_calls", MaxConcurrentControllerScheduleJobCalls)
            .Default(10)
            .GreaterThan(0);

        RegisterParameter("schedule_job_time_limit", ControllerScheduleJobTimeLimit)
            .Default(TDuration::Seconds(60));

        RegisterParameter("schedule_job_fail_backoff_time", ControllerScheduleJobFailBackoffTime)
            .Default(TDuration::MilliSeconds(100));

        RegisterParameter("preemption_satisfaction_threshold", PreemptionSatisfactionThreshold)
            .Default(1.0)
            .GreaterThan(0);

        RegisterParameter("aggressive_preemption_satisfaction_threshold", AggressivePreemptionSatisfactionThreshold)
            .Default(0.5)
            .GreaterThan(0);

        RegisterValidator([&] () {
            if (AggressivePreemptionSatisfactionThreshold > PreemptionSatisfactionThreshold) {
                THROW_ERROR_EXCEPTION("Aggressive preemption satisfaction threshold must be less than preemption satisfaction threshold")
                    << TErrorAttribute("aggressive_threshold", AggressivePreemptionSatisfactionThreshold)
                    << TErrorAttribute("threshold", PreemptionSatisfactionThreshold);
            }
        });
    }
};

DEFINE_REFCOUNTED_TYPE(TFairShareStrategyConfig)

////////////////////////////////////////////////////////////////////////////////

class TEventLogConfig
    : public NTableClient::TBufferedTableWriterConfig
{
public:
    NYPath::TYPath Path;

    TEventLogConfig()
    {
        RegisterParameter("path", Path)
            .Default("//sys/scheduler/event_log");
    }
};

DEFINE_REFCOUNTED_TYPE(TEventLogConfig)

////////////////////////////////////////////////////////////////////////////////

class TJobSizeManagerConfig
    : public NYTree::TYsonSerializable
{
public:
    TDuration MinJobTime;
    double ExecToPrepareTimeRatio;

    TJobSizeManagerConfig()
    {
        RegisterParameter("min_job_time", MinJobTime)
            .Default(TDuration::Seconds(60));

        RegisterParameter("exec_to_prepare_time_ratio", ExecToPrepareTimeRatio)
            .Default(20.0);
    }
};

DEFINE_REFCOUNTED_TYPE(TJobSizeManagerConfig)

////////////////////////////////////////////////////////////////////////////////

class TOperationOptions
    : public NYTree::TYsonSerializable
{
public:
    NYTree::INodePtr SpecTemplate;

    TOperationOptions()
    {
        RegisterParameter("spec_template", SpecTemplate)
            .Default();
    }
};

DEFINE_REFCOUNTED_TYPE(TOperationOptions)

class TSimpleOperationOptions
    : public TOperationOptions
{
public:
    int MaxJobCount;
    i64 JobMaxSliceDataSize;
    i64 DataSizePerJob;
    TJobSizeManagerConfigPtr JobSizeManager;

    TSimpleOperationOptions()
    {
        RegisterParameter("max_job_count", MaxJobCount)
            .Default(100000);

        RegisterParameter("job_max_slice_data_size", JobMaxSliceDataSize)
            .Default((i64)256 * 1024 * 1024)
            .GreaterThan(0);

        RegisterParameter("data_size_per_job", DataSizePerJob)
            .Default((i64) 256 * 1024 * 1024)
            .GreaterThan(0);

        RegisterParameter("job_size_manager", JobSizeManager)
            .DefaultNew();
    }
};

DEFINE_REFCOUNTED_TYPE(TSimpleOperationOptions)

////////////////////////////////////////////////////////////////////////////////

class TMapOperationOptions
    : public TSimpleOperationOptions
{
public:
    TMapOperationOptions()
    {
        RegisterInitializer([&] () {
            DataSizePerJob = (i64) 128 * 1024 * 1024;
        });
    }
};

DEFINE_REFCOUNTED_TYPE(TMapOperationOptions)

////////////////////////////////////////////////////////////////////////////////

class TUnorderedMergeOperationOptions
    : public TSimpleOperationOptions
{ };

DEFINE_REFCOUNTED_TYPE(TUnorderedMergeOperationOptions)

////////////////////////////////////////////////////////////////////////////////

class TOrderedMergeOperationOptions
    : public TSimpleOperationOptions
{ };

DEFINE_REFCOUNTED_TYPE(TOrderedMergeOperationOptions)

////////////////////////////////////////////////////////////////////////////////

class TSortedMergeOperationOptions
    : public TSimpleOperationOptions
{ };

DEFINE_REFCOUNTED_TYPE(TSortedMergeOperationOptions)

////////////////////////////////////////////////////////////////////////////////

class TReduceOperationOptions
    : public TSortedMergeOperationOptions
{
public:
    TReduceOperationOptions()
    {
        RegisterInitializer([&] () {
            DataSizePerJob = (i64) 128 * 1024 * 1024;
        });
    }
};

DEFINE_REFCOUNTED_TYPE(TReduceOperationOptions)

////////////////////////////////////////////////////////////////////////////////

class TJoinReduceOperationOptions
    : public TReduceOperationOptions
{ };

DEFINE_REFCOUNTED_TYPE(TJoinReduceOperationOptions)

////////////////////////////////////////////////////////////////////////////////

class TEraseOperationOptions
    : public TOrderedMergeOperationOptions
{ };

DEFINE_REFCOUNTED_TYPE(TEraseOperationOptions)

////////////////////////////////////////////////////////////////////////////////

class TSortOperationOptionsBase
    : public TOperationOptions
{
public:
    int MaxPartitionJobCount;
    int MaxPartitionCount;
    i64 SortJobMaxSliceDataSize;
    i64 PartitionJobMaxSliceDataSize;
    i32 MaxSampleSize;
    i64 CompressedBlockSize;
    i64 MinPartitionSize;
    i64 MinUncompressedBlockSize;
    TJobSizeManagerConfigPtr PartitionJobSizeManager;

    TSortOperationOptionsBase()
    {
        RegisterParameter("max_partition_job_count", MaxPartitionJobCount)
            .Default(100000)
            .GreaterThan(0);

        RegisterParameter("max_partition_count", MaxPartitionCount)
            .Default(10000)
            .GreaterThan(0);

        RegisterParameter("partition_job_max_slice_data_size", PartitionJobMaxSliceDataSize)
            .Default((i64)256 * 1024 * 1024)
            .GreaterThan(0);

        RegisterParameter("sort_job_max_slice_data_size", SortJobMaxSliceDataSize)
            .Default((i64)256 * 1024 * 1024)
            .GreaterThan(0);

        RegisterParameter("max_sample_size", MaxSampleSize)
            .Default(10 * 1024)
            .GreaterThanOrEqual(1024)
            // NB(psushin): removing this validator may lead to weird errors in sorting.
            .LessThanOrEqual(NTableClient::MaxSampleSize);

        RegisterParameter("compressed_block_size", CompressedBlockSize)
            .Default(1 * 1024 * 1024)
            .GreaterThanOrEqual(1024);

        RegisterParameter("min_partition_size", MinPartitionSize)
            .Default(256 * 1024 * 1024)
            .GreaterThanOrEqual(1024);

        // Minimum is 1 for tests.
        RegisterParameter("min_uncompressed_block_size", MinUncompressedBlockSize)
            .Default(1024 * 1024)
            .GreaterThanOrEqual(1);

        RegisterParameter("partition_job_size_manager", PartitionJobSizeManager)
            .DefaultNew();
    }
};

DEFINE_REFCOUNTED_TYPE(TSortOperationOptionsBase)

////////////////////////////////////////////////////////////////////////////////

class TSortOperationOptions
    : public TSortOperationOptionsBase
{ };

DEFINE_REFCOUNTED_TYPE(TSortOperationOptions)

////////////////////////////////////////////////////////////////////////////////

class TMapReduceOperationOptions
    : public TSortOperationOptionsBase
{ };

DEFINE_REFCOUNTED_TYPE(TMapReduceOperationOptions)

////////////////////////////////////////////////////////////////////////////////

class TRemoteCopyOperationOptions
    : public TOperationOptions
{
public:
    int MaxJobCount;
    i64 DataSizePerJob;

    TRemoteCopyOperationOptions()
    {
        RegisterParameter("max_job_count", MaxJobCount)
            .Default(100000)
            .GreaterThan(0);

        RegisterParameter("data_size_per_job", DataSizePerJob)
            .Default((i64) 1024 * 1024 * 1024)
            .GreaterThan(0);
    }
};

DEFINE_REFCOUNTED_TYPE(TRemoteCopyOperationOptions)

////////////////////////////////////////////////////////////////////////////////

class TSchedulerConfig
    : public TFairShareStrategyConfig
    , public NChunkClient::TChunkScraperConfig
    , public NChunkClient::TChunkTeleporterConfig
{
public:
    //! Number of threads for running controllers invokers.
    int ControllerThreadCount;

    //! Number of threads for retrieving important fields from job statistics.
    int StatisticsAnalyzerThreadCount;

    //! Number of threads for building job specs.
    int JobSpecBuilderThreadCount;

    //! Number of parallel operation snapshot builders.
    int ParallelSnapshotBuilderCount;

    //! Number of shards the nodes are split into.
    int NodeShardCount;

    TDuration ConnectRetryBackoffTime;

    //! Timeout for node expiration.
    TDuration NodeHeartbeatTimeout;

    TDuration TransactionsRefreshPeriod;

    TDuration OperationsUpdatePeriod;

    TDuration WatchersUpdatePeriod;

    TDuration ProfilingUpdatePeriod;

    TDuration AlertsUpdatePeriod;

    NHiveClient::TClusterDirectorySynchronizerConfigPtr ClusterDirectorySynchronizer;

    TDuration NodeShardsUpdatePeriod;

    TDuration ResourceDemandSanityCheckPeriod;

    TDuration LockTransactionTimeout;

    TDuration OperationTransactionTimeout;

    TDuration JobProberRpcTimeout;

    TDuration ClusterInfoLoggingPeriod;

    TDuration PendingEventLogRowsFlushPeriod;

    TDuration UpdateExecNodeDescriptorsPeriod;

    TDuration OperationTimeLimitCheckPeriod;

    TDuration TaskUpdatePeriod;

    //! Jobs running on node are logged periodically or when they change their state.
    TDuration JobsLoggingPeriod;

    //! Statistics and resource usages of jobs running on a node are updated
    //! not more often then this period.
    TDuration RunningJobsUpdatePeriod;

    //! Missing jobs are checked not more often then this period.
    TDuration CheckMissingJobsPeriod;

    //! Maximum allowed running time of operation. Null value is interpreted as infinity.
    TNullable<TDuration> OperationTimeLimit;

    //! Maximum number of job nodes per operation.
    int MaxJobNodesPerOperation;

    //! Number of chunk lists to be allocated when an operation starts.
    int ChunkListPreallocationCount;

    //! Maximum number of chunk lists to request via a single request.
    int MaxChunkListAllocationCount;

    //! Better keep the number of spare chunk lists above this threshold.
    int ChunkListWatermarkCount;

    //! Each time the number of spare chunk lists drops below #ChunkListWatermarkCount or
    //! the controller requests more chunk lists than we currently have,
    //! another batch is allocated. Each time we allocate #ChunkListAllocationMultiplier times
    //! more chunk lists than previously.
    double ChunkListAllocationMultiplier;

    //! Minimum time between two consecutive chunk list release requests
    //! until number of chunk lists to release less that desired chunk lists to release.
    //! This option necessary to prevent chunk list release storm.
    TDuration ChunkListReleaseBatchDelay;

    //! Desired number of chunks to release in one batch.
    int DesiredChunkListsPerRelease;

    //! Maximum number of chunks per single fetch.
    int MaxChunksPerFetch;

    //! Maximum number of chunk stripes per job.
    int MaxChunkStripesPerJob;

    //! Maximum number of chunk trees to attach per request.
    int MaxChildrenPerAttachRequest;

    //! Controls finer initial slicing of input data to ensure even distribution of data split sizes among jobs.
    double SliceDataSizeMultiplier;

    //! Maximum size of file allowed to be passed to jobs.
    i64 MaxFileSize;

    //! Maximum number of output tables times job count an operation can have.
    int MaxOutputTablesTimesJobsCount;

    //! Maximum number of input tables an operation can have.
    int MaxInputTableCount;

    //! Maximum number of files per user job.
    int MaxUserFileCount;

    //! Maximum number of jobs to start within a single heartbeat.
    TNullable<int> MaxStartedJobsPerHeartbeat;

    //! Don't check resource demand for sanity if the number of online
    //! nodes is less than this bound.
    // TODO(ignat): rename to SafeExecNodeCount.
    int SafeOnlineNodeCount;

    //! Time between two consecutive calls in operation controller to get exec nodes information from scheduler.
    TDuration GetExecNodesInformationDelay;

    //! Maximum number of foreign chunks to locate per request.
    int MaxChunksPerLocateRequest;

    //! Patch for all operation options.
    NYT::NYTree::INodePtr OperationOptions;

    //! Specific operation options.
    TMapOperationOptionsPtr MapOperationOptions;
    TReduceOperationOptionsPtr ReduceOperationOptions;
    TJoinReduceOperationOptionsPtr JoinReduceOperationOptions;
    TEraseOperationOptionsPtr EraseOperationOptions;
    TOrderedMergeOperationOptionsPtr OrderedMergeOperationOptions;
    TUnorderedMergeOperationOptionsPtr UnorderedMergeOperationOptions;
    TSortedMergeOperationOptionsPtr SortedMergeOperationOptions;
    TMapReduceOperationOptionsPtr MapReduceOperationOptions;
    TSortOperationOptionsPtr SortOperationOptions;
    TRemoteCopyOperationOptionsPtr RemoteCopyOperationOptions;

    //! Default environment variables set for every job.
    yhash_map<Stroka, Stroka> Environment;

    //! Interval between consequent snapshots.
    TDuration SnapshotPeriod;

    //! Timeout for snapshot construction.
    TDuration SnapshotTimeout;

    //! If |true|, snapshots are periodically constructed and uploaded into the system.
    bool EnableSnapshotBuilding;

    //! If |true|, snapshots are loaded during revival.
    bool EnableSnapshotLoading;

    Stroka SnapshotTempPath;
    NApi::TFileReaderConfigPtr SnapshotReader;
    NApi::TFileWriterConfigPtr SnapshotWriter;

    NChunkClient::TFetcherConfigPtr Fetcher;

    TEventLogConfigPtr EventLog;

    //! Limits the rate (measured in chunks) of location requests issued by all active chunk scrapers.
    NConcurrency::TThroughputThrottlerConfigPtr ChunkLocationThrottler;

    TNullable<NYPath::TYPath> UdfRegistryPath;

    // Backoff for processing successive heartbeats.
    TDuration HeartbeatProcessBackoff;
    // Number of heartbeats that can be processed without applying backoff.
    int SoftConcurrentHeartbeatLimit;
    // Maximum number of simultaneously processed heartbeats.
    int HardConcurrentHeartbeatLimit;

    // Enables using tmpfs if tmpfs_path is specified in user spec.
    bool EnableTmpfs;

    // Enable dynamic change of job sizes.
    bool EnablePartitionMapJobSizeManager;

    bool EnableMapJobSizeManager;

    //! Acl used for intermediate tables and stderrs additional to acls specified by user.
    NYTree::IListNodePtr AdditionalIntermediateDataAcl;

    double UserJobMemoryDigestPrecision;
    double UserJobMemoryReserveQuantile;
    double JobProxyMemoryReserveQuantile;

    // Duration of no activity by job to be considered as suspicious.
    TDuration SuspiciousInactivityTimeout;

    // Cpu usage delta that is considered insignificant when checking if job is suspicious.
    i64 SuspiciousCpuUsageThreshold;
    // Time fraction spent in idle state enough for job to be considered suspicious.
    double SuspiciousInputPipeIdleTimeFraction;

    // Testing option that enables snapshot build/load cycle after operation materialization.
    bool EnableSnapshotCycleAfterMaterialization;

    // Testing option that enables sleeping between intermediate and final states of operation.
    TNullable<TDuration> FinishOperationTransitionDelay;

    // Testing option that enables sleeping during master disconnect.
    TNullable<TDuration> MasterDisconnectDelay;

    // If user job iops threshold is exceeded, iops throttling is enabled via cgroups.
    TNullable<i32> IopsThreshold;
    TNullable<i32> IopsThrottlerLimit;

    TDuration StaticOrchidCacheUpdatePeriod;

    TSchedulerConfig()
    {
        RegisterParameter("controller_thread_count", ControllerThreadCount)
            .Default(4)
            .GreaterThan(0);
        RegisterParameter("statistics_analyzer_thread_count", StatisticsAnalyzerThreadCount)
            .Default(2)
            .GreaterThan(0);
        RegisterParameter("job_spec_builder_thread_count", JobSpecBuilderThreadCount)
            .Default(8)
            .GreaterThan(0);
        RegisterParameter("parallel_snapshot_builder_count", ParallelSnapshotBuilderCount)
            .Default(4)
            .GreaterThan(0);
        RegisterParameter("node_shard_count", NodeShardCount)
            .Default(4)
            .GreaterThan(0);

        RegisterParameter("connect_retry_backoff_time", ConnectRetryBackoffTime)
            .Default(TDuration::Seconds(15));
        RegisterParameter("node_heartbeat_timeout", NodeHeartbeatTimeout)
            .Default(TDuration::Seconds(60));
        RegisterParameter("transactions_refresh_period", TransactionsRefreshPeriod)
            .Default(TDuration::Seconds(3));
        RegisterParameter("operations_update_period", OperationsUpdatePeriod)
            .Default(TDuration::Seconds(3));
        RegisterParameter("watchers_update_period", WatchersUpdatePeriod)
            .Default(TDuration::Seconds(3));
        RegisterParameter("profiling_update_period", ProfilingUpdatePeriod)
            .Default(TDuration::Seconds(1));
        RegisterParameter("alerts_update_period", AlertsUpdatePeriod)
            .Default(TDuration::Seconds(1));
<<<<<<< HEAD
        RegisterParameter("cluster_directory_synchronizer", ClusterDirectorySynchronizer)
            .DefaultNew();
=======
        RegisterParameter("cluster_directory_update_period", ClusterDirectoryUpdatePeriod)
            .Default(TDuration::Seconds(3));
        RegisterParameter("node_shards_update_period", NodeShardsUpdatePeriod)
            .Default(TDuration::Seconds(10));

>>>>>>> 608fa5ee
        RegisterParameter("resource_demand_sanity_check_period", ResourceDemandSanityCheckPeriod)
            .Default(TDuration::Seconds(15));
        RegisterParameter("lock_transaction_timeout", LockTransactionTimeout)
            .Default(TDuration::Seconds(15));
        RegisterParameter("operation_transaction_timeout", OperationTransactionTimeout)
            .Default(TDuration::Minutes(60));
        RegisterParameter("job_prober_rpc_timeout", JobProberRpcTimeout)
            .Default(TDuration::Seconds(300));

        RegisterParameter("task_update_period", TaskUpdatePeriod)
            .Default(TDuration::Seconds(3));

        RegisterParameter("cluster_info_logging_period", ClusterInfoLoggingPeriod)
            .Default(TDuration::Seconds(1));

        RegisterParameter("pending_event_log_rows_flush_period", PendingEventLogRowsFlushPeriod)
            .Default(TDuration::Seconds(1));

        RegisterParameter("update_exec_node_descriptors_period", UpdateExecNodeDescriptorsPeriod)
            .Default(TDuration::Seconds(1));


        RegisterParameter("operation_time_limit_check_period", OperationTimeLimitCheckPeriod)
            .Default(TDuration::Seconds(1));

        RegisterParameter("jobs_logging_period", JobsLoggingPeriod)
            .Default(TDuration::Seconds(30));

        RegisterParameter("running_jobs_update_period", RunningJobsUpdatePeriod)
            .Default(TDuration::Seconds(10));

        RegisterParameter("check_missing_jobs_period", CheckMissingJobsPeriod)
            .Default(TDuration::Seconds(10));

        RegisterParameter("operation_time_limit", OperationTimeLimit)
            .Default();

        RegisterParameter("max_job_nodes_per_operation", MaxJobNodesPerOperation)
            .Default(200)
            .GreaterThanOrEqual(0)
            .LessThanOrEqual(200);

        RegisterParameter("chunk_list_preallocation_count", ChunkListPreallocationCount)
            .Default(128)
            .GreaterThanOrEqual(0);
        RegisterParameter("max_chunk_list_allocation_count", MaxChunkListAllocationCount)
            .Default(16384)
            .GreaterThanOrEqual(0);
        RegisterParameter("chunk_list_watermark_count", ChunkListWatermarkCount)
            .Default(50)
            .GreaterThanOrEqual(0);
        RegisterParameter("chunk_list_allocation_multiplier", ChunkListAllocationMultiplier)
            .Default(2.0)
            .GreaterThan(1.0);
        RegisterParameter("chunk_list_release_batch_delay", ChunkListReleaseBatchDelay)
            .Default(TDuration::Seconds(30));
        RegisterParameter("desired_chunk_lists_per_release", DesiredChunkListsPerRelease)
            .Default(1000);

        RegisterParameter("max_chunks_per_fetch", MaxChunksPerFetch)
            .Default(100000)
            .GreaterThan(0);

        RegisterParameter("max_chunk_stripes_per_job", MaxChunkStripesPerJob)
            .Default(50000)
            .GreaterThan(0);

        RegisterParameter("max_children_per_attach_request", MaxChildrenPerAttachRequest)
            .Default(10000)
            .GreaterThan(0);

        RegisterParameter("slice_data_size_multiplier", SliceDataSizeMultiplier)
            .Default(0.51)
            .GreaterThan(0.0);

        RegisterParameter("max_file_size", MaxFileSize)
            .Default((i64) 10 * 1024 * 1024 * 1024);

        RegisterParameter("max_input_table_count", MaxInputTableCount)
            .Default(1000)
            .GreaterThan(0);

        RegisterParameter("max_user_file_count", MaxUserFileCount)
            .Default(1000)
            .GreaterThan(0);

        RegisterParameter("max_output_tables_times_jobs_count", MaxOutputTablesTimesJobsCount)
            .Default(20 * 100000)
            .GreaterThanOrEqual(100000);

        RegisterParameter("max_started_jobs_per_heartbeat", MaxStartedJobsPerHeartbeat)
            .Default()
            .GreaterThan(0);

        RegisterParameter("safe_online_node_count", SafeOnlineNodeCount)
            .GreaterThanOrEqual(0)
            .Default(1);

        RegisterParameter("get_exec_nodes_information_delay", GetExecNodesInformationDelay)
            .Default(TDuration::Seconds(1));

        RegisterParameter("max_chunks_per_locate_request", MaxChunksPerLocateRequest)
            .GreaterThan(0)
            .Default(10000);

        RegisterParameter("operation_options", OperationOptions)
            .Default();
        RegisterParameter("map_operation_options", MapOperationOptions)
            .DefaultNew();
        RegisterParameter("reduce_operation_options", ReduceOperationOptions)
            .DefaultNew();
        RegisterParameter("join_reduce_operation_options", JoinReduceOperationOptions)
            .DefaultNew();
        RegisterParameter("erase_operation_options", EraseOperationOptions)
            .DefaultNew();
        RegisterParameter("ordered_merge_operation_options", OrderedMergeOperationOptions)
            .DefaultNew();
        RegisterParameter("unordered_merge_operation_options", UnorderedMergeOperationOptions)
            .DefaultNew();
        RegisterParameter("sorted_merge_operation_options", SortedMergeOperationOptions)
            .DefaultNew();
        RegisterParameter("map_reduce_operation_options", MapReduceOperationOptions)
            .DefaultNew();
        RegisterParameter("sort_operation_options", SortOperationOptions)
            .DefaultNew();
        RegisterParameter("remote_copy_operation_options", RemoteCopyOperationOptions)
            .DefaultNew();

        RegisterParameter("environment", Environment)
            .Default(yhash_map<Stroka, Stroka>());

        RegisterParameter("snapshot_timeout", SnapshotTimeout)
            .Default(TDuration::Seconds(60));
        RegisterParameter("snapshot_period", SnapshotPeriod)
            .Default(TDuration::Seconds(300));
        RegisterParameter("enable_snapshot_building", EnableSnapshotBuilding)
            .Default(true);
        RegisterParameter("enable_snapshot_loading", EnableSnapshotLoading)
            .Default(false);
        RegisterParameter("snapshot_temp_path", SnapshotTempPath)
            .NonEmpty()
            .Default("/tmp/yt/scheduler/snapshots");
        RegisterParameter("snapshot_reader", SnapshotReader)
            .DefaultNew();
        RegisterParameter("snapshot_writer", SnapshotWriter)
            .DefaultNew();

        RegisterParameter("fetcher", Fetcher)
            .DefaultNew();
        RegisterParameter("event_log", EventLog)
            .DefaultNew();

        RegisterParameter("chunk_location_throttler", ChunkLocationThrottler)
            .DefaultNew();

        RegisterParameter("udf_registry_path", UdfRegistryPath)
            .Default(Null);

        RegisterParameter("heartbeat_process_backoff", HeartbeatProcessBackoff)
            .Default(TDuration::MilliSeconds(5000));

        RegisterParameter("soft_concurrent_heartbeat_limit", SoftConcurrentHeartbeatLimit)
            .Default(50)
            .GreaterThanOrEqual(1);

        RegisterParameter("hard_concurrent_heartbeat_limit", HardConcurrentHeartbeatLimit)
            .Default(100)
            .GreaterThanOrEqual(1);

        RegisterParameter("enable_tmpfs", EnableTmpfs)
            .Default(true);
        RegisterParameter("enable_map_job_size_manager", EnableMapJobSizeManager)
            .Default(true);

        RegisterParameter("additional_intermediate_data_acl", AdditionalIntermediateDataAcl)
            .Default(NYTree::BuildYsonNodeFluently()
                .BeginList()
                .EndList()->AsList());

        //! By default we disable job size manager for partition maps, 
        //! since it may lead to partition data skew between nodes.
        RegisterParameter("enable_partition_map_job_size_manager", EnablePartitionMapJobSizeManager)
            .Default(false);

        RegisterParameter("user_job_memory_digest_precision", UserJobMemoryDigestPrecision)
            .Default(0.01)
            .GreaterThan(0);
        RegisterParameter("user_job_memory_reserve_quantile", UserJobMemoryReserveQuantile)
            .InRange(0.0, 1.0)
            .Default(0.95);
        RegisterParameter("job_proxy_memory_reserve_quantile", JobProxyMemoryReserveQuantile)
            .InRange(0.0, 1.0)
            .Default(0.95);

        RegisterParameter("suspicious_inactivity_timeout", SuspiciousInactivityTimeout)
            .Default(TDuration::Minutes(1));
        RegisterParameter("suspicious_cpu_usage_threshold", SuspiciousCpuUsageThreshold)
            .Default(300);
        RegisterParameter("suspicious_input_pipe_time_idle_fraction", SuspiciousInputPipeIdleTimeFraction)
            .Default(0.95);

        RegisterParameter("enable_snapshot_cycle_after_materialization", EnableSnapshotCycleAfterMaterialization)
            .Default(false);
        RegisterParameter("static_orchid_cache_update_period", StaticOrchidCacheUpdatePeriod)
            .Default(TDuration::Seconds(1));

        RegisterParameter("finish_operation_transition_delay", FinishOperationTransitionDelay)
            .Default(Null);

        RegisterParameter("master_disconnect_delay", MasterDisconnectDelay)
            .Default(Null);

        RegisterParameter("iops_threshold", IopsThreshold)
            .Default(Null);
        RegisterParameter("iops_throttler_limit", IopsThrottlerLimit)
            .Default(Null);

        RegisterInitializer([&] () {
            ChunkLocationThrottler->Limit = 10000;

            EventLog->MaxRowWeight = (i64) 128 * 1024 * 1024;
        });

        RegisterValidator([&] () {
            if (SoftConcurrentHeartbeatLimit > HardConcurrentHeartbeatLimit) {
                THROW_ERROR_EXCEPTION("Soft limit on concurrent heartbeats must be less than or equal to hard limit on concurrent heartbeats")
                    << TErrorAttribute("soft_limit", SoftConcurrentHeartbeatLimit)
                    << TErrorAttribute("hard_limit", HardConcurrentHeartbeatLimit);
            }
        });
    }

    virtual void OnLoaded() override
    {
        UpdateOptions(&MapOperationOptions, OperationOptions);
        UpdateOptions(&ReduceOperationOptions, OperationOptions);
        UpdateOptions(&JoinReduceOperationOptions, OperationOptions);
        UpdateOptions(&EraseOperationOptions, OperationOptions);
        UpdateOptions(&OrderedMergeOperationOptions, OperationOptions);
        UpdateOptions(&UnorderedMergeOperationOptions, OperationOptions);
        UpdateOptions(&SortedMergeOperationOptions, OperationOptions);
        UpdateOptions(&MapReduceOperationOptions, OperationOptions);
        UpdateOptions(&SortOperationOptions, OperationOptions);
        UpdateOptions(&RemoteCopyOperationOptions, OperationOptions);
    }

private:
    template <class TOptions>
    void UpdateOptions(TOptions* options, NYT::NYTree::INodePtr patch)
    {
        using NYTree::INodePtr;
        using NYTree::ConvertTo;

        if (!patch) {
            return;
        }

        if (*options) {
            *options = ConvertTo<TOptions>(UpdateNode(patch, ConvertTo<INodePtr>(*options)));
        } else {
            *options = ConvertTo<TOptions>(patch);
        }
    }
};

DEFINE_REFCOUNTED_TYPE(TSchedulerConfig)

////////////////////////////////////////////////////////////////////////////////

} // namespace NScheduler
} // namespace NYT<|MERGE_RESOLUTION|>--- conflicted
+++ resolved
@@ -682,16 +682,11 @@
             .Default(TDuration::Seconds(1));
         RegisterParameter("alerts_update_period", AlertsUpdatePeriod)
             .Default(TDuration::Seconds(1));
-<<<<<<< HEAD
         RegisterParameter("cluster_directory_synchronizer", ClusterDirectorySynchronizer)
             .DefaultNew();
-=======
-        RegisterParameter("cluster_directory_update_period", ClusterDirectoryUpdatePeriod)
-            .Default(TDuration::Seconds(3));
         RegisterParameter("node_shards_update_period", NodeShardsUpdatePeriod)
             .Default(TDuration::Seconds(10));
 
->>>>>>> 608fa5ee
         RegisterParameter("resource_demand_sanity_check_period", ResourceDemandSanityCheckPeriod)
             .Default(TDuration::Seconds(15));
         RegisterParameter("lock_transaction_timeout", LockTransactionTimeout)
