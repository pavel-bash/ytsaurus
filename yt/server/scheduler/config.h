--- conflicted
+++ resolved
@@ -894,16 +894,12 @@
         RegisterParameter("enable_map_job_size_adjustment", EnableMapJobSizeAdjustment)
             .Default(true);
 
-<<<<<<< HEAD
         RegisterParameter("additional_intermediate_data_acl", AdditionalIntermediateDataAcl)
             .Default(NYTree::BuildYsonNodeFluently()
                 .BeginList()
                 .EndList()->AsList());
 
-        //! By default we disable job size manager for partition maps,
-=======
         //! By default we disable job size adjustment for partition maps, 
->>>>>>> 65378d07
         //! since it may lead to partition data skew between nodes.
         RegisterParameter("enable_partition_map_job_size_adjustment", EnablePartitionMapJobSizeAdjustment)
             .Default(false);
