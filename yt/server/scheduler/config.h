--- conflicted
+++ resolved
@@ -452,11 +452,7 @@
             .Default(1000)
             .GreaterThan(0);
 
-<<<<<<< HEAD
-        RegisterParameter("user_job_blkio_weigth", UserJobBlkioWeight)
-=======
         RegisterParameter("user_job_blkio_weight", UserJobBlkioWeight)
->>>>>>> cb7ef38d
             .Default(Null);
 
         RegisterParameter("max_output_table_count", MaxOutputTableCount)
