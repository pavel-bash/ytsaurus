#include "stdafx.h"
#include "merge_controller.h"
#include "private.h"
#include "operation_controller.h"
#include "operation_controller_detail.h"
#include "chunk_pool.h"
#include "chunk_list_pool.h"
#include "job_resources.h"
<<<<<<< HEAD
=======
#include "chunk_splits_fetcher.h"
#include "chunk_info_collector.h"
>>>>>>> 99d8a6aa
#include "helpers.h"

#include <core/concurrency/scheduler.h>

#include <core/ytree/fluent.h>

#include <ytlib/transaction_client/transaction_manager.h>

#include <ytlib/chunk_client/chunk_slice.h>
#include <ytlib/chunk_client/chunk_meta_extensions.h>

#include <ytlib/table_client/chunk_meta_extensions.h>

#include <ytlib/new_table_client/chunk_splits_fetcher.h>

#include <ytlib/node_tracker_client/node_directory.h>

#include <cmath>

namespace NYT {
namespace NScheduler {

using namespace NYTree;
using namespace NYPath;
using namespace NYson;
using namespace NTableClient;
using namespace NJobProxy;
using namespace NChunkClient;
using namespace NObjectClient;
using namespace NCypressClient;
using namespace NScheduler::NProto;
using namespace NTableClient::NProto;
using namespace NChunkClient::NProto;
using namespace NJobTrackerClient::NProto;
using namespace NNodeTrackerClient::NProto;
using namespace NConcurrency;
using namespace NVersionedTableClient;

using NVersionedTableClient::TOwningKey;

////////////////////////////////////////////////////////////////////

static auto& Logger = OperationLogger;
static NProfiling::TProfiler Profiler("/operations/merge");

////////////////////////////////////////////////////////////////////

class TMergeControllerBase
    : public TOperationControllerBase
{
public:
    TMergeControllerBase(
        TSchedulerConfigPtr config,
        TMergeOperationSpecBasePtr spec,
        IOperationHost* host,
        TOperation* operation)
        : TOperationControllerBase(config, spec, host, operation)
        , Spec(spec)
        , TotalChunkCount(0)
        , TotalDataSize(0)
        , CurrentTaskDataSize(0)
        , CurrentPartitionIndex(0)
        , MaxDataSizePerJob(0)
        , ChunkSliceSize(0)
    { }

    // Persistence.

    virtual void Persist(TPersistenceContext& context) override
    {
        TOperationControllerBase::Persist(context);

        using NYT::Persist;
        Persist(context, TotalChunkCount);
        Persist(context, TotalDataSize);
        Persist(context, JobIOConfig);
        Persist(context, JobSpecTemplate);
        Persist(context, MaxDataSizePerJob);
        Persist(context, ChunkSliceSize);
        Persist(context, MergeTaskGroup);
    }

protected:
    TMergeOperationSpecBasePtr Spec;

    //! The total number of chunks for processing.
    int TotalChunkCount;

    //! The total data size for processing.
    i64 TotalDataSize;

    //! For each input table, the corresponding entry holds the stripe
    //! containing the chunks collected so far.
    //! Not serialized.
    /*!
     *  Empty stripes are never stored explicitly and are denoted by |nullptr|.
     */
    std::vector<TChunkStripePtr> CurrentTaskStripes;

    //! The total data size accumulated in #CurrentTaskStripes.
    //! Not serialized.
    i64 CurrentTaskDataSize;

    //! The number of output partitions generated so far.
    //! Not serialized.
    /*!
     *  Each partition either corresponds to a merge task or to a teleport chunk.
     *  Partition index is used as a key when calling #TOperationControllerBase::RegisterOutputChunkTree.
     */
    int CurrentPartitionIndex;

    //! Customized job IO config.
    TJobIOConfigPtr JobIOConfig;

    //! The template for starting new jobs.
    TJobSpec JobSpecTemplate;


    //! Overrides the spec limit to satisfy global job count limit.
    i64 MaxDataSizePerJob;
    i64 ChunkSliceSize;


    class TMergeTask
        : public TTask
    {
    public:
        //! For persistence only.
        TMergeTask()
            : Controller(nullptr)
            , TaskIndex(-1)
            , PartitionIndex(-1)
        { }

        explicit TMergeTask(
            TMergeControllerBase* controller,
            int taskIndex,
            int partitionIndex = -1)
            : TTask(controller)
            , Controller(controller)
            , TaskIndex(taskIndex)
            , PartitionIndex(partitionIndex)
        {
            ChunkPool = CreateAtomicChunkPool(Controller->NodeDirectory);
        }

        virtual Stroka GetId() const override
        {
            return
                PartitionIndex < 0
                ? Sprintf("Merge(%d)", TaskIndex)
                : Sprintf("Merge(%d,%d)", TaskIndex, PartitionIndex);
        }

        virtual TTaskGroupPtr GetGroup() const override
        {
            return Controller->MergeTaskGroup;
        }

        virtual TDuration GetLocalityTimeout() const override
        {
            return Controller->Spec->LocalityTimeout;
        }

        virtual TNodeResources GetNeededResources(TJobletPtr joblet) const override
        {
            auto result = GetMinNeededResources();
            result.set_memory(
                Controller->GetFinalIOMemorySize(
                    Controller->Spec->JobIO,
                    UpdateChunkStripeStatistics(joblet->InputStripeList->GetStatistics())) +
                GetFootprintMemorySize() +
                Controller->GetAdditionalMemorySize(joblet->MemoryReserveEnabled));
            return result;
        }

        virtual IChunkPoolInput* GetChunkPoolInput() const override
        {
            return ChunkPool.get();
        }

        virtual IChunkPoolOutput* GetChunkPoolOutput() const override
        {
            return ChunkPool.get();
        }

        virtual void Persist(TPersistenceContext& context) override
        {
            TTask::Persist(context);

            using NYT::Persist;
            Persist(context, Controller);
            Persist(context, ChunkPool);
            Persist(context, TaskIndex);
            Persist(context, PartitionIndex);
        }

    protected:
        void BuildInputOutputJobSpec(TJobletPtr joblet, TJobSpec* jobSpec)
        {
            AddParallelInputSpec(jobSpec, joblet);
            AddFinalOutputSpecs(jobSpec, joblet);
        }

    private:
        DECLARE_DYNAMIC_PHOENIX_TYPE(TMergeTask, 0x72736bac);

        TMergeControllerBase* Controller;

        std::unique_ptr<IChunkPool> ChunkPool;

        //! The position in #TMergeControllerBase::Tasks.
        int TaskIndex;

        //! Key for #TOutputTable::OutputChunkTreeIds.
        int PartitionIndex;

        virtual bool IsMemoryReserveEnabled() const override
        {
            return Controller->IsMemoryReserveEnabled(Controller->JobCounter);
        }

        virtual TNodeResources GetMinNeededResourcesHeavy() const override
        {
            TNodeResources result;

            result.set_user_slots(1);
            result.set_cpu(1);
            result.set_memory(
                Controller->GetFinalIOMemorySize(
                    Controller->Spec->JobIO,
                    UpdateChunkStripeStatistics(ChunkPool->GetApproximateStripeStatistics())) +
                GetFootprintMemorySize() +
                Controller->GetAdditionalMemorySize(IsMemoryReserveEnabled()));
            return result;
        }

        virtual int GetChunkListCountPerJob() const override
        {
            return Controller->OutputTables.size();
        }

        TChunkStripeStatisticsVector UpdateChunkStripeStatistics(
            const TChunkStripeStatisticsVector& statistics) const
        {
            if (Controller->IsSingleStripeInput()) {
                return AggregateStatistics(statistics);
            } else {
                return statistics;
            }
        }

        virtual bool HasInputLocality() const override
        {
            return false;
        }

        virtual EJobType GetJobType() const override
        {
            return EJobType(Controller->JobSpecTemplate.type());
        }

        virtual void BuildJobSpec(TJobletPtr joblet, TJobSpec* jobSpec) override
        {
            jobSpec->CopyFrom(Controller->JobSpecTemplate);
            BuildInputOutputJobSpec(joblet, jobSpec);
        }

        virtual void OnJobCompleted(TJobletPtr joblet) override
        {
            TTask::OnJobCompleted(joblet);

            RegisterOutput(joblet, PartitionIndex);
        }

        virtual void OnJobAborted(TJobletPtr joblet) override
        {
            TTask::OnJobAborted(joblet);
            Controller->UpdateAllTasksIfNeeded(Controller->JobCounter);
        }

    };

    typedef TIntrusivePtr<TMergeTask> TMergeTaskPtr;

    TTaskGroupPtr MergeTaskGroup;

    virtual bool IsRowCountPreserved() const override
    {
        return true;
    }

    //! Resizes #CurrentTaskStripes appropriately and sets all its entries to |NULL|.
    void ClearCurrentTaskStripes()
    {
        CurrentTaskStripes.clear();
        CurrentTaskStripes.resize(InputTables.size());
    }

    void EndTask(TMergeTaskPtr task)
    {
        YCHECK(HasActiveTask());

        task->AddInput(CurrentTaskStripes);
        task->FinishInput();
        RegisterTask(task);

        ++CurrentPartitionIndex;

        LOG_DEBUG("Task finished (Id: %s, TaskDataSize: %" PRId64 ")",
            ~task->GetId(),
            CurrentTaskDataSize);

        CurrentTaskDataSize = 0;
        ClearCurrentTaskStripes();
    }

    //! Finishes the current task.
    void EndTask()
    {
        if (!HasActiveTask())
            return;

        auto task = New<TMergeTask>(
            this,
            static_cast<int>(Tasks.size()),
            CurrentPartitionIndex);
        task->Initialize();

        EndTask(task);
    }

    //! Finishes the current task if the size is large enough.
    void EndTaskIfLarge()
    {
        if (HasLargeActiveTask()) {
            EndTask();
        }
    }

    //! Returns True if some stripes are currently queued.
    bool HasActiveTask()
    {
        return CurrentTaskDataSize > 0;
    }

    //! Returns True if the total data size of currently queued stripes exceeds the pre-configured limit.
    bool HasLargeActiveTask()
    {
        YCHECK(MaxDataSizePerJob > 0);
        return CurrentTaskDataSize >= MaxDataSizePerJob;
    }

    //! Add chunk to the current task's pool.
    void AddPendingChunk(TChunkSlicePtr chunkSlice)
    {
        chunkSlice->GetChunkSpec()->clear_partition_tag();
        auto stripe = CurrentTaskStripes[chunkSlice->GetChunkSpec()->table_index()];
        if (!stripe) {
            stripe = CurrentTaskStripes[chunkSlice->GetChunkSpec()->table_index()] = New<TChunkStripe>();
        }

        i64 chunkDataSize = chunkSlice->GetDataSize();
        TotalDataSize += chunkDataSize;
        ++TotalChunkCount;

        CurrentTaskDataSize += chunkDataSize;
        stripe->ChunkSlices.push_back(chunkSlice);
    }

    //! Add chunk directly to the output.
    void AddTeleportChunk(TRefCountedChunkSpecPtr chunkSpec)
    {
        auto tableIndex = GetTeleportTableIndex();
        if (tableIndex) {
            chunkSpec->clear_partition_tag();
            LOG_TRACE("Teleport chunk added (ChunkId: %s, Partition: %d)",
                ~ToString(FromProto<TChunkId>(chunkSpec->chunk_id())),
                CurrentPartitionIndex);

            // Place the chunk directly to the output table.
            RegisterOutput(chunkSpec, CurrentPartitionIndex, 0);
            ++CurrentPartitionIndex;
        }
    }


    // Custom bits of preparation pipeline.

    virtual bool IsCompleted() const override
    {
        return Tasks.size() == JobCounter.GetCompleted();
    }

    virtual void DoInitialize() override
    {
        TOperationControllerBase::DoInitialize();

        MergeTaskGroup = New<TTaskGroup>();
        RegisterTaskGroup(MergeTaskGroup);
    }

    virtual void CustomPrepare() override
    {
        CalculateSizes();
        ProcessInputs();
        EndInputChunks();
        FinishPreparation();
    }

    void CalculateSizes()
    {
        auto jobCount = SuggestJobCount(
            TotalInputDataSize,
            Spec->DataSizePerJob,
            Spec->JobCount);

        MaxDataSizePerJob = 1 + TotalInputDataSize / jobCount;
        ChunkSliceSize = std::min(Config->MergeJobMaxSliceDataSize, MaxDataSizePerJob);
    }

    void ProcessInputs()
    {
        PROFILE_TIMING ("/input_processing_time") {
            LOG_INFO("Processing inputs");

            ClearCurrentTaskStripes();
            for (auto chunk : CollectInputChunks()) {
                ProcessInputChunk(chunk);
            }
        }
    }

    void FinishPreparation()
    {
        InitJobIOConfig();
        InitJobSpecTemplate();

        LOG_INFO("Inputs processed (DataSize: %" PRId64 ", ChunkCount: %d, JobCount: %" PRISZT ")",
            TotalDataSize,
            TotalChunkCount,
            Tasks.size());
    }

    //! Called for each input chunk.
    virtual void ProcessInputChunk(TRefCountedChunkSpecPtr chunkSpec) = 0;

    //! Called at the end of input chunks scan.
    void EndInputChunks()
    {
        // Close the last task, if any.
        if (CurrentTaskDataSize > 0) {
            EndTask();
        }
    }

    // Progress reporting.

    virtual Stroka GetLoggingProgress() const override
    {
        return Sprintf(
            "Jobs = {T: %" PRId64 ", R: %" PRId64 ", C: %" PRId64 ", P: %d, F: %" PRId64 ", A: %" PRId64 "}, "
            "UnavailableInputChunks: %d",
            JobCounter.GetTotal(),
            JobCounter.GetRunning(),
            JobCounter.GetCompleted(),
            GetPendingJobCount(),
            JobCounter.GetFailed(),
            JobCounter.GetAborted(),
            UnavailableInputChunkCount);
    }


    // Unsorted helpers.

    //! Returns True iff the chunk has nontrivial limits.
    //! Such chunks are always pooled.
    static bool IsCompleteChunk(const TChunkSpec& chunkSpec)
    {
        return IsTrivial(chunkSpec.upper_limit()) && IsTrivial(chunkSpec.lower_limit());
    }

    virtual bool IsSingleStripeInput() const
    {
        return true;
    }

    virtual TNullable<int> GetTeleportTableIndex() const
    {
        return MakeNullable(0);
    }

    //! Returns True if the chunk can be included into the output as-is.
    virtual bool IsTelelportChunk(const TChunkSpec& chunkSpec) = 0;

    virtual i64 GetAdditionalMemorySize(bool memoryReserveEnabled) const
    {
        UNUSED(memoryReserveEnabled);
        return 0;
    }

    //! Returns True iff the chunk is complete and is large enough.
    bool IsLargeCompleteChunk(const TChunkSpec& chunkSpec)
    {
        if (!IsCompleteChunk(chunkSpec)) {
            return false;
        }

        return IsLargeChunk(chunkSpec);
    }

    bool IsLargeChunk(const TChunkSpec& chunkSpec)
    {
        YCHECK(!IsNontrivial(chunkSpec.upper_limit()));
        YCHECK(!IsNontrivial(chunkSpec.lower_limit()));

        auto miscExt = GetProtoExtension<TMiscExt>(chunkSpec.chunk_meta().extensions());

        // ChunkSequenceWriter may actually produce a chunk a bit smaller than DesiredChunkSize,
        // so we have to be more flexible here.
        if (0.9 * miscExt.compressed_data_size() >= Spec->JobIO->TableWriter->DesiredChunkSize) {
            return true;
        }

        return false;
    }

    //! A typical implementation of #IsTelelportChunk that depends on whether chunks must be combined or not.
    bool IsTeleportChunkImpl(const TChunkSpec& chunkSpec, bool combineChunks)
    {
        return combineChunks ? IsLargeCompleteChunk(chunkSpec) : IsCompleteChunk(chunkSpec);
    }

    //! Initializes #JobIOConfig.
    void InitJobIOConfig()
    {
        JobIOConfig = CloneYsonSerializable(Spec->JobIO);
        InitFinalOutputConfig(JobIOConfig);
    }

    //! Initializes #JobSpecTemplate.
    virtual void InitJobSpecTemplate() = 0;

};

DEFINE_DYNAMIC_PHOENIX_TYPE(TMergeControllerBase::TMergeTask);

////////////////////////////////////////////////////////////////////

//! Handles unordered merge operation.
class TUnorderedMergeController
    : public TMergeControllerBase
{
public:
    TUnorderedMergeController(
        TSchedulerConfigPtr config,
        TUnorderedMergeOperationSpecPtr spec,
        IOperationHost* host,
        TOperation* operation)
        : TMergeControllerBase(config, spec, host, operation)
        , Spec(spec)
    { }

private:
    DECLARE_DYNAMIC_PHOENIX_TYPE(TUnorderedMergeController, 0x6acdae46);

    TUnorderedMergeOperationSpecPtr Spec;

    virtual bool IsTelelportChunk(const TChunkSpec& chunkSpec) override
    {
        if (Spec->ForceTransform)
            return false;

        return IsTeleportChunkImpl(chunkSpec, Spec->CombineChunks);
    }

    virtual std::vector<TRichYPath> GetInputTablePaths() const override
    {
        return Spec->InputTablePaths;
    }

    virtual std::vector<TRichYPath> GetOutputTablePaths() const override
    {
        std::vector<TRichYPath> result;
        result.push_back(Spec->OutputTablePath);
        return result;
    }

    virtual void ProcessInputChunk(TRefCountedChunkSpecPtr chunkSpec) override
    {
        if (IsTelelportChunk(*chunkSpec)) {
            // Chunks not requiring merge go directly to the output chunk list.
            AddTeleportChunk(chunkSpec);
            return;
        }

        // NB: During unordered merge all chunks go to a single chunk stripe.
        for (const auto& slice : CreateChunkSlice(chunkSpec)->SliceEvenly(ChunkSliceSize)) {
            AddPendingChunk(slice);
            EndTaskIfLarge();
        }
    }

    virtual void InitJobSpecTemplate() override
    {
        JobSpecTemplate.set_type(EJobType::UnorderedMerge);
        auto* schedulerJobSpecExt = JobSpecTemplate.MutableExtension(TSchedulerJobSpecExt::scheduler_job_spec_ext);

        schedulerJobSpecExt->set_lfalloc_buffer_size(GetLFAllocBufferSize());
        ToProto(schedulerJobSpecExt->mutable_output_transaction_id(), Operation->GetOutputTransaction()->GetId());
        schedulerJobSpecExt->set_io_config(ConvertToYsonString(JobIOConfig).Data());
    }

};

DEFINE_DYNAMIC_PHOENIX_TYPE(TUnorderedMergeController);

////////////////////////////////////////////////////////////////////

//! Handles ordered merge and (sic!) erase operations.
class TOrderedMergeControllerBase
    : public TMergeControllerBase
{
public:
    TOrderedMergeControllerBase(
        TSchedulerConfigPtr config,
        TMergeOperationSpecBasePtr spec,
        IOperationHost* host,
        TOperation* operation)
        : TMergeControllerBase(config, spec, host, operation)
    { }

private:
    virtual void ProcessInputChunk(TRefCountedChunkSpecPtr chunkSpec) override
    {
        if (IsTelelportChunk(*chunkSpec)) {
            // Merge is not needed. Copy the chunk directly to the output.
            if (HasActiveTask()) {
                EndTask();
            }
            AddTeleportChunk(chunkSpec);
            return;
        }

        // NB: During ordered merge all chunks go to a single chunk stripe.
        for (const auto& slice : CreateChunkSlice(chunkSpec)->SliceEvenly(ChunkSliceSize)) {
            AddPendingChunk(slice);
            EndTaskIfLarge();
        }
    }

};

////////////////////////////////////////////////////////////////////

class TOrderedMergeController
    : public TOrderedMergeControllerBase
{
public:
    TOrderedMergeController(
        TSchedulerConfigPtr config,
        TOrderedMergeOperationSpecPtr spec,
        IOperationHost* host,
        TOperation* operation)
        : TOrderedMergeControllerBase(config, spec, host, operation)
        , Spec(spec)
    { }

private:
    DECLARE_DYNAMIC_PHOENIX_TYPE(TOrderedMergeController, 0x1f748c56);

    TOrderedMergeOperationSpecPtr Spec;

    virtual std::vector<TRichYPath> GetInputTablePaths() const override
    {
        return Spec->InputTablePaths;
    }

    virtual std::vector<TRichYPath> GetOutputTablePaths() const override
    {
        std::vector<TRichYPath> result;
        result.push_back(Spec->OutputTablePath);
        return result;
    }

    virtual bool IsTelelportChunk(const TChunkSpec& chunkSpec) override
    {
        if (Spec->ForceTransform)
            return false;

        return IsTeleportChunkImpl(chunkSpec, Spec->CombineChunks);
    }

    virtual void InitJobSpecTemplate() override
    {
        JobSpecTemplate.set_type(EJobType::OrderedMerge);
        auto* schedulerJobSpecExt = JobSpecTemplate.MutableExtension(TSchedulerJobSpecExt::scheduler_job_spec_ext);

        schedulerJobSpecExt->set_lfalloc_buffer_size(GetLFAllocBufferSize());
        ToProto(schedulerJobSpecExt->mutable_output_transaction_id(), Operation->GetOutputTransaction()->GetId());
        schedulerJobSpecExt->set_io_config(ConvertToYsonString(JobIOConfig).Data());
    }

};

DEFINE_DYNAMIC_PHOENIX_TYPE(TOrderedMergeController);

////////////////////////////////////////////////////////////////////

class TEraseController
    : public TOrderedMergeControllerBase
{
public:
    TEraseController(
        TSchedulerConfigPtr config,
        TEraseOperationSpecPtr spec,
        IOperationHost* host,
        TOperation* operation)
        : TOrderedMergeControllerBase(config, spec, host, operation)
        , Spec(spec)
    { }

<<<<<<< HEAD
    virtual void BuildBriefSpec(IYsonConsumer* consumer) override
=======
    virtual void BuildBriefSpec(IYsonConsumer* consumer) const override
>>>>>>> 99d8a6aa
    {
        TOrderedMergeControllerBase::BuildBriefSpec(consumer);
        BuildYsonMapFluently(consumer)
            // In addition to "input_table_paths" and "output_table_paths".
            // Quite messy, only needed for consistency with the regular spec.
            .Item("table_path").Value(Spec->TablePath);
    }

private:
    DECLARE_DYNAMIC_PHOENIX_TYPE(TEraseController, 0x1cc6ba39);

    TEraseOperationSpecPtr Spec;

    virtual bool IsRowCountPreserved() const override
    {
        return false;
    }

    virtual std::vector<TRichYPath> GetInputTablePaths() const override
    {
        std::vector<TRichYPath> result;
        result.push_back(Spec->TablePath);
        return result;
    }

    virtual std::vector<TRichYPath> GetOutputTablePaths() const override
    {
        std::vector<TRichYPath> result;
        result.push_back(Spec->TablePath);
        return result;
    }

    virtual bool IsTelelportChunk(const TChunkSpec& chunkSpec) override
    {
        return IsTeleportChunkImpl(chunkSpec, Spec->CombineChunks);
    }

    virtual void DoInitialize() override
    {
        TOrderedMergeControllerBase::DoInitialize();

        // For erase operation the rowset specified by the user must actually be negated.
        {
            auto& table = InputTables[0];
            table.ComplementFetch = true;
        }
        // ...and the output table must be cleared (regardless of "overwrite" attribute).
        {
            auto& table = OutputTables[0];
            table.Clear = true;
            table.Overwrite = true;
            table.LockMode = ELockMode::Exclusive;
        }
    }

    virtual void CustomPrepare() override
    {
        TOrderedMergeControllerBase::CustomPrepare();

        // If the input is sorted then the output chunk tree must also be marked as sorted.
        const auto& inputTable = InputTables[0];
        auto& outputTable = OutputTables[0];
        if (inputTable.KeyColumns) {
            outputTable.Options->KeyColumns = inputTable.KeyColumns;
        }
    }

    virtual void InitJobSpecTemplate() override
    {
        JobSpecTemplate.set_type(EJobType::OrderedMerge);
        auto* schedulerJobSpecExt = JobSpecTemplate.MutableExtension(TSchedulerJobSpecExt::scheduler_job_spec_ext);

        schedulerJobSpecExt->set_lfalloc_buffer_size(GetLFAllocBufferSize());
        ToProto(schedulerJobSpecExt->mutable_output_transaction_id(), Operation->GetOutputTransaction()->GetId());
        schedulerJobSpecExt->set_io_config(ConvertToYsonString(JobIOConfig).Data());

        auto* jobSpecExt = JobSpecTemplate.MutableExtension(TMergeJobSpecExt::merge_job_spec_ext);
        // If the input is sorted then the output must also be sorted.
        // To produce sorted output a job needs key columns.
        const auto& table = InputTables[0];
        if (table.KeyColumns) {
            ToProto(jobSpecExt->mutable_key_columns(), *table.KeyColumns);
        }
    }

};

DEFINE_DYNAMIC_PHOENIX_TYPE(TEraseController);

IOperationControllerPtr CreateEraseController(
    TSchedulerConfigPtr config,
    IOperationHost* host,
    TOperation* operation)
{
    auto spec = ParseOperationSpec<TEraseOperationSpec>(operation->GetSpec());
    return New<TEraseController>(config, spec, host, operation);
}

////////////////////////////////////////////////////////////////////

static const int DefaultPartitionTag = -1;

////////////////////////////////////////////////////////////////////

//! Handles sorted merge and reduce operations.
class TSortedMergeControllerBase
    : public TMergeControllerBase
{
public:
    TSortedMergeControllerBase(
        TSchedulerConfigPtr config,
        TMergeOperationSpecBasePtr spec,
        IOperationHost* host,
        TOperation* operation)
        : TMergeControllerBase(config, spec, host, operation)
        , PartitionTag(0)
    { }

    // Persistence.
    virtual void Persist(TPersistenceContext& context) override
    {
        TMergeControllerBase::Persist(context);

        using NYT::Persist;
        Persist(context, Endpoints);
        Persist(context, KeyColumns);
        Persist(context, ManiacJobSpecTemplate);
    }

protected:
    class TManiacTask
        : public TMergeTask
    {
    public:
        //! For persistence only.
        TManiacTask()
            : Controller(nullptr)
        { }

        TManiacTask(
            TSortedMergeControllerBase* controller,
            int taskIndex,
            int partitionIndex)
            : TMergeTask(controller, taskIndex, partitionIndex)
            , Controller(controller)
        { }

        virtual void Persist(TPersistenceContext& context) override
        {
            TMergeTask::Persist(context);

            using NYT::Persist;
            Persist(context, Controller);
        }

    private:
        DECLARE_DYNAMIC_PHOENIX_TYPE(TManiacTask, 0xb3ed19a2);

        TSortedMergeControllerBase* Controller;

        virtual void BuildJobSpec(TJobletPtr joblet, TJobSpec* jobSpec) override
        {
            jobSpec->CopyFrom(Controller->ManiacJobSpecTemplate);
            BuildInputOutputJobSpec(joblet, jobSpec);
        }

    };

    DECLARE_ENUM(EEndpointType,
        (Left)
        (Right)
    );

    struct TKeyEndpoint
    {
        EEndpointType Type;
        TRefCountedChunkSpecPtr ChunkSpec;
        TOwningKey StartBoundaryKey;
        TOwningKey EndBoundaryKey;
        bool IsTeleport;

        void Persist(TPersistenceContext& context)
        {
            using NYT::Persist;
            Persist(context, Type);
            Persist(context, ChunkSpec);
            Persist(context, StartBoundaryKey);
            Persist(context, EndBoundaryKey);
            Persist(context, IsTeleport);
        }

        const TOwningKey& GetKey() const
        {
            return Type == EEndpointType::Left
                ? StartBoundaryKey
                : EndBoundaryKey;
        }
    };

    std::vector<TKeyEndpoint> Endpoints;

    //! The actual (adjusted) key columns.
    std::vector<Stroka> KeyColumns;

    TChunkSplitsFetcherPtr ChunkSplitsFetcher;

    TJobSpec ManiacJobSpecTemplate;

    // PartitionTag is used in sorted merge to indicate relative position of a chunk in an input table.
    // Also it helps to identify different splits of the same chunk.
    int PartitionTag;


    virtual TNullable< std::vector<Stroka> > GetSpecKeyColumns() = 0;

    virtual bool IsTelelportChunk(const TChunkSpec& chunkSpec) override
    {
        YUNREACHABLE();
    }

    virtual bool IsSingleStripeInput() const override
    {
        return false;
    }

    virtual void CustomPrepare() override
    {
        // NB: Base member is not called intentionally.

        auto specKeyColumns = GetSpecKeyColumns();
        LOG_INFO("Spec key columns are %s",
            specKeyColumns ? ~ConvertToYsonString(*specKeyColumns, EYsonFormat::Text).Data() : "<Null>");

        KeyColumns = CheckInputTablesSorted(GetSpecKeyColumns());
        LOG_INFO("Adjusted key columns are %s",
            ~ConvertToYsonString(KeyColumns, EYsonFormat::Text).Data());

        CalculateSizes();

        ChunkSplitsFetcher = New<TChunkSplitsFetcher>(
<<<<<<< HEAD
            Config->Fetcher,
            ChunkSliceSize,
=======
            Config,
            Spec,
            Operation->GetId(),
>>>>>>> 99d8a6aa
            KeyColumns,
            NodeDirectory,
            Host->GetBackgroundInvoker(),
            Logger);

        ProcessInputs();

        {
            auto result = WaitFor(ChunkSplitsFetcher->Fetch());
            THROW_ERROR_EXCEPTION_IF_FAILED(result);
        }

        CollectEndpoints();

        LOG_INFO("Sorting %d endpoints", static_cast<int>(Endpoints.size()));
        SortEndpoints();

        FindTeleportChunks();
        BuildTasks();

        FinishPreparation();
    }

    virtual void ProcessInputChunk(TRefCountedChunkSpecPtr chunkSpec) override
    {
        chunkSpec->set_partition_tag(PartitionTag);
        ChunkSplitsFetcher->AddChunk(chunkSpec);
        ++PartitionTag;
    }

    virtual void SortEndpoints() = 0;
    virtual void FindTeleportChunks() = 0;
    virtual void BuildTasks() = 0;

    void CollectEndpoints()
    {
        const auto& chunks = ChunkSplitsFetcher->GetChunkSplits();
        for (const auto& chunk : chunks) {
            // XXX(psushin): handle new chunks.
            auto boundaryKeysExt = GetProtoExtension<TOldBoundaryKeysExt>(chunk->chunk_meta().extensions());

            TKeyEndpoint leftEndpoint;
            leftEndpoint.Type = EEndpointType::Left;
            leftEndpoint.ChunkSpec = chunk;
            FromProto(&leftEndpoint.StartBoundaryKey, boundaryKeysExt.start());
            FromProto(&leftEndpoint.EndBoundaryKey, boundaryKeysExt.end());
            leftEndpoint.IsTeleport = false;
            Endpoints.push_back(leftEndpoint);

            TKeyEndpoint rightEndpoint = leftEndpoint;
            rightEndpoint.Type = EEndpointType::Right;
            Endpoints.push_back(rightEndpoint);
        }
    }

};

DEFINE_DYNAMIC_PHOENIX_TYPE(TSortedMergeControllerBase::TManiacTask);

////////////////////////////////////////////////////////////////////

class TSortedMergeController
    : public TSortedMergeControllerBase
{
public:
    TSortedMergeController(
        TSchedulerConfigPtr config,
        TSortedMergeOperationSpecPtr spec,
        IOperationHost* host,
        TOperation* operation)
        : TSortedMergeControllerBase(config, spec, host, operation)
        , Spec(spec)
    { }

private:
    DECLARE_DYNAMIC_PHOENIX_TYPE(TSortedMergeController, 0xbc6daa18);

    TSortedMergeOperationSpecPtr Spec;

    bool IsLargeEnoughToTeleport(const TChunkSpec& chunkSpec)
    {
        if (!Spec->CombineChunks)
            return true;

        return IsLargeChunk(chunkSpec);
    }

    virtual void SortEndpoints() override
    {
        int prefixLength = static_cast<int>(KeyColumns.size());

        std::sort(
            Endpoints.begin(),
            Endpoints.end(),
            [=] (const TKeyEndpoint& lhs, const TKeyEndpoint& rhs) -> bool {
                int cmpResult = CompareRows(lhs.GetKey(), rhs.GetKey(), prefixLength);
                if (cmpResult != 0) {
                    return cmpResult < 0;
                }

                cmpResult = CompareRows(lhs.StartBoundaryKey, rhs.StartBoundaryKey, prefixLength);
                if (cmpResult != 0) {
                    return cmpResult < 0;
                }

                cmpResult = CompareRows(lhs.EndBoundaryKey, rhs.EndBoundaryKey, prefixLength);
                if (cmpResult != 0) {
                    return cmpResult < 0;
                }

                // Partition tag is used to identify the splits of one chunk.
                cmpResult = lhs.ChunkSpec->partition_tag() - rhs.ChunkSpec->partition_tag();
                if (cmpResult != 0) {
                    return cmpResult < 0;
                }

                return lhs.Type < rhs.Type;
            });
    }

    virtual void FindTeleportChunks() override
    {
        if (Spec->ForceTransform) {
            return;
        }

        int openedSlicesCount = 0;
        int currentPartitionTag = DefaultPartitionTag;
        int startTeleportIndex = -1;
        for (int i = 0; i < Endpoints.size(); ++i) {
            auto& endpoint = Endpoints[i];
            auto& chunkSpec = endpoint.ChunkSpec;

            openedSlicesCount += endpoint.Type == EEndpointType::Left ? 1 : -1;

            if (currentPartitionTag != DefaultPartitionTag) {
                if (chunkSpec->partition_tag() == currentPartitionTag) {
                    if (endpoint.Type == EEndpointType::Right && IsTrivial(chunkSpec->lower_limit())) {
                        currentPartitionTag = DefaultPartitionTag;
                        auto completeChunk = CreateCompleteChunk(chunkSpec);

                        bool isManiacTeleport = CompareRows(
                            Endpoints[startTeleportIndex].GetKey(),
                            endpoint.GetKey(),
                            KeyColumns.size()) == 0;

                        if (IsLargeEnoughToTeleport(*completeChunk) &&
                            (openedSlicesCount == 0 || isManiacTeleport)) {
                            for (int j = startTeleportIndex; j <= i; ++j) {
                                Endpoints[j].IsTeleport = true;
                            }
                        }
                    }

                    continue;
                } else {
                    currentPartitionTag = DefaultPartitionTag;
                }
            }

            // No current Teleport candidate.
            if (endpoint.Type == EEndpointType::Left && IsTrivial(chunkSpec->upper_limit())) {
                currentPartitionTag = chunkSpec->partition_tag();
                startTeleportIndex = i;
            }
        }
    }

    virtual void BuildTasks() override
    {
        const int prefixLength = static_cast<int>(KeyColumns.size());

        yhash_set<TRefCountedChunkSpecPtr> globalOpenedSlices;
        TNullable<TOwningKey> lastBreakpoint = Null;

        int startIndex = 0;
        while (startIndex < Endpoints.size()) {
            auto& key = Endpoints[startIndex].GetKey();

            yhash_set<TRefCountedChunkSpecPtr> TeleportChunks;
            yhash_set<TRefCountedChunkSpecPtr> localOpenedSlices;

            // Slices with equal left and right boundaries.
            std::vector<TRefCountedChunkSpecPtr> maniacs;

            int currentIndex = startIndex;
            while (currentIndex < Endpoints.size()) {
                // Iterate over endpoints with equal keys.
                auto& endpoint = Endpoints[currentIndex];
                auto& currentKey = endpoint.GetKey();

                if (CompareRows(key, currentKey, prefixLength) != 0) {
                    // This key is over.
                    break;
                }

                if (endpoint.IsTeleport) {
                    auto partitionTag = endpoint.ChunkSpec->partition_tag();
                    auto chunkSpec = CreateCompleteChunk(endpoint.ChunkSpec);
                    YCHECK(TeleportChunks.insert(chunkSpec).second);
                    while (currentIndex < Endpoints.size() &&
                        Endpoints[currentIndex].IsTeleport &&
                        Endpoints[currentIndex].ChunkSpec->partition_tag() == partitionTag)
                    {
                        ++currentIndex;
                    }
                    continue;
                }

                if (endpoint.Type == EEndpointType::Left) {
                    YCHECK(localOpenedSlices.insert(endpoint.ChunkSpec).second);
                    ++currentIndex;
                    continue;
                }

                // Right non-Teleport endpoint.
                {
                    auto it = globalOpenedSlices.find(endpoint.ChunkSpec);
                    if (it != globalOpenedSlices.end()) {
                        AddPendingChunk(CreateChunkSlice(*it, lastBreakpoint));
                        globalOpenedSlices.erase(it);
                        ++currentIndex;
                        continue;
                    }
                }
                {
                    auto it = localOpenedSlices.find(endpoint.ChunkSpec);
                    YCHECK(it != localOpenedSlices.end());
                    maniacs.push_back(*it);
                    localOpenedSlices.erase(it);
                    ++currentIndex;
                    continue;
                }

                YUNREACHABLE();
            }

            globalOpenedSlices.insert(localOpenedSlices.begin(), localOpenedSlices.end());

            auto endTask = [&] () {
                if (lastBreakpoint && CompareRows(key, *lastBreakpoint) == 0) {
                    // Already flushed at this key.
                    return;
                }

                auto nextBreakpoint = GetKeyPrefixSuccessor(key.Get(), prefixLength);
                LOG_TRACE("Finish current task, flushing %" PRISZT " chunks at key %s",
                    globalOpenedSlices.size(),
                    ~ToString(nextBreakpoint));

                for (const auto& chunkSpec : globalOpenedSlices) {
                    this->AddPendingChunk(CreateChunkSlice(
                        chunkSpec,
                        lastBreakpoint,
                        nextBreakpoint));
                }
                lastBreakpoint = nextBreakpoint;

                EndTask();
            };

            while (!HasLargeActiveTask() && !maniacs.empty()) {
                AddPendingChunk(CreateChunkSlice(maniacs.back()));
                maniacs.pop_back();
            }

            if (!maniacs.empty()) {
                endTask();

                for (auto& chunkSpec : maniacs) {
                    AddPendingChunk(CreateChunkSlice(chunkSpec));
                    if (HasLargeActiveTask()) {
                        EndManiacTask();
                    }
                }
                EndManiacTask();
            }

            if (!TeleportChunks.empty()) {
                endTask();

                for (auto& chunkSpec : TeleportChunks) {
                    AddTeleportChunk(chunkSpec);
                }
            }

            if (HasLargeActiveTask()) {
                endTask();
            }

            startIndex = currentIndex;
        }

        YCHECK(globalOpenedSlices.empty());
        if (HasActiveTask()) {
            EndTask();
        }
    }

    void EndManiacTask()
    {
        if (!HasActiveTask())
            return;

        auto task = New<TManiacTask>(
            this,
            static_cast<int>(Tasks.size()),
            CurrentPartitionIndex);
        task->Initialize();

        EndTask(task);
    }

    virtual std::vector<TRichYPath> GetInputTablePaths() const override
    {
        return Spec->InputTablePaths;
    }

    virtual std::vector<TRichYPath> GetOutputTablePaths() const override
    {
        std::vector<TRichYPath> result;
        result.push_back(Spec->OutputTablePath);
        return result;
    }

    virtual void DoInitialize() override
    {
        TSortedMergeControllerBase::DoInitialize();

        auto& table = OutputTables[0];
        table.Clear = true;
        table.LockMode = ELockMode::Exclusive;
    }

    virtual TNullable< std::vector<Stroka> > GetSpecKeyColumns() override
    {
        return Spec->MergeBy;
    }

    virtual void InitJobSpecTemplate() override
    {
        JobSpecTemplate.set_type(EJobType::SortedMerge);
        auto* schedulerJobSpecExt = JobSpecTemplate.MutableExtension(TSchedulerJobSpecExt::scheduler_job_spec_ext);
        auto* mergeJobSpecExt = JobSpecTemplate.MutableExtension(TMergeJobSpecExt::merge_job_spec_ext);

        schedulerJobSpecExt->set_lfalloc_buffer_size(GetLFAllocBufferSize());
        ToProto(schedulerJobSpecExt->mutable_output_transaction_id(), Operation->GetOutputTransaction()->GetId());
        schedulerJobSpecExt->set_io_config(ConvertToYsonString(JobIOConfig).Data());

        ToProto(mergeJobSpecExt->mutable_key_columns(), KeyColumns);

        ManiacJobSpecTemplate.CopyFrom(JobSpecTemplate);
        ManiacJobSpecTemplate.set_type(EJobType::UnorderedMerge);
    }

    virtual void CustomPrepare() override
    {
        TSortedMergeControllerBase::CustomPrepare();

        OutputTables[0].Options->KeyColumns = KeyColumns;
    }

};

DEFINE_DYNAMIC_PHOENIX_TYPE(TSortedMergeController);

////////////////////////////////////////////////////////////////////

IOperationControllerPtr CreateMergeController(
    TSchedulerConfigPtr config,
    IOperationHost* host,
    TOperation* operation)
{
    auto spec = operation->GetSpec();
    auto baseSpec = ParseOperationSpec<TMergeOperationSpec>(spec);
    switch (baseSpec->Mode) {
        case EMergeMode::Unordered: {
            return New<TUnorderedMergeController>(
                config,
                ParseOperationSpec<TUnorderedMergeOperationSpec>(spec),
                host,
                operation);
        }
        case EMergeMode::Ordered: {
            return New<TOrderedMergeController>(
                config,
                ParseOperationSpec<TOrderedMergeOperationSpec>(spec),
                host,
                operation);
        }
        case EMergeMode::Sorted: {
            return New<TSortedMergeController>(
                config,
                ParseOperationSpec<TSortedMergeOperationSpec>(spec),
                host,
                operation);
        }
        default:
            YUNREACHABLE();
    }
}

////////////////////////////////////////////////////////////////////

class TReduceController
    : public TSortedMergeControllerBase
{
public:
    TReduceController(
        TSchedulerConfigPtr config,
        TReduceOperationSpecPtr spec,
        IOperationHost* host,
        TOperation* operation)
        : TSortedMergeControllerBase(config, spec, host, operation)
        , Spec(spec)
        , StartRowIndex(0)
        , TeleportOutputTable(Null)
    { }

<<<<<<< HEAD
    void BuildBriefSpec(IYsonConsumer* consumer) override
=======
    void BuildBriefSpec(IYsonConsumer* consumer) const override
>>>>>>> 99d8a6aa
    {
        TSortedMergeControllerBase::BuildBriefSpec(consumer);
        BuildYsonMapFluently(consumer)
            .Item("reducer").BeginMap()
                .Item("command").Value(TrimCommandForBriefSpec(Spec->Reducer->Command))
            .EndMap();
    }

    // Persistence.
    virtual void Persist(TPersistenceContext& context) override
    {
        TSortedMergeControllerBase::Persist(context);

        using NYT::Persist;
        Persist(context, StartRowIndex);
    }

private:
    DECLARE_DYNAMIC_PHOENIX_TYPE(TReduceController, 0xacd16dbc);

    TReduceOperationSpecPtr Spec;

    i64 StartRowIndex;
    TNullable<int> TeleportOutputTable;

    virtual bool IsRowCountPreserved() const override
    {
        return false;
    }

    bool IsTeleportInputTable(int tableIndex) const
    {
        return InputTables[tableIndex].Path.Attributes().Get<bool>("teleport", false);
    }

    virtual void SortEndpoints() override
    {
        std::sort(
            Endpoints.begin(),
            Endpoints.end(),
            [=] (const TKeyEndpoint& lhs, const TKeyEndpoint& rhs) -> bool {
                int cmpResult = CompareRows(lhs.GetKey(), rhs.GetKey());
                if (cmpResult != 0) {
                    return cmpResult < 0;
                }

                if (lhs.Type < rhs.Type) {
                    return true;
                } else {
                    return (lhs.ChunkSpec->partition_tag() - rhs.ChunkSpec->partition_tag()) < 0;
                }
            });
    }

    virtual void FindTeleportChunks() override
    {
        const int prefixLength = static_cast<int>(KeyColumns.size());

        {
            int teleportOutputCount = 0;
            for (int i = 0; i < OutputTables.size(); ++i) {
                if (OutputTables[i].Path.Attributes().Get<bool>("teleport", false)) {
                    ++teleportOutputCount;
                    TeleportOutputTable = i;
                }
            }

            if (teleportOutputCount > 1) {
                THROW_ERROR_EXCEPTION("Too many teleport output tables: maximum allowed 1, actual %d", teleportOutputCount);
            }
        }

        // For update task.
        int currentPartitionTag = DefaultPartitionTag;
        int startTeleportIndex = -1;

        int openedSlicesCount = 0;
        auto previousKey = EmptyKey();

        for (int i = 0; i < Endpoints.size(); ++i) {
            auto& endpoint = Endpoints[i];
            auto& key = endpoint.GetKey();

            openedSlicesCount += endpoint.Type == EEndpointType::Left ? 1 : -1;

            if (currentPartitionTag != DefaultPartitionTag &&
                endpoint.ChunkSpec->partition_tag() == currentPartitionTag)
            {
                previousKey = key;
                continue;
            }

            if (CompareRows(key, previousKey, prefixLength) == 0) {
                currentPartitionTag = DefaultPartitionTag;
                // Don't update previous key - it's equal to current.
                continue;
            }

            if (currentPartitionTag != DefaultPartitionTag) {
                auto& previousEndpoint = Endpoints[i - 1];
                auto& chunkSpec = previousEndpoint.ChunkSpec;
                if (previousEndpoint.Type == EEndpointType::Right && IsTrivial(chunkSpec->lower_limit())) {
                    for (int j = startTeleportIndex; j < i; ++j) {
                        Endpoints[j].IsTeleport = true;
                    }
                }
            }

            currentPartitionTag = DefaultPartitionTag;
            previousKey = key;

            // No current Teleport candidate.
            auto& chunkSpec = endpoint.ChunkSpec;
            if (endpoint.Type == EEndpointType::Left &&
                IsTrivial(chunkSpec->upper_limit()) &&
                IsTeleportInputTable(chunkSpec->table_index()) &&
                openedSlicesCount == 1)
            {
                currentPartitionTag = chunkSpec->partition_tag();
                startTeleportIndex = i;
            }
        }

        if (currentPartitionTag != DefaultPartitionTag) {
            // Last Teleport candidate.
            auto& previousEndpoint = Endpoints.back();
            auto& chunkSpec = previousEndpoint.ChunkSpec;
            YCHECK(previousEndpoint.Type == EEndpointType::Right);
            if (IsTrivial(chunkSpec->lower_limit())) {
                for (int j = startTeleportIndex; j < Endpoints.size(); ++j) {
                    Endpoints[j].IsTeleport = true;
                }
            }
        }
    }

    virtual void BuildTasks() override
    {
        const int prefixLength = static_cast<int>(KeyColumns.size());

        yhash_set<TRefCountedChunkSpecPtr> openedSlices;
        TNullable<TOwningKey> lastBreakpoint = Null;

        int startIndex = 0;
        while (startIndex < Endpoints.size()) {
            auto& key = Endpoints[startIndex].GetKey();

            int currentIndex = startIndex;
            while (currentIndex < Endpoints.size()) {
                // Iterate over endpoints with equal keys.
                auto& endpoint = Endpoints[currentIndex];
                auto& currentKey = endpoint.GetKey();

                if (CompareRows(key, currentKey, prefixLength) != 0) {
                    // This key is over.
                    break;
                }

                if (endpoint.IsTeleport) {
                    YCHECK(openedSlices.empty());
                    EndTask();

                    auto partitionTag = endpoint.ChunkSpec->partition_tag();
                    auto chunkSpec = CreateCompleteChunk(endpoint.ChunkSpec);
                    AddTeleportChunk(chunkSpec);

                    while (currentIndex < Endpoints.size() &&
                        Endpoints[currentIndex].IsTeleport &&
                        Endpoints[currentIndex].ChunkSpec->partition_tag() == partitionTag)
                    {
                        ++currentIndex;
                    }
                    continue;
                }

                if (endpoint.Type == EEndpointType::Left) {
                    YCHECK(openedSlices.insert(endpoint.ChunkSpec).second);
                    ++currentIndex;
                    continue;
                }

                // Right non-Teleport endpoint.
                YCHECK(endpoint.Type == EEndpointType::Right);

                auto it = openedSlices.find(endpoint.ChunkSpec);
                YCHECK(it != openedSlices.end());
                AddPendingChunk(CreateChunkSlice(*it, lastBreakpoint));
                openedSlices.erase(it);
                ++currentIndex;
            }

            if (HasLargeActiveTask()) {
                YCHECK(!lastBreakpoint || CompareRows(key, *lastBreakpoint, prefixLength) != 0);

                auto nextBreakpoint = GetKeyPrefixSuccessor(key.Get(), prefixLength);
                //LOG_DEBUG("Finish current task, flushing %" PRISZT " chunks at key %s",
                //    openedSlices.size(),
                //    ~ToString(nextBreakpoint));

                for (const auto& chunkSpec : openedSlices) {
                    this->AddPendingChunk(CreateChunkSlice(
                        chunkSpec,
                        lastBreakpoint,
                        nextBreakpoint));
                }
                lastBreakpoint = nextBreakpoint;

                EndTask();
            }

            startIndex = currentIndex;
        }

        YCHECK(openedSlices.empty());
        if (HasActiveTask()) {
            EndTask();
        }
    }

    virtual std::vector<TRichYPath> GetInputTablePaths() const override
    {
        return Spec->InputTablePaths;
    }

    virtual std::vector<TRichYPath> GetOutputTablePaths() const override
    {
        return Spec->OutputTablePaths;
    }

    virtual TNullable<int> GetTeleportTableIndex() const override
    {
        return TeleportOutputTable;
    }

    virtual std::vector<TPathWithStage> GetFilePaths() const override
    {
        std::vector<TPathWithStage> result;
        for (const auto& path : Spec->Reducer->FilePaths) {
            result.push_back(std::make_pair(path, EOperationStage::Reduce));
        }
        return result;
    }

    virtual bool IsSortedOutputSupported() const override
    {
        return true;
    }

    virtual i64 GetAdditionalMemorySize(bool memoryReserveEnabled) const override
    {
        return GetMemoryReserve(memoryReserveEnabled, Spec->Reducer);
    }

    virtual TNullable< std::vector<Stroka> > GetSpecKeyColumns() override
    {
        return Spec->ReduceBy;
    }

    virtual void InitJobSpecTemplate() override
    {
        JobSpecTemplate.set_type(EJobType::SortedReduce);
        auto* schedulerJobSpecExt = JobSpecTemplate.MutableExtension(TSchedulerJobSpecExt::scheduler_job_spec_ext);
        auto* reduceJobSpecExt = JobSpecTemplate.MutableExtension(TReduceJobSpecExt::reduce_job_spec_ext);

        schedulerJobSpecExt->set_lfalloc_buffer_size(GetLFAllocBufferSize());
        ToProto(schedulerJobSpecExt->mutable_output_transaction_id(), Operation->GetOutputTransaction()->GetId());
        schedulerJobSpecExt->set_io_config(ConvertToYsonString(JobIOConfig).Data());

        ToProto(reduceJobSpecExt->mutable_key_columns(), KeyColumns);

        InitUserJobSpecTemplate(
            reduceJobSpecExt->mutable_reducer_spec(),
            Spec->Reducer,
            RegularFiles,
            TableFiles);

        ManiacJobSpecTemplate.CopyFrom(JobSpecTemplate);
    }

    virtual void CustomizeJoblet(TJobletPtr joblet) override
    {
        joblet->StartRowIndex = StartRowIndex;
        StartRowIndex += joblet->InputStripeList->TotalRowCount;
    }

    virtual void CustomizeJobSpec(TJobletPtr joblet, TJobSpec* jobSpec) override
    {
        auto* jobSpecExt = jobSpec->MutableExtension(TReduceJobSpecExt::reduce_job_spec_ext);
        InitUserJobSpec(
            jobSpecExt->mutable_reducer_spec(),
            joblet,
            GetAdditionalMemorySize(joblet->MemoryReserveEnabled));
    }

    virtual bool IsOutputLivePreviewSupported() const override
    {
        for (const auto& inputTable : InputTables) {
            if (inputTable.Path.Attributes().Get<bool>("teleport", false)) {
                return false;
            }
        }
        return true;
    }

};

DEFINE_DYNAMIC_PHOENIX_TYPE(TReduceController);

IOperationControllerPtr CreateReduceController(
    TSchedulerConfigPtr config,
    IOperationHost* host,
    TOperation* operation)
{
    auto spec = ParseOperationSpec<TReduceOperationSpec>(operation->GetSpec());
    return New<TReduceController>(config, spec, host, operation);
}

////////////////////////////////////////////////////////////////////

} // namespace NScheduler
} // namespace NYT
<|MERGE_RESOLUTION|>--- conflicted
+++ resolved
@@ -6,11 +6,6 @@
 #include "chunk_pool.h"
 #include "chunk_list_pool.h"
 #include "job_resources.h"
-<<<<<<< HEAD
-=======
-#include "chunk_splits_fetcher.h"
-#include "chunk_info_collector.h"
->>>>>>> 99d8a6aa
 #include "helpers.h"
 
 #include <core/concurrency/scheduler.h>
@@ -733,11 +728,7 @@
         , Spec(spec)
     { }
 
-<<<<<<< HEAD
-    virtual void BuildBriefSpec(IYsonConsumer* consumer) override
-=======
     virtual void BuildBriefSpec(IYsonConsumer* consumer) const override
->>>>>>> 99d8a6aa
     {
         TOrderedMergeControllerBase::BuildBriefSpec(consumer);
         BuildYsonMapFluently(consumer)
@@ -978,14 +969,8 @@
         CalculateSizes();
 
         ChunkSplitsFetcher = New<TChunkSplitsFetcher>(
-<<<<<<< HEAD
             Config->Fetcher,
             ChunkSliceSize,
-=======
-            Config,
-            Spec,
-            Operation->GetId(),
->>>>>>> 99d8a6aa
             KeyColumns,
             NodeDirectory,
             Host->GetBackgroundInvoker(),
@@ -1405,11 +1390,7 @@
         , TeleportOutputTable(Null)
     { }
 
-<<<<<<< HEAD
-    void BuildBriefSpec(IYsonConsumer* consumer) override
-=======
     void BuildBriefSpec(IYsonConsumer* consumer) const override
->>>>>>> 99d8a6aa
     {
         TSortedMergeControllerBase::BuildBriefSpec(consumer);
         BuildYsonMapFluently(consumer)
