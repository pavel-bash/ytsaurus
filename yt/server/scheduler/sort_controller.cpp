--- conflicted
+++ resolved
@@ -662,20 +662,19 @@
                 : Partition->ChunkPoolOutput;
         }
 
-<<<<<<< HEAD
         virtual EJobType GetJobType() const override
         {
             return Controller->IsSortedMergeNeeded(Partition)
                 ? Controller->GetIntermediateSortJobType()
                 : Controller->GetFinalSortJobType();
-=======
+        }
+
         virtual void Persist(const TPersistenceContext& context) override
         {
             TPartitionBoundTask::Persist(context);
 
             using NYT::Persist;
             Persist(context, CurrentInputStreamIndex_);
->>>>>>> 1a1c523c
         }
 
     protected:
