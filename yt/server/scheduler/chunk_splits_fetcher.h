--- conflicted
+++ resolved
@@ -46,11 +46,7 @@
         int index,
         NChunkClient::TRefCountedInputChunkPtr inputChunk);
 
-<<<<<<< HEAD
-    const std::vector<NTableClient::TRefCountedInputChunkPtr>& GetChunkSplits();
-=======
-    std::vector<NChunkClient::TRefCountedInputChunkPtr>& GetChunkSplits();
->>>>>>> 717eb1b7
+    const std::vector<NChunkClient::TRefCountedInputChunkPtr>& GetChunkSplits();
 
     NLog::TTaggedLogger& GetLogger();
 
