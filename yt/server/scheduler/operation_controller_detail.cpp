#include "stdafx.h"
#include "operation_controller_detail.h"
#include "private.h"
#include "chunk_list_pool.h"
#include "chunk_pool.h"
#include "helpers.h"
#include "master_connector.h"

#include <ytlib/transaction_client/transaction.h>

#include <ytlib/node_tracker_client/node_directory_builder.h>

#include <ytlib/chunk_client/chunk_list_ypath_proxy.h>
#include <ytlib/chunk_client/key.h>
#include <ytlib/chunk_client/schema.h>
#include <ytlib/chunk_client/chunk_meta_extensions.h>
#include <ytlib/chunk_client/chunk_spec.h>

#include <ytlib/erasure/codec.h>

#include <ytlib/object_client/object_service_proxy.h>
#include <ytlib/object_client/object_ypath_proxy.h>

#include <ytlib/cypress_client/cypress_ypath_proxy.h>

#include <ytlib/ytree/fluent.h>
#include <ytlib/ytree/convert.h>
#include <ytlib/ytree/attribute_helpers.h>

#include <ytlib/formats/format.h>

#include <ytlib/transaction_client/transaction_ypath_proxy.h>
#include <ytlib/transaction_client/transaction_manager.h>

#include <ytlib/scheduler/config.h>
#include <ytlib/scheduler/helpers.h>

#include <ytlib/meta_state/rpc_helpers.h>

#include <ytlib/security_client/rpc_helpers.h>

#include <cmath>

namespace NYT {
namespace NScheduler {

using namespace NNodeTrackerClient;
using namespace NCypressClient;
using namespace NTransactionClient;
using namespace NFileClient;
using namespace NTableClient;
using namespace NChunkClient;
using namespace NObjectClient;
using namespace NYTree;
using namespace NYson;
using namespace NYPath;
using namespace NFormats;
using namespace NJobProxy;
using namespace NSecurityClient;
using namespace NJobTrackerClient;
using namespace NNodeTrackerClient;
using namespace NScheduler::NProto;
using namespace NJobTrackerClient::NProto;
using namespace NNodeTrackerClient::NProto;

////////////////////////////////////////////////////////////////////

void TOperationControllerBase::TUserTableBase::Persist(TPersistenceContext& context)
{
    using NYT::Persist;
    Persist(context, Path);
    Persist(context, ObjectId);
}

////////////////////////////////////////////////////////////////////

void TOperationControllerBase::TLivePreviewTableBase::Persist(TPersistenceContext& context)
{
    using NYT::Persist;
    Persist(context, LivePreviewTableId);
    Persist(context, LivePreviewChunkListId);
}

////////////////////////////////////////////////////////////////////

void TOperationControllerBase::TInputTable::Persist(TPersistenceContext& context)
{
    TUserTableBase::Persist(context);

    using NYT::Persist;
    Persist(context, FetchResponse);
    Persist(context, ComplementFetch);
    Persist(context, KeyColumns);
}

////////////////////////////////////////////////////////////////////

void TOperationControllerBase::TEndpoint::Persist(TPersistenceContext& context)
{
    using NYT::Persist;
    Persist(context, Key);
    Persist(context, Left);
    Persist(context, ChunkTreeKey);
}

////////////////////////////////////////////////////////////////////

void TOperationControllerBase::TOutputTable::Persist(TPersistenceContext& context)
{
    TUserTableBase::Persist(context);
    TLivePreviewTableBase::Persist(context);

    using NYT::Persist;
    Persist(context, Clear);
    Persist(context, Overwrite);
    Persist(context, LockMode);
    Persist(context, Options);
    Persist(context, OutputChunkListId);
    Persist(context, OutputChunkTreeIds);
    Persist(context, Endpoints);
}

////////////////////////////////////////////////////////////////////

void TOperationControllerBase::TIntermediateTable::Persist(TPersistenceContext& context)
{
    TLivePreviewTableBase::Persist(context);
}

////////////////////////////////////////////////////////////////////

void TOperationControllerBase::TUserFileBase::Persist(TPersistenceContext& context)
{
    using NYT::Persist;
    Persist(context, Path);
    Persist(context, Stage);
}

////////////////////////////////////////////////////////////////////

void TOperationControllerBase::TRegularUserFile::Persist(TPersistenceContext& context)
{
    TUserFileBase::Persist(context);

    using NYT::Persist;
    Persist(context, FetchResponse);
    Persist(context, Executable);
    Persist(context, FileName);
}

////////////////////////////////////////////////////////////////////

void TOperationControllerBase::TUserTableFile::Persist(TPersistenceContext& context)
{
    TUserFileBase::Persist(context);

    using NYT::Persist;
    Persist(context, FetchResponse);
    Persist(context, FileName);
    Persist(context, Format);
}

////////////////////////////////////////////////////////////////////

void TOperationControllerBase::TCompletedJob::Persist(TPersistenceContext& context)
{
    using NYT::Persist;
    Persist(context, IsLost);
    Persist(context, JobId);
    Persist(context, SourceTask);
    Persist(context, OutputCookie);
    Persist(context, DestinationPool);
    Persist(context, InputCookie);
    Persist(context, Address);
}

////////////////////////////////////////////////////////////////////

void TOperationControllerBase::TJoblet::Persist(TPersistenceContext& context)
{
    // NB: Every joblet is aborted after snapshot is loaded.
    // Here we only serialize a subset of members required for ReinstallJob to work
    // properly.
    using NYT::Persist;
    Persist(context, Task);
    Persist(context, InputStripeList);
    Persist(context, OutputCookie);
}

////////////////////////////////////////////////////////////////////

void TOperationControllerBase::TTaskGroup::Persist(TPersistenceContext& context)
{
    using NYT::Persist;
    Persist(context, MinNeededResources);
    Persist(context, NonLocalTasks);
    Persist(context, CandidateTasks);
    Persist(context, DelayedTasks);
    Persist(context, LocalTasks);
}

////////////////////////////////////////////////////////////////////

void TOperationControllerBase::TStripeDescriptor::Persist(TPersistenceContext& context)
{
    using NYT::Persist;
    Persist(context, Stripe);
    Persist(context, Cookie);
    Persist(context, Task);
}

////////////////////////////////////////////////////////////////////

void TOperationControllerBase::TInputChunkDescriptor::Persist(TPersistenceContext& context)
{
    using NYT::Persist;
    Persist(context, InputStripes);
    Persist(context, ChunkSpecs);
    Persist(context, State);
}

////////////////////////////////////////////////////////////////////

TOperationControllerBase::TInputChunkScratcher::TInputChunkScratcher(
	TOperationControllerBase* controller)
    : Controller(controller)
    , PeriodicInvoker(New<TPeriodicInvoker>(
        Controller->GetCancelableControlInvoker(),
        BIND(&TInputChunkScratcher::LocateChunks, MakeWeak(this)),
        Controller->Config->ChunkScratchPeriod))
    , Proxy(Controller->Host->GetMasterChannel())
    , Started(false)
    , Logger(Controller->Logger)
{ }

void TOperationControllerBase::TInputChunkScratcher::Start()
{
    if (Started)
        return;

    Started = true;

    LOG_DEBUG("Starting input chunk scratcher");

    NextChunkIterator = Controller->InputChunkMap.begin();
    PeriodicInvoker->Start();
}

void TOperationControllerBase::TInputChunkScratcher::Stop()
{
    if (Started) {
        PeriodicInvoker->Stop();
    }
}

void TOperationControllerBase::TInputChunkScratcher::LocateChunks()
{
    auto startIterator = NextChunkIterator;
    auto req = Proxy.LocateChunks();

    for (int chunkCount = 0; chunkCount < Controller->Config->MaxChunksPerScratch; ++chunkCount) {
        ToProto(req->add_chunk_ids(), NextChunkIterator->first);

        ++NextChunkIterator;
        if (NextChunkIterator == Controller->InputChunkMap.end()) {
            NextChunkIterator = Controller->InputChunkMap.begin();
        }

        if (NextChunkIterator == startIterator) {
            // Total number of chunks is less than MaxChunksPerScratch.
            break;
        }
    }

    LOG_DEBUG("Sending locate chunks request for %d chunks", static_cast<int>(req->chunk_ids_size()));

    req->Invoke().Subscribe(
        BIND(&TInputChunkScratcher::OnLocateChunksResponse, MakeWeak(this))
            .Via(Controller->GetCancelableControlInvoker()));
}

void TOperationControllerBase::TInputChunkScratcher::OnLocateChunksResponse(TChunkServiceProxy::TRspLocateChunksPtr rsp)
{
    if (!rsp->IsOK()) {
        LOG_WARNING(*rsp, "Failed to locate input chunks");
        return;
    }

    LOG_DEBUG("Located %d input chunks", static_cast<int>(rsp->chunks_size()));

    Controller->NodeDirectory->MergeFrom(rsp->node_directory());
    FOREACH(const auto& chunkInfo, rsp->chunks()) {
        auto chunkId = FromProto<TChunkId>(chunkInfo.chunk_id());
        auto it = Controller->InputChunkMap.find(chunkId);
        YCHECK(it != Controller->InputChunkMap.end());

        auto replicas = FromProto<TChunkReplica, TChunkReplicaList>(chunkInfo.replicas());

        auto& descriptor = it->second;
        YCHECK(!descriptor.ChunkSpecs.empty());
        auto& chunkSpec = descriptor.ChunkSpecs.front();
        auto codecId = NErasure::ECodec(chunkSpec->erasure_codec());

        if (IsUnavailable(replicas, codecId)) {
            Controller->OnInputChunkUnavailable(chunkId, descriptor);
        } else {
            Controller->OnInputChunkAvailable(chunkId, descriptor, replicas);
        }
    }
}

////////////////////////////////////////////////////////////////////

TOperationControllerBase::TTask::TTask()
    : CachedPendingJobCount(-1)
    , LastDemandSanityCheckTime(TInstant::Zero())
    , CompletedFired(false)
    , Logger(OperationLogger)
{ }

TOperationControllerBase::TTask::TTask(TOperationControllerBase* controller)
    : Controller(controller)
    , CachedPendingJobCount(0)
    , LastDemandSanityCheckTime(TInstant::Zero())
    , CompletedFired(false)
    , Logger(OperationLogger)
{ }

void TOperationControllerBase::TTask::Initialize()
{
    Logger = Controller->Logger;
    Logger.AddTag(Sprintf("Task: %s", ~GetId()));
}

int TOperationControllerBase::TTask::GetPendingJobCount() const
{
    return GetChunkPoolOutput()->GetPendingJobCount();
}

int TOperationControllerBase::TTask::GetPendingJobCountDelta()
{
    int oldValue = CachedPendingJobCount;
    int newValue = GetPendingJobCount();
    CachedPendingJobCount = newValue;
    return newValue - oldValue;
}

TNodeResources TOperationControllerBase::TTask::GetTotalNeededResourcesDelta()
{
    auto oldValue = CachedTotalNeededResources;
    auto newValue = GetTotalNeededResources();
    CachedTotalNeededResources = newValue;
    newValue -= oldValue;
    return newValue;
}

TNodeResources TOperationControllerBase::TTask::GetTotalNeededResources() const
{
    i64 count = GetPendingJobCount();
    // NB: Don't call GetMinNeededResources if there are no pending jobs.
    return count == 0 ? ZeroNodeResources() : GetMinNeededResources() * count;
}

i64 TOperationControllerBase::TTask::GetLocality(const Stroka& address) const
{
    return GetChunkPoolOutput()->GetLocality(address);
}

bool TOperationControllerBase::TTask::HasInputLocality()
{
    return true;
}

void TOperationControllerBase::TTask::AddInput(TChunkStripePtr stripe)
{
    Controller->RegisterInputStripe(stripe, this);
    if (HasInputLocality()) {
        Controller->AddTaskLocalityHint(this, stripe);
    }
    AddPendingHint();
}

void TOperationControllerBase::TTask::AddInput(const std::vector<TChunkStripePtr>& stripes)
{
    FOREACH (auto stripe, stripes) {
        if (stripe)
            AddInput(stripe);
    }
}

void TOperationControllerBase::TTask::FinishInput()
{
    LOG_DEBUG("Task input finished");

    GetChunkPoolInput()->Finish();
    AddPendingHint();
}

void TOperationControllerBase::TTask::CheckCompleted()
{
    if (!CompletedFired && IsCompleted()) {
        CompletedFired = true;
        OnTaskCompleted();
    }
}

TJobPtr TOperationControllerBase::TTask::ScheduleJob(
    ISchedulingContext* context,
    const TNodeResources& jobLimits)
{
    int chunkListCount = GetChunkListCountPerJob();
    if (!Controller->HasEnoughChunkLists(chunkListCount)) {
        LOG_DEBUG("Job chunk list demand is not met");
        return nullptr;
    }

    int jobIndex = Controller->JobIndexGenerator.Next();
    auto joblet = New<TJoblet>(this, jobIndex);

    auto node = context->GetNode();
    const auto& address = node->GetAddress();
    auto* chunkPoolOutput = GetChunkPoolOutput();
    joblet->OutputCookie = chunkPoolOutput->Extract(address);
    if (joblet->OutputCookie == IChunkPoolOutput::NullCookie) {
        LOG_DEBUG("Job input is empty");
        return nullptr;
    }

    joblet->InputStripeList = chunkPoolOutput->GetStripeList(joblet->OutputCookie);
    auto neededResources = GetNeededResources(joblet);

    // Check the usage against the limits. This is the last chance to give up.
    if (!Dominates(jobLimits, neededResources)) {
        LOG_DEBUG("Job actual resource demand is not met (Limits: {%s}, Demand: {%s})",
            ~FormatResources(jobLimits),
            ~FormatResources(neededResources));
        CheckResourceDemandSanity(node, neededResources);
        chunkPoolOutput->Aborted(joblet->OutputCookie);
        // Seems like cached min needed resources are too optimistic.
        CachedMinNeededResources = GetMinNeededResourcesHeavy();
        return nullptr;
    }

    auto jobType = GetJobType();

    // Async part.
    auto this_ = MakeStrong(this);
    auto jobSpecBuilder = BIND([=] (TJobSpec* jobSpec) {
        this_->BuildJobSpec(joblet, jobSpec);
        this_->Controller->CustomizeJobSpec(joblet, jobSpec);

        // Adjust sizes if approximation flag is set.
        if (joblet->InputStripeList->IsApproximate) {
            auto* schedulerJobSpecExt = jobSpec->MutableExtension(TSchedulerJobSpecExt::scheduler_job_spec_ext);
            schedulerJobSpecExt->set_input_uncompressed_data_size(static_cast<i64>(
                schedulerJobSpecExt->input_uncompressed_data_size() *
                ApproximateSizesBoostFactor));
            schedulerJobSpecExt->set_input_row_count(static_cast<i64>(
                schedulerJobSpecExt->input_row_count() *
                ApproximateSizesBoostFactor));
        }
    });

    joblet->Job = context->StartJob(
        Controller->Operation,
        jobType,
        neededResources,
        jobSpecBuilder);

    LOG_INFO(
        "Job scheduled (JobId: %s, OperationId: %s, JobType: %s, Address: %s, JobIndex: %d, ChunkCount: %d (%d local), "
        "Approximate: %s, DataSize: %" PRId64 ", RowCount: %" PRId64 ", ResourceLimits: {%s})",
        ~ToString(joblet->Job->GetId()),
        ~ToString(Controller->Operation->GetOperationId()),
        ~jobType.ToString(),
        ~context->GetNode()->GetAddress(),
        jobIndex,
        joblet->InputStripeList->TotalChunkCount,
        joblet->InputStripeList->LocalChunkCount,
        ~FormatBool(joblet->InputStripeList->IsApproximate),
        joblet->InputStripeList->TotalDataSize,
        joblet->InputStripeList->TotalRowCount,
        ~FormatResources(neededResources));

    // Prepare chunk lists.
    for (int index = 0; index < chunkListCount; ++index) {
        auto id = Controller->ExtractChunkList();
        joblet->ChunkListIds.push_back(id);
    }

    // Sync part.
    PrepareJoblet(joblet);
    Controller->CustomizeJoblet(joblet);

    Controller->RegisterJoblet(joblet);

    OnJobStarted(joblet);

    return joblet->Job;
}

bool TOperationControllerBase::TTask::IsPending() const
{
    return GetChunkPoolOutput()->GetPendingJobCount() > 0;
}

bool TOperationControllerBase::TTask::IsCompleted() const
{
    return GetChunkPoolOutput()->IsCompleted();
}

i64 TOperationControllerBase::TTask::GetTotalDataSize() const
{
    return GetChunkPoolOutput()->GetTotalDataSize();
}

i64 TOperationControllerBase::TTask::GetCompletedDataSize() const
{
    return GetChunkPoolOutput()->GetCompletedDataSize();
}

i64 TOperationControllerBase::TTask::GetPendingDataSize() const
{
    return GetChunkPoolOutput()->GetPendingDataSize();
}

void TOperationControllerBase::TTask::Persist(TPersistenceContext& context)
{
    using NYT::Persist;

    Persist(context, DelayedTime_);

    Persist(context, Controller);

    Persist(context, CachedPendingJobCount);
    Persist(context, CachedTotalNeededResources);
    Persist(context, CachedMinNeededResources);

    Persist(context, LastDemandSanityCheckTime);

    Persist(context, CompletedFired);

    Persist(context, LostJobCookieMap);

    if (context.GetDirection() == EPersistenceDirection::Load) {
        Initialize();
    }
}

void TOperationControllerBase::TTask::PrepareJoblet(TJobletPtr joblet)
{
    UNUSED(joblet);
}

void TOperationControllerBase::TTask::OnJobStarted(TJobletPtr joblet)
{
    UNUSED(joblet);
}

void TOperationControllerBase::TTask::OnJobCompleted(TJobletPtr joblet)
{
    GetChunkPoolOutput()->Completed(joblet->OutputCookie);
}

void TOperationControllerBase::TTask::ReinstallJob(TJobletPtr joblet, EJobReinstallReason reason)
{
    Controller->ChunkListPool->Release(joblet->ChunkListIds);

    auto* chunkPoolOutput = GetChunkPoolOutput();

    auto list =
        HasInputLocality()
        ? chunkPoolOutput->GetStripeList(joblet->OutputCookie)
        : nullptr;

    switch (reason) {
        case EJobReinstallReason::Failed:
            chunkPoolOutput->Failed(joblet->OutputCookie);
            break;
        case EJobReinstallReason::Aborted:
            chunkPoolOutput->Aborted(joblet->OutputCookie);
            break;
        default:
            YUNREACHABLE();
    }

    if (HasInputLocality()) {
        FOREACH (const auto& stripe, list->Stripes) {
            Controller->AddTaskLocalityHint(this, stripe);
        }
    }

    AddPendingHint();
}

void TOperationControllerBase::TTask::OnJobFailed(TJobletPtr joblet)
{
    ReinstallJob(joblet, EJobReinstallReason::Failed);
}

void TOperationControllerBase::TTask::OnJobAborted(TJobletPtr joblet)
{
    ReinstallJob(joblet, EJobReinstallReason::Aborted);
}

void TOperationControllerBase::TTask::OnJobLost(TCompleteJobPtr completedJob)
{
    YCHECK(LostJobCookieMap.insert(std::make_pair(
        completedJob->OutputCookie,
        completedJob->InputCookie)).second);
}

void TOperationControllerBase::TTask::OnTaskCompleted()
{
    LOG_DEBUG("Task completed");
}

void TOperationControllerBase::TTask::DoCheckResourceDemandSanity(
    const TNodeResources& neededResources)
{
    auto nodes = Controller->Host->GetExecNodes();
    FOREACH (auto node, nodes) {
        if (Dominates(node->ResourceLimits(), neededResources))
            return;
    }

    // It seems nobody can satisfy the demand.
    Controller->OnOperationFailed(
        TError("No online exec node can satisfy the resource demand")
            << TErrorAttribute("task", TRawString(GetId()))
            << TErrorAttribute("needed_resources", neededResources));
}

void TOperationControllerBase::TTask::CheckResourceDemandSanity(
    const TNodeResources& neededResources)
{
    // Run sanity check to see if any node can provide enough resources.
    // Don't run these checks too often to avoid jeopardizing performance.
    auto now = TInstant::Now();
    if (now < LastDemandSanityCheckTime + Controller->Config->ResourceDemandSanityCheckPeriod)
        return;
    LastDemandSanityCheckTime = now;

    // Schedule check in control thread.
    Controller->GetCancelableControlInvoker()->Invoke(BIND(
        &TTask::DoCheckResourceDemandSanity,
        MakeWeak(this),
        neededResources));
}

void TOperationControllerBase::TTask::CheckResourceDemandSanity(
    TExecNodePtr node,
    const TNodeResources& neededResources)
{
    // The task is requesting more than some node is willing to provide it.
    // Maybe it's OK and we should wait for some time.
    // Or maybe it's not and the task is requesting something no one is able to provide.

    // First check if this very node has enough resources (including those currently
    // allocated by other jobs).
    if (Dominates(node->ResourceLimits(), neededResources))
        return;

    CheckResourceDemandSanity(neededResources);
}

void TOperationControllerBase::TTask::AddPendingHint()
{
    Controller->AddTaskPendingHint(this);
}

void TOperationControllerBase::TTask::AddLocalityHint(const Stroka& address)
{
    Controller->AddTaskLocalityHint(this, address);
}

void TOperationControllerBase::TTask::AddSequentialInputSpec(
    TJobSpec* jobSpec,
    TJobletPtr joblet,
    bool enableTableIndex)
{
    auto* schedulerJobSpecExt = jobSpec->MutableExtension(TSchedulerJobSpecExt::scheduler_job_spec_ext);
    TNodeDirectoryBuilder directoryBuilder(Controller->NodeDirectory, schedulerJobSpecExt->mutable_node_directory());
    auto* inputSpec = schedulerJobSpecExt->add_input_specs();
    auto list = joblet->InputStripeList;
    FOREACH (const auto& stripe, list->Stripes) {
        AddChunksToInputSpec(&directoryBuilder, inputSpec, stripe, list->PartitionTag, enableTableIndex);
    }
    UpdateInputSpecTotals(jobSpec, joblet);
}

void TOperationControllerBase::TTask::AddParallelInputSpec(
    TJobSpec* jobSpec,
    TJobletPtr joblet,
    bool enableTableIndex)
{
    auto* schedulerJobSpecExt = jobSpec->MutableExtension(TSchedulerJobSpecExt::scheduler_job_spec_ext);
    TNodeDirectoryBuilder directoryBuilder(Controller->NodeDirectory, schedulerJobSpecExt->mutable_node_directory());
    auto list = joblet->InputStripeList;
    FOREACH (const auto& stripe, list->Stripes) {
        auto* inputSpec = schedulerJobSpecExt->add_input_specs();
        AddChunksToInputSpec(&directoryBuilder, inputSpec, stripe, list->PartitionTag, enableTableIndex);
    }
    UpdateInputSpecTotals(jobSpec, joblet);
}

void TOperationControllerBase::TTask::AddChunksToInputSpec(
    TNodeDirectoryBuilder* directoryBuilder,
    TTableInputSpec* inputSpec,
    TChunkStripePtr stripe,
    TNullable<int> partitionTag,
    bool enableTableIndex)
{
    FOREACH (const auto& chunkSlice, stripe->ChunkSlices) {
        auto* chunkSpec = inputSpec->add_chunks();
        ToProto(chunkSpec, *chunkSlice);
        FOREACH (ui32 protoReplica, chunkSlice->GetChunkSpec()->replicas()) {
            auto replica = FromProto<TChunkReplica>(protoReplica);
            directoryBuilder->Add(replica);
        }
        if (!enableTableIndex) {
            chunkSpec->clear_table_index();
        }
        if (partitionTag) {
            chunkSpec->set_partition_tag(partitionTag.Get());
        }
    }
}

void TOperationControllerBase::TTask::UpdateInputSpecTotals(
    TJobSpec* jobSpec,
    TJobletPtr joblet)
{
    auto list = joblet->InputStripeList;
    auto* schedulerJobSpecExt = jobSpec->MutableExtension(TSchedulerJobSpecExt::scheduler_job_spec_ext);
    schedulerJobSpecExt->set_input_uncompressed_data_size(
        schedulerJobSpecExt->input_uncompressed_data_size() +
        list->TotalDataSize);
    schedulerJobSpecExt->set_input_row_count(
        schedulerJobSpecExt->input_row_count() +
        list->TotalRowCount);
}

void TOperationControllerBase::TTask::AddFinalOutputSpecs(
    TJobSpec* jobSpec,
    TJobletPtr joblet)
{
    YCHECK(joblet->ChunkListIds.size() == Controller->OutputTables.size());
    auto* schedulerJobSpecExt = jobSpec->MutableExtension(TSchedulerJobSpecExt::scheduler_job_spec_ext);
    for (int index = 0; index < static_cast<int>(Controller->OutputTables.size()); ++index) {
        const auto& table = Controller->OutputTables[index];
        auto* outputSpec = schedulerJobSpecExt->add_output_specs();
        outputSpec->set_table_writer_options(ConvertToYsonString(table.Options).Data());
        ToProto(outputSpec->mutable_chunk_list_id(), joblet->ChunkListIds[index]);
    }
}

void TOperationControllerBase::TTask::AddIntermediateOutputSpec(
    TJobSpec* jobSpec,
    TJobletPtr joblet)
{
    YCHECK(joblet->ChunkListIds.size() == 1);
    auto* schedulerJobSpecExt = jobSpec->MutableExtension(TSchedulerJobSpecExt::scheduler_job_spec_ext);
    auto* outputSpec = schedulerJobSpecExt->add_output_specs();
    auto options = New<TTableWriterOptions>();
    options->Account = Controller->Spec->IntermediateDataAccount;
    options->ReplicationFactor = 1;
    outputSpec->set_table_writer_options(ConvertToYsonString(options).Data());
    ToProto(outputSpec->mutable_chunk_list_id(), joblet->ChunkListIds[0]);
}

const TNodeResources& TOperationControllerBase::TTask::GetMinNeededResources() const
{
    if (!CachedMinNeededResources) {
        YCHECK(GetPendingJobCount() > 0);
        CachedMinNeededResources = GetMinNeededResourcesHeavy();
    }
    return *CachedMinNeededResources;
}

TNodeResources TOperationControllerBase::TTask::GetNeededResources(TJobletPtr joblet) const
{
    UNUSED(joblet);
    return GetMinNeededResources();
}

void TOperationControllerBase::TTask::RegisterIntermediate(
    TJobletPtr joblet,
    TChunkStripePtr stripe,
    TTaskPtr destinationTask)
{
    RegisterIntermediate(joblet, stripe, destinationTask->GetChunkPoolInput());

    if (destinationTask->HasInputLocality()) {
        Controller->AddTaskLocalityHint(destinationTask, stripe);
    }
    destinationTask->AddPendingHint();
}

void TOperationControllerBase::TTask::RegisterIntermediate(
    TJobletPtr joblet,
    TChunkStripePtr stripe,
    IChunkPoolInput* destinationPool)
{
    IChunkPoolInput::TCookie inputCookie;

    auto lostIt = LostJobCookieMap.find(joblet->OutputCookie);
    if (lostIt == LostJobCookieMap.end()) {
        inputCookie = destinationPool->Add(stripe);
    } else {
        inputCookie = lostIt->second;
        destinationPool->Resume(inputCookie, stripe);
        LostJobCookieMap.erase(lostIt);
    }

    // Store recovery info.
    auto completedJob = New<TCompletedJob>(
        joblet->Job->GetId(),
        this,
        joblet->OutputCookie,
        destinationPool,
        inputCookie,
        joblet->Job->GetNode()->GetAddress());

    Controller->RegisterIntermediate(
        completedJob,
        stripe);
}

TChunkStripePtr TOperationControllerBase::TTask::BuildIntermediateChunkStripe(
    google::protobuf::RepeatedPtrField<NChunkClient::NProto::TChunkSpec>* chunkSpecs)
{
    auto stripe = New<TChunkStripe>();
    FOREACH (auto& chunkSpec, *chunkSpecs) {
        auto chunkSlice = CreateChunkSlice(New<TRefCountedChunkSpec>(std::move(chunkSpec)));
        stripe->ChunkSlices.push_back(chunkSlice);
    }
    return stripe;
}

void TOperationControllerBase::TTask::RegisterOutput(TJobletPtr joblet, int key)
{
    Controller->RegisterOutput(joblet, key);
}

////////////////////////////////////////////////////////////////////

TOperationControllerBase::TOperationControllerBase(
    TSchedulerConfigPtr config,
    TOperationSpecBasePtr spec,
    IOperationHost* host,
    TOperation* operation)
    : Config(config)
    , Host(host)
    , Operation(operation)
    , AuthenticatedMasterChannel(CreateAuthenticatedChannel(
        host->GetMasterChannel(),
        operation->GetAuthenticatedUser()))
    , Logger(OperationLogger)
    , CancelableContext(New<TCancelableContext>())
    , CancelableControlInvoker(CancelableContext->CreateInvoker(Host->GetControlInvoker()))
    , CancelableBackgroundInvoker(CancelableContext->CreateInvoker(Host->GetBackgroundInvoker()))
    , Running(false)
    , TotalInputChunkCount(0)
    , TotalInputDataSize(0)
    , TotalInputRowCount(0)
    , TotalInputValueCount(0)
    , UnavailableInputChunkCount(0)
    , NodeDirectory(New<NNodeTrackerClient::TNodeDirectory>())
    , Spec(spec)
    , CachedPendingJobCount(0)
    , CachedNeededResources(ZeroNodeResources())
    , InputChunkScratcher(New<TInputChunkScratcher>(this))
{
    Logger.AddTag(Sprintf("OperationId: %s", ~ToString(operation->GetOperationId())));
}

void TOperationControllerBase::Initialize()
{
    VERIFY_THREAD_AFFINITY(ControlThread);

    LOG_INFO("Initializing operation");

    FOREACH (const auto& path, GetInputTablePaths()) {
        TInputTable table;
        table.Path = path;
        InputTables.push_back(table);
    }

    FOREACH (const auto& path, GetOutputTablePaths()) {
        TOutputTable table;
        table.Path = path;
        if (NChunkClient::ExtractOverwriteFlag(path.Attributes())) {
            table.Clear = true;
            table.Overwrite = true;
            table.LockMode = ELockMode::Exclusive;
        }

        table.Options->KeyColumns = path.Attributes().Find< std::vector<Stroka> >("sorted_by");
        if (table.Options->KeyColumns) {
            if (!IsSortedOutputSupported()) {
                THROW_ERROR_EXCEPTION("Sorted outputs are not supported");
            } else {
                table.Clear = true;
                table.LockMode = ELockMode::Exclusive;
            }
        }

        OutputTables.push_back(table);
    }

    if (InputTables.size() > Config->MaxInputTableCount) {
        THROW_ERROR_EXCEPTION(
            "Too many input tables: maximum allowed %d, actual %" PRISZT,
            Config->MaxInputTableCount,
            InputTables.size());
    }

    if (OutputTables.size() > Config->MaxOutputTableCount) {
        THROW_ERROR_EXCEPTION(
            "Too many output tables: maximum allowed %d, actual %" PRISZT,
            Config->MaxOutputTableCount,
            OutputTables.size());
    }

    if (Host->GetExecNodes().empty()) {
        THROW_ERROR_EXCEPTION("No online exec nodes to start operation");
    }

    DoInitialize();

    LOG_INFO("Operation initialized");
}

void TOperationControllerBase::DoInitialize()
{
    Operation->SetMaxStdErrCount(Spec->MaxStdErrCount.Get(Config->MaxStdErrCount));
}

TFuture<TError> TOperationControllerBase::Prepare()
{
    VERIFY_THREAD_AFFINITY(ControlThread);

    auto this_ = MakeStrong(this);
    auto pipeline = StartAsyncPipeline(CancelableBackgroundInvoker)
        ->Add(BIND(&TThis::GetObjectIds, this_))
        ->Add(BIND(&TThis::OnObjectIdsReceived, this_))
        ->Add(BIND(&TThis::GetInputTypes, this_))
        ->Add(BIND(&TThis::OnInputTypesReceived, this_))
        ->Add(BIND(&TThis::RequestInputs, this_))
        ->Add(BIND(&TThis::OnInputsReceived, this_))
        ->Add(BIND(&TThis::CreateLivePreviewTables, this_))
        ->Add(BIND(&TThis::OnLivePreviewTablesCreated, this_))
        ->Add(BIND(&TThis::PrepareLivePreviewTablesForUpdate, this_))
        ->Add(BIND(&TThis::OnLivePreviewTablesPreparedForUpdate, this_))
        ->Add(BIND(&TThis::CollectTotals, this_));
     pipeline = CustomizePreparationPipeline(pipeline);
     pipeline = pipeline->Add(BIND(&TThis::CompletePreparation, this_));

     return pipeline
        ->Run()
        .Apply(BIND([this, this_] (TError result) -> TError {
            if (result.IsOK()) {
                Running = true;
            }
            return result;
        }));
}

void TOperationControllerBase::SaveSnapshot(TOutputStream* output)
{
    DoSaveSnapshot(output);
}

void TOperationControllerBase::DoSaveSnapshot(TOutputStream* output)
{
    TSaveContext context;
    context.SetOutput(output);

    Save(context, this);
}

void TOperationControllerBase::DoLoadSnapshot()
{
    VERIFY_THREAD_AFFINITY(BackgroundThread);

    LOG_INFO("Started loading snapshot");

    const auto& snapshot = *Operation->Snapshot();
    TMemoryInput input(snapshot.Begin(), snapshot.Size());

    TLoadContext context;
    context.SetInput(&input);

    NPhoenix::TSerializer::InplaceLoad(context, this);

    LOG_INFO("Finished loading snapshot");

    // Make some final adjustments.
    CompletePreparation();

    // Abort all joblets.
    FOREACH (const auto& pair, JobletMap) {
        auto joblet = pair.second;
        JobCounter.Aborted(1);
        joblet->Task->OnJobAborted(joblet);
    }
    JobletMap.clear();
}

TFuture<TError> TOperationControllerBase::Revive()
{
    VERIFY_THREAD_AFFINITY(ControlThread);

    try {
        Initialize();
    } catch (const std::exception& ex) {
        return MakeFuture(TError(ex));
    }

    if (Operation->Snapshot()) {
        auto this_ = MakeStrong(this);
        return
            BIND(&TOperationControllerBase::DoLoadSnapshot, this_)
                .AsyncVia(CancelableBackgroundInvoker)
                .Run()
                .Apply(BIND([this, this_] () -> TError {
                    Running = true;
                    return TError();
                }));
    } else {
        return Prepare();
    }
}

TFuture<TError> TOperationControllerBase::Commit()
{
    VERIFY_THREAD_AFFINITY(ControlThread);

    auto this_ = MakeStrong(this);
    return StartAsyncPipeline(CancelableBackgroundInvoker)
        ->Add(BIND(&TThis::CommitResults, this_))
        ->Add(BIND(&TThis::OnResultsCommitted, this_))
        ->Run();
}

void TOperationControllerBase::OnJobRunning(TJobPtr job, const TJobStatus& status)
{
    VERIFY_THREAD_AFFINITY(ControlThread);
    UNUSED(job);
    UNUSED(status);
}

void TOperationControllerBase::OnJobStarted(TJobPtr job)
{
    VERIFY_THREAD_AFFINITY(ControlThread);
    UNUSED(job);

    JobCounter.Start(1);
}

void TOperationControllerBase::OnJobCompleted(TJobPtr job)
{
    VERIFY_THREAD_AFFINITY(ControlThread);

    JobCounter.Completed(1);
    CompletedJobStatistics.Time += job->GetDuration();

    auto joblet = GetJoblet(job);

    auto& result = joblet->Job->Result();
    const auto& schedulerResultEx = result.GetExtension(TSchedulerJobResultExt::scheduler_job_result_ext);

    // Populate node directory by adding additional nodes returned from the job.
    NodeDirectory->MergeFrom(schedulerResultEx.node_directory());
    joblet->Task->OnJobCompleted(joblet);

    RemoveJoblet(job);

    OnTaskUpdated(joblet->Task);

    if (JobCounter.GetRunning() == 0 && GetPendingJobCount() == 0) {
        OnOperationCompleted();
    }
}

void TOperationControllerBase::OnJobFailed(TJobPtr job)
{
    VERIFY_THREAD_AFFINITY(ControlThread);

    const auto& result = job->Result();
    const auto& schedulerResultExt = result.GetExtension(TSchedulerJobResultExt::scheduler_job_result_ext);

    // If some input chunks have failed then the job is considered aborted rather than failed.
    if (schedulerResultExt.failed_chunk_ids_size() > 0) {
        job->SetState(EJobState::Aborted);
        OnJobAborted(job);
        FOREACH (const auto& chunkId, schedulerResultExt.failed_chunk_ids()) {
            OnChunkFailed(FromProto<TChunkId>(chunkId));
        }
        return;
    }

    JobCounter.Failed(1);
    FailedJobStatistics.Time += job->GetDuration();

    auto joblet = GetJoblet(job);
    joblet->Task->OnJobFailed(joblet);

    RemoveJoblet(job);

    auto error = FromProto(job->Result().error());
    if (error.Attributes().Get<bool>("fatal", false)) {
        OnOperationFailed(error);
        return;
    }

    int failedJobCount = JobCounter.GetFailed();
    int maxFailedJobCount = Spec->MaxFailedJobCount.Get(Config->MaxFailedJobCount);
    if (failedJobCount >= maxFailedJobCount) {
        OnOperationFailed(TError("Failed jobs limit %d has been reached",
            maxFailedJobCount));
        return;
    }
}

void TOperationControllerBase::OnJobAborted(TJobPtr job)
{
    VERIFY_THREAD_AFFINITY(ControlThread);

    JobCounter.Aborted(1);
    AbortedJobStatistics.Time += job->GetDuration();

    auto joblet = GetJoblet(job);
    joblet->Task->OnJobAborted(joblet);

    RemoveJoblet(job);
}

void TOperationControllerBase::OnChunkFailed(const TChunkId& chunkId)
{
    auto it = InputChunkMap.find(chunkId);
    if (it == InputChunkMap.end()) {
        LOG_WARNING("Intermediate chunk %s has failed", ~ToString(chunkId));
        OnIntermediateChunkUnavailable(chunkId);
    } else {
        LOG_WARNING("Input chunk %s has failed", ~ToString(chunkId));
        OnInputChunkUnavailable(chunkId, it->second);
    }
}

void TOperationControllerBase::OnInputChunkAvailable(const TChunkId& chunkId, TInputChunkDescriptor& descriptor, const TChunkReplicaList& replicas)
{
    if (descriptor.State != EInputChunkState::Waiting)
        return;

    LOG_TRACE("Input chunk is available (ChunkId: %s)", ~ToString(chunkId));

    --UnavailableInputChunkCount;
    YCHECK(UnavailableInputChunkCount >= 0);

    // Update replicas in place for all input chunks with current chunkId.
    FOREACH(auto& chunkSpec, descriptor.ChunkSpecs) {
        chunkSpec->mutable_replicas()->Clear();
        ToProto(chunkSpec->mutable_replicas(), replicas);
    }

    descriptor.State = EInputChunkState::Active;

    FOREACH(const auto& inputStripe, descriptor.InputStripes) {
        --inputStripe.Stripe->WaitingChunkCount;
        if (inputStripe.Stripe->WaitingChunkCount > 0)
            continue;

        auto task = inputStripe.Task;
        task->GetChunkPoolInput()->Resume(inputStripe.Cookie, inputStripe.Stripe);
        if (task->HasInputLocality()) {
            AddTaskLocalityHint(task, inputStripe.Stripe);
        }
        AddTaskPendingHint(task);
    }

}

void TOperationControllerBase::OnInputChunkUnavailable(const TChunkId& chunkId, TInputChunkDescriptor& descriptor)
{
    if (descriptor.State != EInputChunkState::Active)
        return;

    LOG_TRACE("Input chunk is unavailable (ChunkId: %s)", ~ToString(chunkId));

    ++UnavailableInputChunkCount;

    switch (Spec->UnavailableChunkTactics) {
        case EUnavailableChunkAction::Fail:
            OnOperationFailed(TError("Input chunk %s is unavailable",
                ~ToString(chunkId)));
            break;

        case EUnavailableChunkAction::Skip: {
            descriptor.State = EInputChunkState::Skipped;
            FOREACH(const auto& inputStripe, descriptor.InputStripes) {
                inputStripe.Task->GetChunkPoolInput()->Suspend(inputStripe.Cookie);

                // Remove given chunk from the stripe list.
                TSmallVector<TChunkSlicePtr, 1> slices;
                std::swap(inputStripe.Stripe->ChunkSlices, slices);

                std::copy_if(
                    slices.begin(),
                    slices.end(),
                    inputStripe.Stripe->ChunkSlices.begin(),
                    [&] (TChunkSlicePtr slice) {
                        return chunkId != FromProto<TChunkId>(slice->GetChunkSpec()->chunk_id());
                    });

                // Reinstall patched stripe.
                inputStripe.Task->GetChunkPoolInput()->Resume(inputStripe.Cookie, inputStripe.Stripe);
                AddTaskPendingHint(inputStripe.Task);
            }
            InputChunkScratcher->Start();
            break;
        }

        case EUnavailableChunkAction::Wait: {
            descriptor.State = EInputChunkState::Waiting;
            FOREACH(const auto& inputStripe, descriptor.InputStripes) {
                if (inputStripe.Stripe->WaitingChunkCount == 0) {
                    inputStripe.Task->GetChunkPoolInput()->Suspend(inputStripe.Cookie);
                }
                ++inputStripe.Stripe->WaitingChunkCount;
            }
            InputChunkScratcher->Start();
            break;
        }

        default:
            YUNREACHABLE();
    }
}

void TOperationControllerBase::OnIntermediateChunkUnavailable(const TChunkId& chunkId)
{
    auto it = ChunkOriginMap.find(chunkId);
    YCHECK(it != ChunkOriginMap.end());
    auto completedJob = it->second;
    if (completedJob->IsLost)
        return;

    LOG_INFO("Job is lost (Address: %s, JobId: %s, SourceTask: %s, OutputCookie: %d, InputCookie: %d)",
        ~completedJob->Address,
        ~ToString(completedJob->JobId),
        ~completedJob->SourceTask->GetId(),
        completedJob->OutputCookie,
        completedJob->InputCookie);

    JobCounter.Lost(1);
    completedJob->IsLost = true;
    completedJob->DestinationPool->Suspend(completedJob->InputCookie);
    completedJob->SourceTask->GetChunkPoolOutput()->Lost(completedJob->OutputCookie);
    completedJob->SourceTask->OnJobLost(completedJob);
    AddTaskPendingHint(completedJob->SourceTask);
}

bool TOperationControllerBase::IsOutputLivePreviewSupported() const
{
    return false;
}

bool TOperationControllerBase::IsIntermediateLivePreviewSupported() const
{
    return false;
}

void TOperationControllerBase::Abort()
{
    VERIFY_THREAD_AFFINITY(ControlThread);

    LOG_INFO("Aborting operation");

    Running = false;
    InputChunkScratcher->Stop();
    CancelableContext->Cancel();

    LOG_INFO("Operation aborted");
}

void TOperationControllerBase::OnNodeOnline(TExecNodePtr node)
{
    VERIFY_THREAD_AFFINITY(ControlThread);
    UNUSED(node);
}

void TOperationControllerBase::OnNodeOffline(TExecNodePtr node)
{
    VERIFY_THREAD_AFFINITY(ControlThread);
    UNUSED(node);
}

TJobPtr TOperationControllerBase::ScheduleJob(
    ISchedulingContext* context,
    const TNodeResources& jobLimits)
{
    VERIFY_THREAD_AFFINITY(ControlThread);

    if (!Running ||
        Operation->GetState() != EOperationState::Running ||
        Operation->GetSuspended())
    {
        LOG_TRACE("Operation is not running, scheduling request ignored");
        return nullptr;
    }

    if (GetPendingJobCount() == 0) {
        LOG_TRACE("No pending jobs left, scheduling request ignored");
        return nullptr;
    }

    auto job = DoScheduleJob(context, jobLimits);
    if (!job) {
        return nullptr;
    }

    OnJobStarted(job);

    return job;
}

void TOperationControllerBase::CustomizeJoblet(TJobletPtr joblet)
{
    UNUSED(joblet);
}

void TOperationControllerBase::CustomizeJobSpec(TJobletPtr joblet, TJobSpec* jobSpec)
{
    UNUSED(joblet);
    UNUSED(jobSpec);
}

void TOperationControllerBase::RegisterTask(TTaskPtr task)
{
    Tasks.push_back(std::move(task));
}

void TOperationControllerBase::RegisterTaskGroup(TTaskGroupPtr group)
{
    TaskGroups.push_back(std::move(group));
}

void TOperationControllerBase::OnTaskUpdated(TTaskPtr task)
{
    int oldJobCount = CachedPendingJobCount;
    int newJobCount = CachedPendingJobCount + task->GetPendingJobCountDelta();
    CachedPendingJobCount = newJobCount;

    CachedNeededResources += task->GetTotalNeededResourcesDelta();

    LOG_DEBUG_IF(newJobCount != oldJobCount, "Pending job count updated (JobCount: %d -> %d, NeededResources: {%s})",
        oldJobCount,
        newJobCount,
        ~FormatResources(CachedNeededResources));

    task->CheckCompleted();
}

void TOperationControllerBase::MoveTaskToCandidates(
    TTaskPtr task,
    std::multimap<i64, TTaskPtr>& candidateTasks)
{
    const auto& neededResources = task->GetMinNeededResources();
    task->CheckResourceDemandSanity(neededResources);
    i64 minMemory = neededResources.memory();
    candidateTasks.insert(std::make_pair(minMemory, task));
    LOG_DEBUG("Task moved to candidates (Task: %s, MinMemory: %" PRId64 ")",
        ~task->GetId(),
        minMemory);

}

void TOperationControllerBase::AddTaskPendingHint(TTaskPtr task)
{
    if (task->GetPendingJobCount() > 0) {
        auto group = task->GetGroup();
        if (group->NonLocalTasks.insert(task).second) {
            LOG_DEBUG("Task pending hint added (Task: %s)", ~task->GetId());
            MoveTaskToCandidates(task, group->CandidateTasks);
        }
    }
    OnTaskUpdated(task);
}

void TOperationControllerBase::DoAddTaskLocalityHint(TTaskPtr task, const Stroka& address)
{
    auto group = task->GetGroup();
    if (group->LocalTasks[address].insert(task).second) {
        LOG_TRACE("Task locality hint added (Task: %s, Address: %s)",
            ~task->GetId(),
            ~address);
    }
}

void TOperationControllerBase::AddTaskLocalityHint(TTaskPtr task, const Stroka& address)
{
    DoAddTaskLocalityHint(task, address);
    OnTaskUpdated(task);
}

void TOperationControllerBase::AddTaskLocalityHint(TTaskPtr task, TChunkStripePtr stripe)
{
    FOREACH (const auto& chunkSlice, stripe->ChunkSlices) {
        FOREACH (ui32 protoReplica, chunkSlice->GetChunkSpec()->replicas()) {
            auto replica = FromProto<NChunkClient::TChunkReplica>(protoReplica);

            if (chunkSlice->GetLocality(replica.GetIndex()) > 0) {
                const auto& descriptor = NodeDirectory->GetDescriptor(replica);
                DoAddTaskLocalityHint(task, descriptor.Address);
            }
        }
    }
    OnTaskUpdated(task);
}

void TOperationControllerBase::ResetTaskLocalityDelays()
{
    LOG_DEBUG("Task locality delays are reset");
    FOREACH (auto group, TaskGroups) {
        FOREACH (const auto& pair, group->DelayedTasks) {
            auto task = pair.second;
            if (task->GetPendingJobCount() > 0) {
                MoveTaskToCandidates(task, group->CandidateTasks);
            }
        }
        group->DelayedTasks.clear();
    }
}

bool TOperationControllerBase::CheckJobLimits(TExecNodePtr node, TTaskPtr task, const TNodeResources& jobLimits)
{
    auto neededResources = task->GetMinNeededResources();
    if (Dominates(jobLimits, neededResources)) {
        return true;
    }
    task->CheckResourceDemandSanity(node, neededResources);
    return false;
}

TJobPtr TOperationControllerBase::DoScheduleJob(
    ISchedulingContext* context,
    const TNodeResources& jobLimits)
{
    auto localJob = DoScheduleLocalJob(context, jobLimits);
    if (localJob) {
        return localJob;
    }

    auto nonLocalJob = DoScheduleNonLocalJob(context, jobLimits);
    if (nonLocalJob) {
        return nonLocalJob;
    }

    return nullptr;
}

TJobPtr TOperationControllerBase::DoScheduleLocalJob(
    ISchedulingContext* context,
    const TNodeResources& jobLimits)
{
    auto node = context->GetNode();
    const auto& address = node->GetAddress();

    FOREACH (auto group, TaskGroups) {
        if (!Dominates(jobLimits, group->MinNeededResources)) {
            continue;
        }

        auto localTasksIt = group->LocalTasks.find(address);
        if (localTasksIt == group->LocalTasks.end()) {
            continue;
        }

        i64 bestLocality = 0;
        TTaskPtr bestTask = nullptr;

        auto& localTasks = localTasksIt->second;
        auto it = localTasks.begin();
        while (it != localTasks.end()) {
            auto jt = it++;
            auto task = *jt;

            // Make sure that the task have positive locality.
            // Remove pending hint if not.
            i64 locality = task->GetLocality(address);
            if (locality <= 0) {
                localTasks.erase(jt);
                LOG_TRACE("Task locality hint removed (Task: %s, Address: %s)",
                    ~task->GetId(),
                    ~address);
                continue;
            }

            if (locality <= bestLocality) {
                continue;
            }

            if (task->GetPendingJobCount() == 0) {
                OnTaskUpdated(task);
                continue;
            }

            if (!CheckJobLimits(node, task, jobLimits)) {
                continue;
            }

            bestLocality = locality;
            bestTask = task;
        }

        if (!Running) {
            return nullptr;
        }

        if (bestTask) {
            LOG_DEBUG(
                "Attempting to schedule a local job (Task: %s, Address: %s, Locality: %" PRId64 ", JobLimits: {%s}, "
                "PendingDataSize: %" PRId64 ", PendingJobCount: %d)",
                ~bestTask->GetId(),
                ~address,
                bestLocality,
                ~FormatResources(jobLimits),
                bestTask->GetPendingDataSize(),
                bestTask->GetPendingJobCount());
            auto job = bestTask->ScheduleJob(context, jobLimits);
            if (job) {
                bestTask->SetDelayedTime(Null);
                OnTaskUpdated(bestTask);
                return job;
            }
        }
    }
    return nullptr;
}

TJobPtr TOperationControllerBase::DoScheduleNonLocalJob(
    ISchedulingContext* context,
    const TNodeResources& jobLimits)
{
    auto now = TInstant::Now();
    const auto& node = context->GetNode();
    const auto& address = node->GetAddress();

    FOREACH (auto group, TaskGroups) {
        if (!Dominates(jobLimits, group->MinNeededResources)) {
            continue;
        }

        auto& nonLocalTasks = group->NonLocalTasks;
        auto& candidateTasks = group->CandidateTasks;
        auto& delayedTasks = group->DelayedTasks;

        // Move tasks from delayed to candidates.
        while (!delayedTasks.empty()) {
            auto it = delayedTasks.begin();
            auto deadline = it->first;
            if (now < deadline) {
                break;
            }
            auto task = it->second;
            delayedTasks.erase(it);
            if (task->GetPendingJobCount() == 0) {
                LOG_DEBUG("Task pending hint removed (Task: %s)",
                    ~task->GetId());
                YCHECK(nonLocalTasks.erase(task) == 1);
                OnTaskUpdated(task);
            } else {
                LOG_DEBUG("Task delay deadline reached (Task: %s)", ~task->GetId());
                MoveTaskToCandidates(task, candidateTasks);
            }
        }

        // Consider candidates in the order of increasing memory demand.
        {
            auto it = candidateTasks.begin();
            while (it != candidateTasks.end()) {
                auto task = it->second;

                // Check min memory demand for early exit.
                if (task->GetMinNeededResources().memory() > jobLimits.memory()) {
                    break;
                }

                // Make sure that the task is ready to launch jobs.
                // Remove pending hint if not.
                if (task->GetPendingJobCount() == 0) {
                    LOG_DEBUG("Task pending hint removed (Task: %s)", ~task->GetId());
                    candidateTasks.erase(it++);
                    YCHECK(nonLocalTasks.erase(task) == 1);
                    OnTaskUpdated(task);
                    continue;
                }

                if (!CheckJobLimits(node, task, jobLimits)) {
                    ++it;
                    continue;
                }

                if (!task->GetDelayedTime()) {
                    task->SetDelayedTime(now);
                }

                auto deadline = task->GetDelayedTime().Get() + task->GetLocalityTimeout();
                if (deadline > now) {
                    LOG_DEBUG("Task delayed (Task: %s, Deadline: %s)",
                        ~task->GetId(),
                        ~ToString(deadline));
                    delayedTasks.insert(std::make_pair(deadline, task));
                    candidateTasks.erase(it++);
                    continue;
                }

                if (!Running) {
                    return nullptr;
                }

                LOG_DEBUG(
                    "Attempting to schedule a non-local job (Task: %s, Address: %s, JobLimits: {%s}, "
                    "PendingDataSize: %" PRId64 ", PendingJobCount: %d)",
                    ~task->GetId(),
                    ~address,
                    ~FormatResources(jobLimits),
                    task->GetPendingDataSize(),
                    task->GetPendingJobCount());

                auto job = task->ScheduleJob(context, jobLimits);
                if (job) {
                    OnTaskUpdated(task);
                    return job;
                }

                // If task failed to schedule job, its min resources might have been updated.
                auto minMemory = task->GetMinNeededResources().memory();
                if (it->first == minMemory) {
                    ++it;
                } else {
                    it = candidateTasks.erase(it);
                    candidateTasks.insert(std::make_pair(minMemory, task));
                }
            }
        }
    }
    return nullptr;
}

TCancelableContextPtr TOperationControllerBase::GetCancelableContext()
{
    VERIFY_THREAD_AFFINITY_ANY();

    return CancelableContext;
}

IInvokerPtr TOperationControllerBase::GetCancelableControlInvoker()
{
    VERIFY_THREAD_AFFINITY_ANY();

    return CancelableControlInvoker;
}

IInvokerPtr TOperationControllerBase::GetCancelableBackgroundInvoker()
{
    VERIFY_THREAD_AFFINITY_ANY();

    return CancelableBackgroundInvoker;
}

int TOperationControllerBase::GetPendingJobCount()
{
    VERIFY_THREAD_AFFINITY(ControlThread);

    // NB: For suspended operations we still report proper pending job count
    // but zero demand.
    if (Operation->GetState() != EOperationState::Running) {
        return 0;
    }

    return CachedPendingJobCount;
}

TNodeResources TOperationControllerBase::GetNeededResources()
{
    VERIFY_THREAD_AFFINITY(ControlThread);

    if (Operation->GetState() != EOperationState::Running) {
        return ZeroNodeResources();
    }

    return CachedNeededResources;
}

void TOperationControllerBase::OnOperationCompleted()
{
    VERIFY_THREAD_AFFINITY_ANY();

    CancelableControlInvoker->Invoke(BIND(&TThis::DoOperationCompleted, MakeStrong(this)));
}

void TOperationControllerBase::DoOperationCompleted()
{
    VERIFY_THREAD_AFFINITY(ControlThread);

    LOG_INFO("Operation completed");

    JobCounter.Finalize();

    InputChunkScratcher->Stop();
    Running = false;

    Host->OnOperationCompleted(Operation);
}

void TOperationControllerBase::OnOperationFailed(const TError& error)
{
    VERIFY_THREAD_AFFINITY_ANY();

    CancelableControlInvoker->Invoke(BIND(&TThis::DoOperationFailed, MakeStrong(this), error));
}

void TOperationControllerBase::DoOperationFailed(const TError& error)
{
    VERIFY_THREAD_AFFINITY(ControlThread);

    InputChunkScratcher->Stop();
    Running = false;

    Host->OnOperationFailed(Operation, error);
}

TObjectServiceProxy::TInvExecuteBatch TOperationControllerBase::CommitResults()
{
    VERIFY_THREAD_AFFINITY(BackgroundThread);

    LOG_INFO("Committing results");

    TObjectServiceProxy proxy(AuthenticatedMasterChannel);
    auto batchReq = proxy.ExecuteBatch();

    FOREACH (auto& table, OutputTables) {
        auto path = FromObjectId(table.ObjectId);
        // Split large outputs into separate requests.
        {
            TChunkListYPathProxy::TReqAttachPtr req;
            int reqSize = 0;
            auto flushReq = [&] () {
                if (req) {
                    batchReq->AddRequest(req, "attach_out");
                    reqSize = 0;
                    req.Reset();
                }
            };

            auto addChunkTree = [&] (const NChunkServer::TChunkTreeId chunkTreeId) {
                if (!req) {
                    req = TChunkListYPathProxy::Attach(FromObjectId(table.OutputChunkListId));
                    NMetaState::GenerateMutationId(req);
                }
                ToProto(req->add_children_ids(), chunkTreeId);
                ++reqSize;
                if (reqSize >= Config->MaxChildrenPerAttachRequest) {
                    flushReq();
                }
            };

            if (table.Options->KeyColumns && IsSortedOutputSupported()) {
                // Sorted output generated by user operation requires rearranging.
                YCHECK(table.Endpoints.size() % 2 == 0);

                LOG_DEBUG("Sorting %d endpoints", static_cast<int>(table.Endpoints.size()));
                std::sort(
                    table.Endpoints.begin(),
                    table.Endpoints.end(),
                    [=] (const TEndpoint& lhs, const TEndpoint& rhs) -> bool {
                        // First sort by keys.
                        // Then sort by ChunkTreeKeys.
                        auto keysResult = NChunkClient::NProto::CompareKeys(lhs.Key, rhs.Key);
                        if (keysResult != 0) {
                            return keysResult < 0;
                        }
                        return lhs.ChunkTreeKey < rhs.ChunkTreeKey;
                    });

                auto outputCount = static_cast<int>(table.Endpoints.size()) / 2;
                for (int outputIndex = 0; outputIndex < outputCount; ++outputIndex) {
                    auto& leftEndpoint = table.Endpoints[2 * outputIndex];
                    auto& rightEndpoint = table.Endpoints[2 * outputIndex + 1];
                    if (leftEndpoint.ChunkTreeKey != rightEndpoint.ChunkTreeKey) {
                        auto error = TError("Output table %s is not sorted: job outputs have overlapping key ranges",
                            ~table.Path.GetPath());

                        LOG_DEBUG(error);
                        THROW_ERROR error;
                    }

                    auto pair = table.OutputChunkTreeIds.equal_range(leftEndpoint.ChunkTreeKey);
                    auto it = pair.first;
                    addChunkTree(it->second);
                    // In user operations each ChunkTreeKey corresponds to a single OutputChunkTreeId.
                    // Let's check it.
                    YCHECK(++it == pair.second);
                }
            } else {
                FOREACH (const auto& pair, table.OutputChunkTreeIds) {
                    addChunkTree(pair.second);
                }
            }

            flushReq();
        }

        if (table.Options->KeyColumns) {
            LOG_INFO("Table %s will be marked as sorted by %s",
                ~table.Path.GetPath(),
                ~ConvertToYsonString(table.Options->KeyColumns.Get(), EYsonFormat::Text).Data());
            auto req = TTableYPathProxy::SetSorted(path);
            ToProto(req->mutable_key_columns(), table.Options->KeyColumns.Get());
            SetTransactionId(req, Operation->GetOutputTransaction());
            NMetaState::GenerateMutationId(req);
            batchReq->AddRequest(req, "set_out_sorted");
        }
    }

    return batchReq->Invoke();
}

void TOperationControllerBase::OnResultsCommitted(TObjectServiceProxy::TRspExecuteBatchPtr batchRsp)
{
    VERIFY_THREAD_AFFINITY(BackgroundThread);

    THROW_ERROR_EXCEPTION_IF_FAILED(batchRsp->GetCumulativeError(), "Error committing results");

    LOG_INFO("Results committed");
}

TObjectServiceProxy::TInvExecuteBatch TOperationControllerBase::CreateLivePreviewTables()
{
    VERIFY_THREAD_AFFINITY(BackgroundThread);

    // NB: use root credentials.
    TObjectServiceProxy proxy(Host->GetMasterChannel());
    auto batchReq = proxy.ExecuteBatch();

    auto processTable = [&] (
            const Stroka& path,
            int replicationFactor,
            const Stroka& key) {
        auto req = TCypressYPathProxy::Create(path);

        req->set_type(EObjectType::Table);
        req->set_ignore_existing(true);

        auto attributes = CreateEphemeralAttributes();
        attributes->Set("replication_factor", replicationFactor);

        ToProto(req->mutable_node_attributes(), *attributes);

        batchReq->AddRequest(req, key);
    };

    LOG_INFO("Creating output tables for live preview");
    if (IsOutputLivePreviewSupported()) {
        LOG_INFO("Creating output tables for live preview");

        for (int index = 0; index < static_cast<int>(OutputTables.size()); ++index) {
            const auto& table = OutputTables[index];
            auto path = GetLivePreviewOutputPath(Operation->GetOperationId(), index);
            processTable(path, table.Options->ReplicationFactor, "create_output");
        }
    }

    if (IsIntermediateLivePreviewSupported()) {
        LOG_INFO("Creating intermediate table for live preview");

        auto path = GetLivePreviewIntermediatePath(Operation->GetOperationId());
        processTable(path, 1, "create_intermediate");
    }

    return batchReq->Invoke();
}

void TOperationControllerBase::OnLivePreviewTablesCreated(TObjectServiceProxy::TRspExecuteBatchPtr batchRsp)
{
    VERIFY_THREAD_AFFINITY(BackgroundThread);

    THROW_ERROR_EXCEPTION_IF_FAILED(batchRsp->GetCumulativeError(), "Error creating live preview tables");

    auto processTable = [&] (TLivePreviewTableBase& table, TCypressYPathProxy::TRspCreatePtr rsp) {
        table.LivePreviewTableId = FromProto<NCypressClient::TNodeId>(rsp->node_id());
    };

    if (IsOutputLivePreviewSupported()) {
        auto rsps = batchRsp->GetResponses<TCypressYPathProxy::TRspCreate>("create_output");
        YCHECK(rsps.size() == OutputTables.size());
        for (int index = 0; index < static_cast<int>(OutputTables.size()); ++index) {
            processTable(OutputTables[index], rsps[index]);
        }

        LOG_INFO("Output live preview tables created");
    }

    if (IsIntermediateLivePreviewSupported()) {
        auto rsp = batchRsp->GetResponse<TCypressYPathProxy::TRspCreate>("create_intermediate");
        processTable(IntermediateTable, rsp);

        LOG_INFO("Intermediate live preview table created");
    }
}

TObjectServiceProxy::TInvExecuteBatch TOperationControllerBase::PrepareLivePreviewTablesForUpdate()
{
    VERIFY_THREAD_AFFINITY(BackgroundThread);

    // NB: use root credentials.
    TObjectServiceProxy proxy(Host->GetMasterChannel());
    auto batchReq = proxy.ExecuteBatch();

    auto processTable = [&] (const TLivePreviewTableBase& table, const Stroka& key) {
        auto req = TTableYPathProxy::PrepareForUpdate(FromObjectId(table.LivePreviewTableId));
        req->set_mode(EUpdateMode::Overwrite);
        SetTransactionId(req, Operation->GetAsyncSchedulerTransaction());
        batchReq->AddRequest(req, key);
    };

    if (IsOutputLivePreviewSupported()) {
        LOG_INFO("Preparing live preview output tables for update");

        FOREACH (const auto& table, OutputTables) {
            processTable(table, "prepare_output");
        }
    }

    if (IsIntermediateLivePreviewSupported()) {
        LOG_INFO("Preparing live preview intermediate table for update");

        processTable(IntermediateTable, "prepare_intermediate");
    }

    return batchReq->Invoke();
}

void TOperationControllerBase::OnLivePreviewTablesPreparedForUpdate(TObjectServiceProxy::TRspExecuteBatchPtr batchRsp)
{
    VERIFY_THREAD_AFFINITY(BackgroundThread);

    THROW_ERROR_EXCEPTION_IF_FAILED(batchRsp->GetCumulativeError(), "Error preparing live preview tables for update");

    auto processTable = [&] (TLivePreviewTableBase& table, TTableYPathProxy::TRspPrepareForUpdatePtr rsp) {
        table.LivePreviewChunkListId = FromProto<NCypressClient::TNodeId>(rsp->chunk_list_id());
    };

    if (IsOutputLivePreviewSupported()) {
        auto rsps = batchRsp->GetResponses<TTableYPathProxy::TRspPrepareForUpdate>("prepare_output");
        YCHECK(rsps.size() == OutputTables.size());
        for (int index = 0; index < static_cast<int>(OutputTables.size()); ++index) {
            processTable(OutputTables[index], rsps[index]);
        }

        LOG_INFO("Output live preview tables prepared for update");
    }

    if (IsIntermediateLivePreviewSupported()) {
        auto rsp = batchRsp->GetResponse<TTableYPathProxy::TRspPrepareForUpdate>("prepare_intermediate");
        processTable(IntermediateTable, rsp);

        LOG_INFO("Intermediate live preview table prepared for update");
    }
}

TObjectServiceProxy::TInvExecuteBatch TOperationControllerBase::GetObjectIds()
{
    VERIFY_THREAD_AFFINITY(BackgroundThread);

    LOG_INFO("Getting object ids");

    TObjectServiceProxy proxy(AuthenticatedMasterChannel);
    auto batchReq = proxy.ExecuteBatch();

    FOREACH (const auto& table, InputTables) {
        auto req = TObjectYPathProxy::GetId(table.Path.GetPath());
        SetTransactionId(req, Operation->GetInputTransaction());
        batchReq->AddRequest(req, "get_in_id");
    }

    FOREACH (const auto& table, OutputTables) {
        auto req = TObjectYPathProxy::GetId(table.Path.GetPath());
        SetTransactionId(req, Operation->GetInputTransaction());
        batchReq->AddRequest(req, "get_out_id");
    }

    return batchReq->Invoke();
}

void TOperationControllerBase::OnObjectIdsReceived(TObjectServiceProxy::TRspExecuteBatchPtr batchRsp)
{
    VERIFY_THREAD_AFFINITY(BackgroundThread);

    THROW_ERROR_EXCEPTION_IF_FAILED(*batchRsp, "Error getting ids for input objects");

    {
        auto getInIdRsps = batchRsp->GetResponses<TObjectYPathProxy::TRspGetId>("get_in_id");
        for (int index = 0; index < static_cast<int>(InputTables.size()); ++index) {
            auto& table = InputTables[index];
            {
                auto rsp = getInIdRsps[index];
                THROW_ERROR_EXCEPTION_IF_FAILED(*rsp, "Error getting id for input table %s",
                    ~table.Path.GetPath());
                table.ObjectId = FromProto<TObjectId>(rsp->object_id());
            }
        }
    }

    {
        auto getOutIdRsps = batchRsp->GetResponses<TObjectYPathProxy::TRspGetId>("get_out_id");
        for (int index = 0; index < static_cast<int>(OutputTables.size()); ++index) {
            auto& table = OutputTables[index];
            {
                auto rsp = getOutIdRsps[index];
                THROW_ERROR_EXCEPTION_IF_FAILED(*rsp, "Error getting id for output table %s",
                    ~table.Path.GetPath());
                table.ObjectId = FromProto<TObjectId>(rsp->object_id());
            }
        }
    }

    LOG_INFO("Object ids received");
}

TObjectServiceProxy::TInvExecuteBatch TOperationControllerBase::GetInputTypes()
{
    VERIFY_THREAD_AFFINITY(BackgroundThread);

    LOG_INFO("Getting input object types");

    TObjectServiceProxy proxy(AuthenticatedMasterChannel);
    auto batchReq = proxy.ExecuteBatch();

    FOREACH (const auto& table, InputTables) {
        auto req = TObjectYPathProxy::Get(FromObjectId(table.ObjectId) + "/@type");
        SetTransactionId(req, Operation->GetInputTransaction());
        batchReq->AddRequest(req, "get_input_types");
    }

    FOREACH (const auto& table, OutputTables) {
        auto req = TObjectYPathProxy::Get(FromObjectId(table.ObjectId) + "/@type");
        SetTransactionId(req, Operation->GetInputTransaction());
        batchReq->AddRequest(req, "get_output_types");
    }

    FOREACH (const auto& pair, GetFilePaths()) {
        const auto& path = pair.first;
        auto req = TObjectYPathProxy::Get(path.GetPath() + "/@type");
        SetTransactionId(req, Operation->GetInputTransaction());
        batchReq->AddRequest(req, "get_file_types");
    }

    return batchReq->Invoke();
}

void TOperationControllerBase::OnInputTypesReceived(TObjectServiceProxy::TRspExecuteBatchPtr batchRsp)
{
    VERIFY_THREAD_AFFINITY(BackgroundThread);

    THROW_ERROR_EXCEPTION_IF_FAILED(*batchRsp, "Error getting input object types");

    {
        auto getInputTypes = batchRsp->GetResponses<TObjectYPathProxy::TRspGet>("get_input_types");
        for (int index = 0; index < static_cast<int>(InputTables.size()); ++index) {
            auto& table = InputTables[index];
            auto path = table.Path.GetPath();
            auto rsp = getInputTypes[index];
            THROW_ERROR_EXCEPTION_IF_FAILED(*rsp, "Error getting type for input %s",
                ~path);

            auto type = ConvertTo<EObjectType>(TYsonString(rsp->value()));
            if (type != EObjectType::Table) {
                THROW_ERROR_EXCEPTION("Object %s has invalid type: expected %s, actual %s",
                    ~path,
                    ~FormatEnum(EObjectType(EObjectType::Table)).Quote(),
                    ~FormatEnum(type).Quote());
            }
        }
    }

    {
        auto getOutputTypes = batchRsp->GetResponses<TObjectYPathProxy::TRspGet>("get_output_types");
        for (int index = 0; index < static_cast<int>(OutputTables.size()); ++index) {
            auto& table = OutputTables[index];
            auto path = table.Path.GetPath();
            auto rsp = getOutputTypes[index];
            THROW_ERROR_EXCEPTION_IF_FAILED(*rsp, "Error getting type for output %s",
                ~path);

            auto type = ConvertTo<EObjectType>(TYsonString(rsp->value()));
            if (type != EObjectType::Table) {
                THROW_ERROR_EXCEPTION("Object %s has invalid type: expected %s, actual %s",
                    ~path,
                    ~FormatEnum(EObjectType(EObjectType::Table)).Quote(),
                    ~FormatEnum(type).Quote());
            }
        }
    }

    {
        auto paths = GetFilePaths();
        auto getFileTypes = batchRsp->GetResponses<TObjectYPathProxy::TRspGet>("get_file_types");
        for (int index = 0; index < static_cast<int>(paths.size()); ++index) {
            auto richPath = paths[index].first;
            auto path = richPath.GetPath();
            auto stage = paths[index].second;
            auto rsp = getFileTypes[index];
            THROW_ERROR_EXCEPTION_IF_FAILED(*rsp, "Error getting type for file %s",
                ~path);

            auto type = ConvertTo<EObjectType>(TYsonString(rsp->value()));
            TUserFileBase* file;
            switch (type) {
                case EObjectType::File:
                    RegularFiles.push_back(TRegularUserFile());
                    file = &RegularFiles.back();
                    break;
                case EObjectType::Table:
                    TableFiles.push_back(TUserTableFile());
                    file = &TableFiles.back();
                    break;
                default:
                    THROW_ERROR_EXCEPTION("Object %s has invalid type: expected %s or %s, actual %s",
                        ~path,
                        ~FormatEnum(EObjectType(EObjectType::File)).Quote(),
                        ~FormatEnum(EObjectType(EObjectType::Table)).Quote(),
                        ~FormatEnum(type).Quote());
            }
            file->Stage = stage;
            file->Path = richPath;
        }
    }

    LOG_INFO("Input types received");
}

TObjectServiceProxy::TInvExecuteBatch TOperationControllerBase::RequestInputs()
{
    VERIFY_THREAD_AFFINITY(BackgroundThread);

    LOG_INFO("Requesting inputs");

    TObjectServiceProxy proxy(AuthenticatedMasterChannel);
    auto batchReq = proxy.ExecuteBatch();

    FOREACH (const auto& table, InputTables) {
        auto path = FromObjectId(table.ObjectId);
        {
            auto req = TCypressYPathProxy::Lock(path);
            req->set_mode(ELockMode::Snapshot);
            SetTransactionId(req, Operation->GetInputTransaction());
            NMetaState::GenerateMutationId(req);
            batchReq->AddRequest(req, "lock_in");
        }
        {
            auto attributes = table.Path.Attributes().Clone();
            if (table.ComplementFetch) {
                attributes->Set("complement", !attributes->Get("complement", false));
            }
            auto req = TTableYPathProxy::Fetch(path);
            req->set_fetch_all_meta_extensions(true);
            ToProto(req->mutable_attributes(), *attributes);
            SetTransactionId(req, Operation->GetInputTransaction());
            batchReq->AddRequest(req, "fetch_in");
        }
        {
            auto req = TYPathProxy::Get(path);
            TAttributeFilter attributeFilter(EAttributeFilterMode::MatchingOnly);
            attributeFilter.Keys.push_back("sorted");
            attributeFilter.Keys.push_back("sorted_by");
            ToProto(req->mutable_attribute_filter(), attributeFilter);
            SetTransactionId(req, Operation->GetInputTransaction());
            batchReq->AddRequest(req, "get_in_attributes");
        }
    }

    FOREACH (const auto& table, OutputTables) {
        auto path = FromObjectId(table.ObjectId);
        {
            auto req = TCypressYPathProxy::Lock(path);
            req->set_mode(table.LockMode);
            NMetaState::GenerateMutationId(req);
            SetTransactionId(req, Operation->GetOutputTransaction());
            batchReq->AddRequest(req, "lock_out");
        }
        {
            auto req = TYPathProxy::Get(path);
            TAttributeFilter attributeFilter(EAttributeFilterMode::MatchingOnly);
            attributeFilter.Keys.push_back("channels");
            attributeFilter.Keys.push_back("compression_codec");
            attributeFilter.Keys.push_back("erasure_codec");
            attributeFilter.Keys.push_back("row_count");
            attributeFilter.Keys.push_back("replication_factor");
            attributeFilter.Keys.push_back("account");
            ToProto(req->mutable_attribute_filter(), attributeFilter);
            SetTransactionId(req, Operation->GetOutputTransaction());
            batchReq->AddRequest(req, "get_out_attributes");
        }
        {
            auto req = TTableYPathProxy::PrepareForUpdate(path);
            SetTransactionId(req, Operation->GetOutputTransaction());
            NMetaState::GenerateMutationId(req);
            req->set_mode(table.Clear ? NChunkClient::EUpdateMode::Overwrite : NChunkClient::EUpdateMode::Append);
            batchReq->AddRequest(req, "prepare_for_update");
        }
    }

    FOREACH (const auto& file, RegularFiles) {
        auto path = file.Path.GetPath();
        {
            auto req = TCypressYPathProxy::Lock(path);
            req->set_mode(ELockMode::Snapshot);
            NMetaState::GenerateMutationId(req);
            SetTransactionId(req, Operation->GetInputTransaction());
            batchReq->AddRequest(req, "lock_regular_file");
        }
        {
            auto req = TYPathProxy::GetKey(path);
            SetTransactionId(req, Operation->GetInputTransaction()->GetId());
            batchReq->AddRequest(req, "get_regular_file_name");
        }
        {
            auto req = TYPathProxy::Get(path);
            SetTransactionId(req, Operation->GetOutputTransaction());
            TAttributeFilter attributeFilter(EAttributeFilterMode::MatchingOnly);
            attributeFilter.Keys.push_back("executable");
            attributeFilter.Keys.push_back("file_name");
            ToProto(req->mutable_attribute_filter(), attributeFilter);
            batchReq->AddRequest(req, "get_regular_file_attributes");
        }
        {
            auto req = TFileYPathProxy::Fetch(path);
            SetTransactionId(req, Operation->GetInputTransaction()->GetId());
            req->add_extension_tags(TProtoExtensionTag<NChunkClient::NProto::TMiscExt>::Value);
            batchReq->AddRequest(req, "fetch_regular_file");
        }
    }

    FOREACH (const auto& file, TableFiles) {
        auto path = file.Path.GetPath();
        {
            auto req = TCypressYPathProxy::Lock(path);
            req->set_mode(ELockMode::Snapshot);
            NMetaState::GenerateMutationId(req);
            SetTransactionId(req, Operation->GetInputTransaction());
            batchReq->AddRequest(req, "lock_table_file");
        }
        {
            auto req = TTableYPathProxy::Fetch(path);
            req->set_fetch_all_meta_extensions(true);
            ToProto(req->mutable_attributes(), file.Path.Attributes());
            SetTransactionId(req, Operation->GetInputTransaction()->GetId());
            batchReq->AddRequest(req, "fetch_table_file_chunks");
        }
        {
            auto req = TYPathProxy::GetKey(path);
            SetTransactionId(req, Operation->GetInputTransaction()->GetId());
            batchReq->AddRequest(req, "get_table_file_name");
        }
        {
            auto req = TYPathProxy::Get(path + "/@uncompressed_data_size");
            SetTransactionId(req, Operation->GetInputTransaction()->GetId());
            batchReq->AddRequest(req, "get_table_file_size");
        }
    }

    RequestCustomInputs(batchReq);

    return batchReq->Invoke();
}

void TOperationControllerBase::OnInputsReceived(TObjectServiceProxy::TRspExecuteBatchPtr batchRsp)
{
    VERIFY_THREAD_AFFINITY(BackgroundThread);

    THROW_ERROR_EXCEPTION_IF_FAILED(*batchRsp, "Error requesting inputs");

    {
        auto fetchInRsps = batchRsp->GetResponses<TTableYPathProxy::TRspFetch>("fetch_in");
        auto lockInRsps = batchRsp->GetResponses<TCypressYPathProxy::TRspLock>("lock_in");
        auto getInAttributesRsps = batchRsp->GetResponses<TYPathProxy::TRspGet>("get_in_attributes");
        for (int index = 0; index < static_cast<int>(InputTables.size()); ++index) {
            auto& table = InputTables[index];
            auto path = table.Path.GetPath();
            {
                auto rsp = lockInRsps[index];
                THROW_ERROR_EXCEPTION_IF_FAILED(*rsp, "Error locking input table %s",
                    ~path);

                LOG_INFO("Input table locked (Path: %s)",
                    ~path);
            }
            {
                auto rsp = fetchInRsps[index];
                THROW_ERROR_EXCEPTION_IF_FAILED(*rsp, "Error fetching input table %s",
                    ~path);

                NodeDirectory->MergeFrom(rsp->node_directory());

                table.FetchResponse.Swap(~rsp);
                LOG_INFO("Input table fetched (Path: %s, ChunkCount: %d)",
                    ~path,
                    rsp->chunks_size());
            }
            {
                auto rsp = getInAttributesRsps[index];
                THROW_ERROR_EXCEPTION_IF_FAILED(*rsp, "Error getting attributes for input table %s",
                    ~path);

                auto node = ConvertToNode(TYsonString(rsp->value()));
                const auto& attributes = node->Attributes();

                if (attributes.Get<bool>("sorted")) {
                    table.KeyColumns = attributes.Get< std::vector<Stroka> >("sorted_by");
                    LOG_INFO("Input table is sorted (Path: %s, SortedBy: %s)",
                        ~path,
                        ~ConvertToYsonString(table.KeyColumns.Get(), EYsonFormat::Text).Data());
                } else {
                    LOG_INFO("Input table is not sorted (Path: %s)",
                        ~path);
                }
            }
        }
    }

    {
        auto lockOutRsps = batchRsp->GetResponses<TCypressYPathProxy::TRspLock>("lock_out");
        auto getOutAttributesRsps = batchRsp->GetResponses<TYPathProxy::TRspGet>("get_out_attributes");
        auto prepareForUpdateRsps = batchRsp->GetResponses<TTableYPathProxy::TRspPrepareForUpdate>("prepare_for_update");
        for (int index = 0; index < static_cast<int>(OutputTables.size()); ++index) {
            auto& table = OutputTables[index];
            auto path = table.Path.GetPath();
            {
                auto rsp = lockOutRsps[index];
                THROW_ERROR_EXCEPTION_IF_FAILED(*rsp, "Error locking output table %s",
                    ~path);

                LOG_INFO("Output table %s locked",
                    ~path);
            }
            {
                auto rsp = getOutAttributesRsps[index];
                THROW_ERROR_EXCEPTION_IF_FAILED(*rsp, "Error getting attributes for output table %s",
                    ~path);

                auto node = ConvertToNode(TYsonString(rsp->value()));
                const auto& attributes = node->Attributes();

                Deserialize(
                    table.Options->Channels,
                    ConvertToNode(attributes.GetYson("channels")));

                i64 initialRowCount = attributes.Get<i64>("row_count");
                if (initialRowCount > 0 && table.Clear && !table.Overwrite) {
                    THROW_ERROR_EXCEPTION("Output table %s must be empty (use \"overwrite\" attribute to force clearing it)",
                        ~table.Path.GetPath());
                }
                table.Options->CompressionCodec = attributes.Get<NCompression::ECodec>("compression_codec");
                table.Options->ErasureCodec = attributes.Get<NErasure::ECodec>("erasure_codec", NErasure::ECodec::None);
                table.Options->ReplicationFactor = attributes.Get<int>("replication_factor");
                table.Options->Account = attributes.Get<Stroka>("account");

                LOG_INFO("Output table attributes received (Path: %s, Options: %s)",
                    ~path,
                    ~ConvertToYsonString(table.Options, EYsonFormat::Text).Data());
            }
            {
                auto rsp = prepareForUpdateRsps[index];
                THROW_ERROR_EXCEPTION_IF_FAILED(*rsp, "Error preparing output table %s for update",
                    ~path);

                table.OutputChunkListId = FromProto<TChunkListId>(rsp->chunk_list_id());
                LOG_INFO("Output table prepared for update (Path: %s, ChunkListId: %s)",
                    ~path,
                    ~ToString(table.OutputChunkListId));
            }
        }
    }

    {
        auto lockRegularFileRsps = batchRsp->GetResponses<TCypressYPathProxy::TRspLock>("lock_regular_file");
        auto fetchRegularFileRsps = batchRsp->GetResponses<TFileYPathProxy::TRspFetch>("fetch_regular_file");
        auto getRegularFileNameRsps = batchRsp->GetResponses<TYPathProxy::TRspGetKey>("get_regular_file_name");
        auto getRegularFileAttributesRsps = batchRsp->GetResponses<TYPathProxy::TRspGetKey>("get_regular_file_attributes");
        for (int index = 0; index < static_cast<int>(RegularFiles.size()); ++index) {
            auto& file = RegularFiles[index];
            auto path = file.Path.GetPath();
            {
                auto rsp = lockRegularFileRsps[index];
                THROW_ERROR_EXCEPTION_IF_FAILED(*rsp, "Error locking regular file %s",
                    ~path);

                LOG_INFO("Regular file locked (Path: %s)",
                    ~path);
            }
            {
                auto rsp = getRegularFileNameRsps[index];
                THROW_ERROR_EXCEPTION_IF_FAILED(
                    *rsp,
                    "Error getting file name for regular file %s",
                    ~path);

                file.FileName = rsp->value();
            }
            {
                auto rsp = getRegularFileAttributesRsps[index];
                THROW_ERROR_EXCEPTION_IF_FAILED(*rsp, "Error getting attributes for regular file %s",
                    ~path);

                auto node = ConvertToNode(TYsonString(rsp->value()));
                const auto& attributes = node->Attributes();

                file.FileName = attributes.Get<Stroka>("file_name", file.FileName);
                file.Executable = attributes.Get<bool>("executable", false);

                LOG_INFO("Regular file attributes received (Path: %s)",
                    ~path);
            }
            {
                auto rsp = fetchRegularFileRsps[index];
                THROW_ERROR_EXCEPTION_IF_FAILED(
                    *rsp,
                    "Error fetching regular file %s",
                    ~path);

                file.FetchResponse.Swap(~rsp);

<<<<<<< HEAD
                LOG_INFO("Regular file fetched (Path: %s)",
                    ~path);
            }
            
=======
>>>>>>> aebcff4e
            file.FileName = file.Path.Attributes().Get<Stroka>("file_name", file.FileName);
            file.Executable = file.Path.Attributes().Get<bool>("executable", file.Executable);
        }
    }

    {
        auto lockTableFileRsps = batchRsp->GetResponses<TCypressYPathProxy::TRspLock>("lock_table_file");
        auto getTableFileSizeRsps = batchRsp->GetResponses<TTableYPathProxy::TRspGet>("get_table_file_size");
        auto fetchTableFileRsps = batchRsp->GetResponses<TTableYPathProxy::TRspFetch>("fetch_table_file_chunks");
        auto getTableFileNameRsps = batchRsp->GetResponses<TYPathProxy::TRspGetKey>("get_table_file_name");
        for (int index = 0; index < static_cast<int>(TableFiles.size()); ++index) {
            auto& file = TableFiles[index];
            auto path = file.Path.GetPath();
            {
                auto rsp = lockTableFileRsps[index];
                THROW_ERROR_EXCEPTION_IF_FAILED(*rsp, "Error locking table file %s",
                    ~path);

                LOG_INFO("Table file locked (Path: %s)",
                    ~path);
            }
            {
                auto rsp = getTableFileSizeRsps[index];
                THROW_ERROR_EXCEPTION_IF_FAILED(*rsp, "Error getting table file size");
                i64 tableSize = ConvertTo<i64>(TYsonString(rsp->value()));
                if (tableSize > Config->MaxTableFileSize) {
                    THROW_ERROR_EXCEPTION(
                        "Table file %s exceeds size limit: " PRId64 " > " PRId64,
                        ~path,
                        tableSize,
                        Config->MaxTableFileSize);
                }
            }
            std::vector<TChunkId> chunkIds;
            {
                auto rsp = fetchTableFileRsps[index];
                THROW_ERROR_EXCEPTION_IF_FAILED(*rsp, "Error fetching table file chunks");

                NodeDirectory->MergeFrom(rsp->node_directory());

                FOREACH (const auto& chunk, rsp->chunks()) {
                    chunkIds.push_back(FromProto<TChunkId>(chunk.chunk_id()));
                }

                file.FetchResponse.Swap(~rsp);
                LOG_INFO("Table file fetched (Path: %s)",
                    ~path);
            }
            {
                auto rsp = getTableFileNameRsps[index];
                THROW_ERROR_EXCEPTION_IF_FAILED(*rsp, "Error getting table file name");
                
                auto key = ConvertTo<Stroka>(TYsonString(rsp->value()));
                file.FileName = file.Path.Attributes().Get<Stroka>("file_name", key);
                file.Format = file.Path.Attributes().GetYson("format");

                LOG_INFO("Table file attributes received (Path: %s, FileName: %s, Format: %s, ChunkIds: [%s])",
                    ~path,
                    ~file.FileName,
                    ~file.Format.Data(),
                    ~JoinToString(chunkIds));
            }
        }
    }

    OnCustomInputsRecieved(batchRsp);

    LOG_INFO("Inputs received");
}

void TOperationControllerBase::RequestCustomInputs(TObjectServiceProxy::TReqExecuteBatchPtr batchReq)
{
    UNUSED(batchReq);
}

void TOperationControllerBase::OnCustomInputsRecieved(TObjectServiceProxy::TRspExecuteBatchPtr batchRsp)
{
    UNUSED(batchRsp);
}

TFuture<void> TOperationControllerBase::CollectTotals()
{
    VERIFY_THREAD_AFFINITY(BackgroundThread);

    FOREACH (const auto& table, InputTables) {
        FOREACH (const auto& chunk, table.FetchResponse.chunks()) {
            i64 chunkDataSize;
            i64 chunkRowCount;
            i64 chunkValueCount;
            NChunkClient::GetStatistics(chunk, &chunkDataSize, &chunkRowCount, &chunkValueCount);

            TotalInputDataSize += chunkDataSize;
            TotalInputRowCount += chunkRowCount;
            TotalInputValueCount += chunkValueCount;
            ++TotalInputChunkCount;
        }
    }

    LOG_INFO("Input totals collected (ChunkCount: %d, DataSize: %" PRId64 ", RowCount: % " PRId64 ", ValueCount: %" PRId64 ")",
        TotalInputChunkCount,
        TotalInputDataSize,
        TotalInputRowCount,
        TotalInputValueCount);

    if (TotalInputChunkCount == 0) {
        LOG_INFO("Empty input");
        OnOperationCompleted();
        // Break initialization pipeline
        return NewPromise();
    }

    return MakeFuture();
}

TAsyncPipeline<void>::TPtr TOperationControllerBase::CustomizePreparationPipeline(TAsyncPipeline<void>::TPtr pipeline)
{
    return pipeline;
}

std::vector<TRefCountedChunkSpecPtr> TOperationControllerBase::CollectInputChunks() const
{
    std::vector<TRefCountedChunkSpecPtr> result;
    for (int tableIndex = 0; tableIndex < InputTables.size(); ++tableIndex) {
        const auto& table = InputTables[tableIndex];
        FOREACH (const auto& chunkSpec, table.FetchResponse.chunks()) {
            auto chunkId = FromProto<TChunkId>(chunkSpec.chunk_id());
            if (IsUnavailable(chunkSpec)) {
                switch (Spec->UnavailableChunkStrategy) {
                    case EUnavailableChunkAction::Fail:
                        THROW_ERROR_EXCEPTION("Input chunk %s is unavailable",
                            ~ToString(chunkId));

                    case EUnavailableChunkAction::Skip:
                        LOG_TRACE("Skipping unavailable chunk (ChunkId: %s)",
                            ~ToString(chunkId));
                        continue;

                    case EUnavailableChunkAction::Wait:
                        // Do nothing.
                        break;

                    default:
                        YUNREACHABLE();
                }
            }
            auto chunk = New<TRefCountedChunkSpec>(chunkSpec);
            chunk->set_table_index(tableIndex);
            result.push_back(chunk);
        }
    }
    return result;
}

std::vector<TChunkStripePtr> TOperationControllerBase::SliceInputChunks(i64 maxSliceDataSize, int jobCount)
{
    std::vector<TChunkStripePtr> result;
    auto appendStripes = [&] (std::vector<TChunkSlicePtr> slices) {
        FOREACH(const auto& slice, slices) {
            result.push_back(New<TChunkStripe>(slice));
        }
    };

    i64 sliceDataSize = std::min(maxSliceDataSize, std::max(TotalInputDataSize / jobCount, (i64)1));

    FOREACH (const auto& chunkSpec, CollectInputChunks()) {
        int oldSize = result.size();

        bool hasNontrivialLimits =
            (chunkSpec->has_start_limit() && IsNontrivial(chunkSpec->start_limit())) ||
            (chunkSpec->has_end_limit() && IsNontrivial(chunkSpec->end_limit()));

        auto codecId = NErasure::ECodec(chunkSpec->erasure_codec());
        if (hasNontrivialLimits || codecId == NErasure::ECodec::None) {
            auto slices = CreateChunkSlice(chunkSpec)->SliceEvenly(sliceDataSize);
            appendStripes(slices);
        } else {
            FOREACH(const auto& slice, CreateErasureChunkSlices(chunkSpec, codecId)) {
                auto slices = slice->SliceEvenly(sliceDataSize);
                appendStripes(slices);
            }
        }

        LOG_TRACE("Slicing chunk (ChunkId: %s, SliceCount: %d)",
            ~ToString(FromProto<TChunkId>(chunkSpec->chunk_id())),
            static_cast<int>(result.size() - oldSize));
    }
    return result;
}

std::vector<Stroka> TOperationControllerBase::CheckInputTablesSorted(const TNullable< std::vector<Stroka> >& keyColumns)
{
    YCHECK(!InputTables.empty());

    FOREACH (const auto& table, InputTables) {
        if (!table.KeyColumns) {
            THROW_ERROR_EXCEPTION("Input table %s is not sorted",
                ~table.Path.GetPath());
        }
    }

    if (keyColumns) {
        FOREACH (const auto& table, InputTables) {
            if (!CheckKeyColumnsCompatible(table.KeyColumns.Get(), keyColumns.Get())) {
                THROW_ERROR_EXCEPTION("Input table %s is sorted by columns %s that are not compatible with the requested columns %s",
                    ~table.Path.GetPath(),
                    ~ConvertToYsonString(table.KeyColumns.Get(), EYsonFormat::Text).Data(),
                    ~ConvertToYsonString(keyColumns.Get(), EYsonFormat::Text).Data());
            }
        }
        return keyColumns.Get();
    } else {
        const auto& referenceTable = InputTables[0];
        FOREACH (const auto& table, InputTables) {
            if (table.KeyColumns != referenceTable.KeyColumns) {
                THROW_ERROR_EXCEPTION("Key columns do not match: input table %s is sorted by columns %s while input table %s is sorted by columns %s",
                    ~table.Path.GetPath(),
                    ~ConvertToYsonString(table.KeyColumns.Get(), EYsonFormat::Text).Data(),
                    ~referenceTable.Path.GetPath(),
                    ~ConvertToYsonString(referenceTable.KeyColumns.Get(), EYsonFormat::Text).Data());
            }
        }
        return referenceTable.KeyColumns.Get();
    }
}

bool TOperationControllerBase::CheckKeyColumnsCompatible(
    const std::vector<Stroka>& fullColumns,
    const std::vector<Stroka>& prefixColumns)
{
    if (fullColumns.size() < prefixColumns.size()) {
        return false;
    }

    for (int index = 0; index < static_cast<int>(prefixColumns.size()); ++index) {
        if (fullColumns[index] != prefixColumns[index]) {
            return false;
        }
    }

    return true;
}

bool TOperationControllerBase::IsSortedOutputSupported() const
{
    return false;
}

void TOperationControllerBase::RegisterOutput(
    const NChunkServer::TChunkTreeId& chunkTreeId,
    int key,
    int tableIndex,
    TOutputTable& table)
{
    table.OutputChunkTreeIds.insert(std::make_pair(key, chunkTreeId));

    if (IsOutputLivePreviewSupported()) {
        auto masterConnector = Host->GetMasterConnector();
        masterConnector->AttachLivePreviewChunkTree(
            Operation,
            table.LivePreviewChunkListId,
            chunkTreeId);
    }

    LOG_DEBUG("Output chunk tree registered (Table: %d, ChunkTreeId: %s, Key: %d)",
        tableIndex,
        ~ToString(chunkTreeId),
        key);
}

void TOperationControllerBase::RegisterOutput(
    const NChunkServer::TChunkTreeId& chunkTreeId,
    int key,
    int tableIndex)
{
    auto& table = OutputTables[tableIndex];
    RegisterOutput(chunkTreeId, key, tableIndex, table);
}

void TOperationControllerBase::RegisterOutput(TJobletPtr joblet, int key)
{
    const auto* userJobResult = FindUserJobResult(joblet);

    for (int tableIndex = 0; tableIndex < static_cast<int>(OutputTables.size()); ++tableIndex) {
        auto& table = OutputTables[tableIndex];
        RegisterOutput(joblet->ChunkListIds[tableIndex], key, tableIndex, table);

        if (table.Options->KeyColumns && IsSortedOutputSupported()) {
            YCHECK(userJobResult);
            auto& boundaryKeys = userJobResult->output_boundary_keys(tableIndex);
            YCHECK(boundaryKeys.start() <= boundaryKeys.end());
            {
                TEndpoint endpoint;
                endpoint.Key = boundaryKeys.start();
                endpoint.Left = true;
                endpoint.ChunkTreeKey = key;
                table.Endpoints.push_back(endpoint);
            }
            {
                TEndpoint endpoint;
                endpoint.Key = boundaryKeys.end();
                endpoint.Left = false;
                endpoint.ChunkTreeKey = key;
                table.Endpoints.push_back(endpoint);
            }
        }
    }
}

void TOperationControllerBase::CompletePreparation()
{
    if (InputChunkMap.empty()) {
        // Possible reasons:
        // - All input chunks are unavailable && Strategy == Skip
        // - Merge decided to passthrough all input chunks
        // - Anything else?
        LOG_INFO("Empty input");
        OnOperationCompleted();
        return;
    }

    ChunkListPool = New<TChunkListPool>(
        Config,
        Host->GetMasterChannel(),
        CancelableControlInvoker,
        Operation->GetOperationId(),
        Operation->GetOutputTransaction()->GetId());

    if (Spec->UnavailableChunkStrategy != EUnavailableChunkAction::Wait)
        return;

    YCHECK(UnavailableInputChunkCount == 0);
    FOREACH(auto& pair, InputChunkMap) {
        const auto& chunkDescriptor = pair.second;
        if (chunkDescriptor.State == EInputChunkState::Waiting) {
            LOG_DEBUG("Input chunk is unavailable (ChunkId: %s)", ~ToString(pair.first));
            ++UnavailableInputChunkCount;
            FOREACH(const auto& inputStripe, chunkDescriptor.InputStripes) {
                inputStripe.Task->GetChunkPoolInput()->Suspend(inputStripe.Cookie);
                ++inputStripe.Stripe->WaitingChunkCount;
            }
        }
    }

    FOREACH (auto task, Tasks) {
        AddTaskPendingHint(task);
    }

    if (UnavailableInputChunkCount > 0) {
        LOG_INFO("Waiting for %d unavailable chunks", UnavailableInputChunkCount);
        InputChunkScratcher->Start();
    }
}

void TOperationControllerBase::RegisterInputStripe(TChunkStripePtr stripe, TTaskPtr task)
{
    yhash_set<TChunkId> visitedChunks;

    TStripeDescriptor stripeDescriptor;
    stripeDescriptor.Stripe = stripe;
    stripeDescriptor.Task = task;
    stripeDescriptor.Cookie = task->GetChunkPoolInput()->Add(stripe);

    FOREACH(const auto& slice, stripe->ChunkSlices) {
        auto chunkSpec = slice->GetChunkSpec();
        auto chunkId = FromProto<TChunkId>(chunkSpec->chunk_id());

        if (!visitedChunks.insert(chunkId).second) {
            // We have already seen this chunk in this stripe.
            continue;
        }

        auto pair = InputChunkMap.insert(std::make_pair(chunkId, TInputChunkDescriptor()));
        auto& chunkDescriptor = pair.first->second;
        chunkDescriptor.InputStripes.push_back(stripeDescriptor);

        if (InputChunkSpecs.insert(chunkSpec).second) {
            chunkDescriptor.ChunkSpecs.push_back(chunkSpec);
        }

        if (IsUnavailable(*chunkSpec)) {
            chunkDescriptor.State = EInputChunkState::Waiting;
        }
    }
}

void TOperationControllerBase::RegisterIntermediate(
    TCompleteJobPtr completedJob,
    TChunkStripePtr stripe)
{
    FOREACH (const auto& chunkSlice, stripe->ChunkSlices) {
        auto chunkId = FromProto<TChunkId>(chunkSlice->GetChunkSpec()->chunk_id());
        YCHECK(ChunkOriginMap.insert(std::make_pair(chunkId, completedJob)).second);

        if (IsIntermediateLivePreviewSupported()) {
            auto masterConnector = Host->GetMasterConnector();
            masterConnector->AttachLivePreviewChunkTree(
                Operation,
                IntermediateTable.LivePreviewChunkListId,
                chunkId);
        }
    }
}

bool TOperationControllerBase::HasEnoughChunkLists(int requestedCount)
{
    return ChunkListPool->HasEnough(requestedCount);
}

TChunkListId TOperationControllerBase::ExtractChunkList()
{
    return ChunkListPool->Extract();
}

void TOperationControllerBase::RegisterJoblet(TJobletPtr joblet)
{
    YCHECK(JobletMap.insert(std::make_pair(joblet->Job->GetId(), joblet)).second);
}

TOperationControllerBase::TJobletPtr TOperationControllerBase::GetJoblet(TJobPtr job)
{
    auto it = JobletMap.find(job->GetId());
    YCHECK(it != JobletMap.end());
    return it->second;
}

void TOperationControllerBase::RemoveJoblet(TJobPtr job)
{
    YCHECK(JobletMap.erase(job->GetId()) == 1);
}

void TOperationControllerBase::BuildProgressYson(IYsonConsumer* consumer)
{
    VERIFY_THREAD_AFFINITY(ControlThread);

    BuildYsonMapFluently(consumer)
        .Item("jobs").BeginMap()
            .Item("total").Value(JobCounter.GetCompleted() + JobCounter.GetRunning() + GetPendingJobCount())
            .Item("pending").Value(GetPendingJobCount())
            .Item("running").Value(JobCounter.GetRunning())
            .Item("completed").Value(JobCounter.GetCompleted())
            .Item("failed").Value(JobCounter.GetFailed())
            .Item("aborted").Value(JobCounter.GetAborted())
            .Item("lost").Value(JobCounter.GetLost())
        .EndMap()
        .Item("job_statistics").BeginMap()
            .Item("completed").Value(CompletedJobStatistics)
            .Item("failed").Value(FailedJobStatistics)
            .Item("aborted").Value(AbortedJobStatistics)
        .EndMap();
}

void TOperationControllerBase::BuildResultYson(IYsonConsumer* consumer)
{
    VERIFY_THREAD_AFFINITY(ControlThread);

    auto error = FromProto(Operation->Result().error());
    BuildYsonFluently(consumer)
        .BeginMap()
            .Item("error").Value(error)
        .EndMap();
}

std::vector<TOperationControllerBase::TPathWithStage> TOperationControllerBase::GetFilePaths() const
{
    return std::vector<TPathWithStage>();
}

int TOperationControllerBase::SuggestJobCount(
    i64 totalDataSize,
    i64 dataSizePerJob,
    TNullable<int> configJobCount) const
{
    i64 suggestionBySize = 1 + totalDataSize / dataSizePerJob;
    i64 jobCount = configJobCount.Get(suggestionBySize);
    return static_cast<int>(Clamp(jobCount, 1, Config->MaxJobCount));
}

void TOperationControllerBase::InitUserJobSpec(
    NScheduler::NProto::TUserJobSpec* jobSpec,
    TUserJobSpecPtr config,
    const std::vector<TRegularUserFile>& regularFiles,
    const std::vector<TUserTableFile>& tableFiles)
{
    jobSpec->set_shell_command(config->Command);
    jobSpec->set_memory_limit(config->MemoryLimit);
    i64 memoryReserve = static_cast<i64>(config->MemoryLimit * config->MemoryReserveFactor);
    jobSpec->set_memory_reserve(memoryReserve);
    jobSpec->set_use_yamr_descriptors(config->UseYamrDescriptors);
    jobSpec->set_max_stderr_size(config->MaxStderrSize);

    {
        if (Operation->GetStdErrCount() < Operation->GetMaxStdErrCount()) {
            auto stdErrTransactionId = Operation->GetAsyncSchedulerTransaction()->GetId();
            ToProto(jobSpec->mutable_stderr_transaction_id(), stdErrTransactionId);
        }
    }

    {
        // Set input and output format.
        TFormat inputFormat(EFormatType::Yson);
        TFormat outputFormat(EFormatType::Yson);

        if (config->Format) {
            inputFormat = outputFormat = config->Format.Get();
        }

        if (config->InputFormat) {
            inputFormat = config->InputFormat.Get();
        }

        if (config->OutputFormat) {
            outputFormat = config->OutputFormat.Get();
        }

        jobSpec->set_input_format(ConvertToYsonString(inputFormat).Data());
        jobSpec->set_output_format(ConvertToYsonString(outputFormat).Data());
    }

    auto fillEnvironment = [&] (yhash_map<Stroka, Stroka>& env) {
        FOREACH (const auto& pair, env) {
            jobSpec->add_environment(Sprintf("%s=%s", ~pair.first, ~pair.second));
        }
    };

    // Global environment.
    fillEnvironment(Config->Environment);

    // Local environment.
    fillEnvironment(config->Environment);

    jobSpec->add_environment(Sprintf("YT_OPERATION_ID=%s",
        ~ToString(Operation->GetOperationId())));

    FOREACH (const auto& file, regularFiles) {
        auto *descriptor = jobSpec->add_regular_files();
        *descriptor->mutable_file() = file.FetchResponse;
        descriptor->set_executable(file.Executable);
        descriptor->set_file_name(file.FileName);
    }

    FOREACH (const auto& file, tableFiles) {
        auto* descriptor = jobSpec->add_table_files();
        *descriptor->mutable_table() = file.FetchResponse;
        descriptor->set_file_name(file.FileName);
        descriptor->set_format(file.Format.Data());
    }
}

void TOperationControllerBase::AddUserJobEnvironment(
    NScheduler::NProto::TUserJobSpec* proto,
    TJobletPtr joblet)
{
    proto->add_environment(Sprintf("YT_JOB_INDEX=%d", joblet->JobIndex));
    proto->add_environment(Sprintf("YT_JOB_ID=%s", ~ToString(joblet->Job->GetId())));
    if (joblet->StartRowIndex >= 0) {
        proto->add_environment(Sprintf("YT_START_ROW_INDEX=%" PRId64, joblet->StartRowIndex));
    }
}

i64 TOperationControllerBase::GetFinalOutputIOMemorySize(TJobIOConfigPtr ioConfig) const
{
    i64 result = 0;
    FOREACH (const auto& outputTable, OutputTables) {
        if (outputTable.Options->ErasureCodec == NErasure::ECodec::None) {
            i64 maxBufferSize = std::max(
                ioConfig->TableWriter->MaxRowWeight,
                ioConfig->TableWriter->MaxBufferSize);
            result += GetOutputWindowMemorySize(ioConfig) + maxBufferSize;
        } else {
            auto* codec = NErasure::GetCodec(outputTable.Options->ErasureCodec);
            double replicationFactor = (double) codec->GetTotalPartCount() / codec->GetDataPartCount();
            result += static_cast<i64>(ioConfig->TableWriter->DesiredChunkSize * replicationFactor);
        }
    }

    // Each writer may have up to 2 active chunks: closing one and current one.
    result *= 2;
    return result;
}

i64 TOperationControllerBase::GetFinalIOMemorySize(
    TJobIOConfigPtr ioConfig,
    const TChunkStripeStatisticsVector& stripeStatistics) const
{
    i64 result = 0;
    FOREACH (const auto& stat, stripeStatistics) {
        result += GetInputIOMemorySize(ioConfig, stat);
    }
    result += GetFinalOutputIOMemorySize(ioConfig);
    return result;
}

void TOperationControllerBase::InitIntermediateInputConfig(TJobIOConfigPtr config)
{
    // Disable master requests.
    config->TableReader->AllowFetchingSeedsFromMaster = false;
}

void TOperationControllerBase::InitIntermediateOutputConfig(TJobIOConfigPtr config)
{
    // Don't replicate intermediate output.
    config->TableWriter->UploadReplicationFactor = 1;

    // Cache blocks on nodes.
    config->TableWriter->EnableNodeCaching = true;

    // Don't move intermediate chunks.
    config->TableWriter->ChunksMovable = false;
    config->TableWriter->ChunksVital = false;
}

void TOperationControllerBase::InitFinalOutputConfig(TJobIOConfigPtr config)
{
    UNUSED(config);
}

const NProto::TUserJobResult* TOperationControllerBase::FindUserJobResult(TJobletPtr joblet)
{
    const auto& result = joblet->Job->Result();

    if (result.HasExtension(TReduceJobResultExt::reduce_job_result_ext)) {
        return &result
               .GetExtension(TReduceJobResultExt::reduce_job_result_ext)
               .reducer_result();
    }

    if (result.HasExtension(TMapJobResultExt::map_job_result_ext)) {
        return &result
               .GetExtension(TMapJobResultExt::map_job_result_ext)
               .mapper_result();
    }

    return nullptr;
}

void TOperationControllerBase::Persist(TPersistenceContext& context)
{
    using NYT::Persist;

    Persist(context, TotalInputChunkCount);
    Persist(context, TotalInputDataSize);
    Persist(context, TotalInputRowCount);
    Persist(context, TotalInputValueCount);

    Persist(context, JobCounter);

    Persist(context, CompletedJobStatistics);
    Persist(context, FailedJobStatistics);
    Persist(context, AbortedJobStatistics);

    Persist(context, *NodeDirectory);

    Persist(context, InputTables);

    Persist(context, OutputTables);

    Persist(context, IntermediateTable);

    Persist(context, RegularFiles);

    Persist(context, TableFiles);

    Persist(context, Tasks);

    Persist(context, TaskGroups);

    Persist(context, InputChunkMap);

    Persist(context, CachedPendingJobCount);
    Persist(context, CachedNeededResources);

    Persist(context, ChunkOriginMap);

    Persist(context, JobletMap);

    Persist(context, JobIndexGenerator);
}

////////////////////////////////////////////////////////////////////

} // namespace NScheduler
} // namespace NYT
<|MERGE_RESOLUTION|>--- conflicted
+++ resolved
@@ -2434,13 +2434,10 @@
 
                 file.FetchResponse.Swap(~rsp);
 
-<<<<<<< HEAD
                 LOG_INFO("Regular file fetched (Path: %s)",
                     ~path);
             }
-            
-=======
->>>>>>> aebcff4e
+
             file.FileName = file.Path.Attributes().Get<Stroka>("file_name", file.FileName);
             file.Executable = file.Path.Attributes().Get<bool>("executable", file.Executable);
         }
