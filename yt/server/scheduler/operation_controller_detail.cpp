--- conflicted
+++ resolved
@@ -65,7 +65,6 @@
 
 ////////////////////////////////////////////////////////////////////
 
-<<<<<<< HEAD
 void TOperationControllerBase::TUserTableBase::Persist(TPersistenceContext& context)
 {
     using NYT::Persist;
@@ -224,9 +223,6 @@
 
 TOperationControllerBase::TInputChunkScratcher::TInputChunkScratcher(
 	TOperationControllerBase* controller)
-=======
-TOperationControllerBase::TInputChunkScratcher::TInputChunkScratcher(TOperationControllerBase* controller)
->>>>>>> f5c32119
     : Controller(controller)
     , PeriodicInvoker(New<TPeriodicInvoker>(
         Controller->GetCancelableControlInvoker(),
@@ -246,11 +242,7 @@
 
     LOG_DEBUG("Starting input chunk scratcher");
 
-<<<<<<< HEAD
     NextChunkIterator = Controller->InputChunkMap.begin();
-=======
-    NextChunkIterator = Controller->InputChunks.begin();
->>>>>>> f5c32119
     PeriodicInvoker->Start();
 }
 
@@ -270,13 +262,8 @@
         ToProto(req->add_chunk_ids(), NextChunkIterator->first);
 
         ++NextChunkIterator;
-<<<<<<< HEAD
         if (NextChunkIterator == Controller->InputChunkMap.end()) {
             NextChunkIterator = Controller->InputChunkMap.begin();
-=======
-        if (NextChunkIterator == Controller->InputChunks.end()) {
-            NextChunkIterator = Controller->InputChunks.begin();
->>>>>>> f5c32119
         }
 
         if (NextChunkIterator == startIterator) {
@@ -304,13 +291,8 @@
     Controller->NodeDirectory->MergeFrom(rsp->node_directory());
     FOREACH(const auto& chunkInfo, rsp->chunks()) {
         auto chunkId = FromProto<TChunkId>(chunkInfo.chunk_id());
-<<<<<<< HEAD
         auto it = Controller->InputChunkMap.find(chunkId);
         YCHECK(it != Controller->InputChunkMap.end());
-=======
-        auto it = Controller->InputChunks.find(chunkId);
-        YCHECK(it != Controller->InputChunks.end());
->>>>>>> f5c32119
 
         auto& descriptor = it->second;
         // Update replicas in place for all input chunks with current chunkId.
@@ -331,7 +313,6 @@
 
 ////////////////////////////////////////////////////////////////////
 
-<<<<<<< HEAD
 TOperationControllerBase::TTask::TTask()
     : CachedPendingJobCount(-1)
     , LastDemandSanityCheckTime(TInstant::Zero())
@@ -339,8 +320,6 @@
     , Logger(OperationLogger)
 { }
 
-=======
->>>>>>> f5c32119
 TOperationControllerBase::TTask::TTask(TOperationControllerBase* controller)
     : Controller(controller)
     , CachedPendingJobCount(0)
@@ -978,13 +957,8 @@
         ->Add(BIND(&TThis::OnLivePreviewTablesPreparedForUpdate, this_))
         ->Add(BIND(&TThis::CollectTotals, this_));
      pipeline = CustomizePreparationPipeline(pipeline);
-<<<<<<< HEAD
-     pipeline = pipeline
-         ->Add(BIND(&TThis::CompletePreparation, this_));
-
-=======
      pipeline = pipeline->Add(BIND(&TThis::CompletePreparation, this_));
->>>>>>> f5c32119
+
      return pipeline
         ->Run()
         .Apply(BIND([this, this_] (TError result) -> TError {
@@ -1167,13 +1141,8 @@
 
 void TOperationControllerBase::OnChunkFailed(const TChunkId& chunkId)
 {
-<<<<<<< HEAD
     auto it = InputChunkMap.find(chunkId);
     if (it == InputChunkMap.end()) {
-=======
-    auto it = InputChunks.find(chunkId);
-    if (it == InputChunks.end()) {
->>>>>>> f5c32119
         LOG_WARNING("Intermediate chunk %s has failed", ~ToString(chunkId));
         OnIntermediateChunkUnavailable(chunkId);
     } else {
@@ -1189,12 +1158,9 @@
 
     LOG_TRACE("Input chunk is available (ChunkId: %s)", ~ToString(chunkId));
 
-<<<<<<< HEAD
-=======
     --UnavailableInputChunkCount;
     YCHECK(UnavailableInputChunkCount >= 0);
 
->>>>>>> f5c32119
     descriptor.State = EInputChunkState::Active;
 
     FOREACH(const auto& inputStripe, descriptor.InputStripes) {
@@ -1210,7 +1176,6 @@
         AddTaskPendingHint(task);
     }
 
-<<<<<<< HEAD
 }
 
 void TOperationControllerBase::OnInputChunkUnavailable(const TChunkId& chunkId, TInputChunkDescriptor& descriptor)
@@ -1219,6 +1184,8 @@
         return;
 
     LOG_TRACE("Input chunk is unavailable (ChunkId: %s)", ~ToString(chunkId));
+
+    ++UnavailableInputChunkCount;
 
     switch (Spec->UnavailableChunkTactics) {
         case EUnavailableChunkAction::Fail:
@@ -1229,6 +1196,8 @@
         case EUnavailableChunkAction::Skip: {
             descriptor.State = EInputChunkState::Skipped;
             FOREACH(const auto& inputStripe, descriptor.InputStripes) {
+                inputStripe.Task->GetChunkPoolInput()->Suspend(inputStripe.Cookie);
+
                 // Remove given chunk from the stripe list.
                 TSmallVector<TChunkSlicePtr, 1> slices;
                 std::swap(inputStripe.Stripe->ChunkSlices, slices);
@@ -1241,12 +1210,9 @@
                         return chunkId != FromProto<TChunkId>(slice->GetChunkSpec()->chunk_id());
                     });
 
-                if (inputStripe.Stripe->WaitingChunkCount == 0) {
-                    // Reinstall patched stripe.
-                    inputStripe.Task->GetChunkPoolInput()->Suspend(inputStripe.Cookie);
-                    inputStripe.Task->GetChunkPoolInput()->Resume(inputStripe.Cookie, inputStripe.Stripe);
-                    AddTaskPendingHint(inputStripe.Task);
-                }
+                // Reinstall patched stripe.
+                inputStripe.Task->GetChunkPoolInput()->Resume(inputStripe.Cookie, inputStripe.Stripe);
+                AddTaskPendingHint(inputStripe.Task);
             }
             InputChunkScratcher->Start();
             break;
@@ -1269,67 +1235,6 @@
     }
 }
 
-=======
-}
-
-void TOperationControllerBase::OnInputChunkUnavailable(const TChunkId& chunkId, TInputChunkDescriptor& descriptor)
-{
-    if (descriptor.State != EInputChunkState::Active)
-        return;
-
-    LOG_TRACE("Input chunk is unavailable (ChunkId: %s)", ~ToString(chunkId));
-
-    ++UnavailableInputChunkCount;
-
-    switch (Spec->UnavailableChunkTactics) {
-        case EUnavailableChunkAction::Fail:
-            OnOperationFailed(TError("Input chunk %s is unavailable",
-                ~ToString(chunkId)));
-            break;
-
-        case EUnavailableChunkAction::Skip: {
-            descriptor.State = EInputChunkState::Skipped;
-            FOREACH(const auto& inputStripe, descriptor.InputStripes) {
-                inputStripe.Task->GetChunkPoolInput()->Suspend(inputStripe.Cookie);
-
-                // Remove given chunk from the stripe list.
-                TSmallVector<TChunkSlicePtr, 1> slices;
-                std::swap(inputStripe.Stripe->ChunkSlices, slices);
-
-                std::copy_if(
-                    slices.begin(),
-                    slices.end(),
-                    inputStripe.Stripe->ChunkSlices.begin(),
-                    [&] (TChunkSlicePtr slice) {
-                        return chunkId != FromProto<TChunkId>(slice->GetChunkSpec()->chunk_id());
-                    });
-
-                // Reinstall patched stripe.
-                inputStripe.Task->GetChunkPoolInput()->Resume(inputStripe.Cookie, inputStripe.Stripe);
-                AddTaskPendingHint(inputStripe.Task);
-            }
-            InputChunkScratcher->Start();
-            break;
-        }
-
-        case EUnavailableChunkAction::Wait: {
-            descriptor.State = EInputChunkState::Waiting;
-            FOREACH(const auto& inputStripe, descriptor.InputStripes) {
-                if (inputStripe.Stripe->WaitingChunkCount == 0) {
-                    inputStripe.Task->GetChunkPoolInput()->Suspend(inputStripe.Cookie);
-                }
-                ++inputStripe.Stripe->WaitingChunkCount;
-            }
-            InputChunkScratcher->Start();
-            break;
-        }
-
-        default:
-            YUNREACHABLE();
-    }
-}
-
->>>>>>> f5c32119
 void TOperationControllerBase::OnIntermediateChunkUnavailable(const TChunkId& chunkId)
 {
     auto it = ChunkOriginMap.find(chunkId);
@@ -2397,13 +2302,8 @@
 
                 NodeDirectory->MergeFrom(rsp->node_directory());
 
-<<<<<<< HEAD
                 table.FetchResponse.Swap(~rsp);
                 LOG_INFO("Input table fetched (Path: %s, ChunkCount: %d)",
-=======
-                table.FetchResponse = rsp;
-                LOG_INFO("Input table %s has %d chunks",
->>>>>>> f5c32119
                     ~path,
                     rsp->chunks_size());
             }
@@ -2658,11 +2558,7 @@
     std::vector<TRefCountedChunkSpecPtr> result;
     for (int tableIndex = 0; tableIndex < InputTables.size(); ++tableIndex) {
         const auto& table = InputTables[tableIndex];
-<<<<<<< HEAD
         FOREACH (const auto& chunkSpec, table.FetchResponse.chunks()) {
-=======
-        FOREACH (const auto& chunkSpec, table.FetchResponse->chunks()) {
->>>>>>> f5c32119
             auto chunkId = FromProto<TChunkId>(chunkSpec.chunk_id());
             if (IsUnavailable(chunkSpec)) {
                 switch (Spec->UnavailableChunkStrategy) {
@@ -2846,11 +2742,7 @@
 
 void TOperationControllerBase::CompletePreparation()
 {
-<<<<<<< HEAD
     if (InputChunkMap.empty()) {
-=======
-    if (InputChunks.empty()) {
->>>>>>> f5c32119
         // Possible reasons:
         // - All input chunks are unavailable && Strategy == Skip
         // - Merge decided to passthrough all input chunks
@@ -2870,22 +2762,12 @@
     if (Spec->UnavailableChunkStrategy != EUnavailableChunkAction::Wait)
         return;
 
-<<<<<<< HEAD
-    int suspendedChunkCount = 0;
+    YCHECK(UnavailableInputChunkCount == 0);
     FOREACH(auto& pair, InputChunkMap) {
         const auto& chunkDescriptor = pair.second;
         if (chunkDescriptor.State == EInputChunkState::Waiting) {
             LOG_DEBUG("Input chunk is unavailable (ChunkId: %s)", ~ToString(pair.first));
-            ++suspendedChunkCount;
-=======
-    YCHECK(UnavailableInputChunkCount == 0);
-    FOREACH(auto& pair, InputChunks) {
-        auto& chunkDescriptor = pair.second;
-
-        if (chunkDescriptor.State == EInputChunkState::Waiting) {
-            LOG_DEBUG("Input chunk is unavailable (ChunkId: %s)", ~ToString(pair.first));
             ++UnavailableInputChunkCount;
->>>>>>> f5c32119
             FOREACH(const auto& inputStripe, chunkDescriptor.InputStripes) {
                 inputStripe.Task->GetChunkPoolInput()->Suspend(inputStripe.Cookie);
                 ++inputStripe.Stripe->WaitingChunkCount;
@@ -2893,17 +2775,12 @@
         }
     }
 
-<<<<<<< HEAD
     FOREACH (auto task, Tasks) {
         AddTaskPendingHint(task);
     }
 
-    if (suspendedChunkCount > 0) {
-        LOG_INFO("Waiting for %d unavailable chunks", suspendedChunkCount);
-=======
     if (UnavailableInputChunkCount > 0) {
-        LOG_DEBUG("Waiting for %d unavailable chunks", UnavailableInputChunkCount);
->>>>>>> f5c32119
+        LOG_INFO("Waiting for %d unavailable chunks", UnavailableInputChunkCount);
         InputChunkScratcher->Start();
     }
 }
@@ -2926,11 +2803,7 @@
             continue;
         }
 
-<<<<<<< HEAD
         auto pair = InputChunkMap.insert(std::make_pair(chunkId, TInputChunkDescriptor()));
-=======
-        auto pair = InputChunks.insert(std::make_pair(chunkId, TInputChunkDescriptor()));
->>>>>>> f5c32119
         auto& chunkDescriptor = pair.first->second;
         chunkDescriptor.InputStripes.push_back(stripeDescriptor);
 
