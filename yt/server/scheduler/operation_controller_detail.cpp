#include "operation_controller_detail.h"
#include "private.h"
#include "chunk_list_pool.h"
#include "chunk_pool.h"
#include "helpers.h"
#include "intermediate_chunk_scraper.h"

#include <yt/server/misc/job_table_schema.h>

#include <yt/ytlib/chunk_client/chunk_meta_extensions.h>
#include <yt/ytlib/chunk_client/chunk_scraper.h>
#include <yt/ytlib/chunk_client/chunk_teleporter.h>
#include <yt/ytlib/chunk_client/data_slice_descriptor.h>
#include <yt/ytlib/chunk_client/data_statistics.h>
#include <yt/ytlib/chunk_client/data_source.h>
#include <yt/ytlib/chunk_client/helpers.h>
#include <yt/ytlib/chunk_client/input_chunk_slice.h>
#include <yt/ytlib/chunk_client/input_data_slice.h>

#include <yt/ytlib/cypress_client/rpc_helpers.h>

#include <yt/ytlib/node_tracker_client/node_directory_builder.h>

#include <yt/ytlib/object_client/helpers.h>

#include <yt/ytlib/query_client/query.h>
#include <yt/ytlib/query_client/query_preparer.h>
#include <yt/ytlib/query_client/functions_cache.h>

#include <yt/ytlib/scheduler/helpers.h>

#include <yt/ytlib/table_client/chunk_meta_extensions.h>
#include <yt/ytlib/table_client/data_slice_fetcher.h>
#include <yt/ytlib/table_client/helpers.h>
#include <yt/ytlib/table_client/schema.h>
#include <yt/ytlib/table_client/table_consumer.h>
#include <yt/ytlib/table_client/row_buffer.h>

#include <yt/ytlib/transaction_client/helpers.h>

#include <yt/ytlib/api/transaction.h>
#include <yt/ytlib/api/native_connection.h>

#include <yt/core/concurrency/action_queue.h>
#include <yt/core/concurrency/throughput_throttler.h>

#include <yt/core/erasure/codec.h>

#include <yt/core/misc/fs.h>
#include <yt/core/misc/collection_helpers.h>
#include <yt/core/misc/numeric_helpers.h>

#include <yt/core/profiling/scoped_timer.h>
#include <yt/core/profiling/profiler.h>

#include <functional>

namespace NYT {
namespace NScheduler {

using namespace NCypressClient;
using namespace NTransactionClient;
using namespace NFileClient;
using namespace NChunkClient;
using namespace NObjectClient;
using namespace NYTree;
using namespace NYson;
using namespace NYPath;
using namespace NFormats;
using namespace NJobProxy;
using namespace NJobTrackerClient;
using namespace NNodeTrackerClient;
using namespace NScheduler::NProto;
using namespace NJobTrackerClient::NProto;
using namespace NConcurrency;
using namespace NApi;
using namespace NRpc;
using namespace NTableClient;
using namespace NQueryClient;
using namespace NProfiling;

using NNodeTrackerClient::TNodeId;
using NTableClient::NProto::TBoundaryKeysExt;
using NTableClient::TTableReaderOptions;

////////////////////////////////////////////////////////////////////////////////

namespace {

void CommitTransaction(ITransactionPtr& transaction)
{
    if (!transaction) {
        return;
    }

    auto transactionId = transaction->GetId();
    auto asyncResult = transaction->Commit();
    transaction.Reset();

    auto result = WaitFor(asyncResult);
<<<<<<< HEAD
    if (!result.IsOK()) {
        THROW_ERROR_EXCEPTION("Transaction %v has failed to commit",
            transactionId)
            << result;
    }
=======
    THROW_ERROR_EXCEPTION_IF_FAILED(result, "Transaction %v has failed to commit",
        transactionId);
>>>>>>> 5366e56c
}

} // namespace

////////////////////////////////////////////////////////////////////////////////

void TOperationControllerBase::TLivePreviewTableBase::Persist(const TPersistenceContext& context)
{
    using NYT::Persist;
    Persist(context, LivePreviewTableId);
}

////////////////////////////////////////////////////////////////////////////////

void TOperationControllerBase::TJobBoundaryKeys::Persist(const TPersistenceContext& context)
{
    using NYT::Persist;
    Persist(context, MinKey);
    Persist(context, MaxKey);
    Persist(context, ChunkTreeId);
}

////////////////////////////////////////////////////////////////////////////////

bool TOperationControllerBase::TOutputTable::IsBeginUploadCompleted() const
{
    return static_cast<bool>(UploadTransactionId);
}

void TOperationControllerBase::TOutputTable::Persist(const TPersistenceContext& context)
{
    TUserObject::Persist(context);
    TLivePreviewTableBase::Persist(context);

    using NYT::Persist;
    Persist(context, TableUploadOptions);
    Persist(context, Options);
    Persist(context, ChunkPropertiesUpdateNeeded);
    Persist(context, Type);
    Persist(context, UploadTransactionId);
    Persist(context, OutputChunkListId);
    Persist(context, DataStatistics);
    // NB: Scheduler snapshots need not be stable.
    Persist<
        TMultiMapSerializer<
            TDefaultSerializer,
            TDefaultSerializer,
            TUnsortedTag
        >
    >(context, OutputChunkTreeIds);
    Persist(context, BoundaryKeys);
    Persist(context, EffectiveAcl);
    Persist(context, WriterConfig);
}

////////////////////////////////////////////////////////////////////////////////

void TOperationControllerBase::TIntermediateTable::Persist(const TPersistenceContext& context)
{
    TLivePreviewTableBase::Persist(context);
}

////////////////////////////////////////////////////////////////////////////////

void TOperationControllerBase::TUserFile::Persist(const TPersistenceContext& context)
{
    TUserObject::Persist(context);

    using NYT::Persist;
    Persist<TAttributeDictionaryRefSerializer>(context, Attributes);
    Persist(context, Stage);
    Persist(context, FileName);
    Persist(context, ChunkSpecs);
    Persist(context, Type);
    Persist(context, Executable);
    Persist(context, Format);
    Persist(context, Schema);
    Persist(context, IsDynamic);
}

////////////////////////////////////////////////////////////////////////////////

void TOperationControllerBase::TCompletedJob::Persist(const TPersistenceContext& context)
{
    using NYT::Persist;
    Persist(context, Lost);
    Persist(context, JobId);
    Persist(context, SourceTask);
    Persist(context, OutputCookie);
    Persist(context, DataSize);
    Persist(context, DestinationPool);
    Persist(context, InputCookie);
    Persist(context, NodeDescriptor);
}

////////////////////////////////////////////////////////////////////////////////

void TOperationControllerBase::TJoblet::Persist(const TPersistenceContext& context)
{
    // NB: Every joblet is aborted after snapshot is loaded.
    // Here we only serialize a subset of members required for ReinstallJob to work
    // properly.
    using NYT::Persist;
    Persist(context, Task);
    Persist(context, NodeDescriptor);
    Persist(context, InputStripeList);
    Persist(context, OutputCookie);
}

////////////////////////////////////////////////////////////////////////////////

void TOperationControllerBase::TTaskGroup::Persist(const TPersistenceContext& context)
{
    using NYT::Persist;
    Persist(context, MinNeededResources);
    // NB: Scheduler snapshots need not be stable.
    Persist<
        TSetSerializer<
            TDefaultSerializer,
            TUnsortedTag
        >
    >(context, NonLocalTasks);
    Persist<
        TMultiMapSerializer<
            TDefaultSerializer,
            TDefaultSerializer,
            TUnsortedTag
        >
    >(context, CandidateTasks);
    Persist<
        TMultiMapSerializer<
            TDefaultSerializer,
            TDefaultSerializer,
            TUnsortedTag
        >
    >(context, DelayedTasks);
    Persist<
        TMapSerializer<
            TDefaultSerializer,
            TSetSerializer<
                TDefaultSerializer,
                TUnsortedTag
            >,
            TUnsortedTag
        >
    >(context, NodeIdToTasks);
}

////////////////////////////////////////////////////////////////////////////////

void TOperationControllerBase::TStripeDescriptor::Persist(const TPersistenceContext& context)
{
    using NYT::Persist;
    Persist(context, Stripe);
    Persist(context, Cookie);
    Persist(context, Task);
}

////////////////////////////////////////////////////////////////////////////////

void TOperationControllerBase::TInputChunkDescriptor::Persist(const TPersistenceContext& context)
{
    using NYT::Persist;
    Persist(context, InputStripes);
    Persist(context, InputChunks);
    Persist(context, State);
}

////////////////////////////////////////////////////////////////////////////////

TOperationControllerBase::TTask::TTask()
    : CachedPendingJobCount(-1)
    , CachedTotalJobCount(-1)
    , DemandSanityCheckDeadline(0)
    , CompletedFired(false)
    , Logger(OperationLogger)
{ }

TOperationControllerBase::TTask::TTask(TOperationControllerBase* controller)
    : Controller(controller)
    , CachedPendingJobCount(0)
    , CachedTotalJobCount(0)
    , DemandSanityCheckDeadline(0)
    , CompletedFired(false)
    , Logger(OperationLogger)
{ }

void TOperationControllerBase::TTask::Initialize()
{
    Logger = Controller->Logger;
    Logger.AddTag("Task: %v", GetId());
}

int TOperationControllerBase::TTask::GetPendingJobCount() const
{
    return GetChunkPoolOutput()->GetPendingJobCount();
}

int TOperationControllerBase::TTask::GetPendingJobCountDelta()
{
    int oldValue = CachedPendingJobCount;
    int newValue = GetPendingJobCount();
    CachedPendingJobCount = newValue;
    return newValue - oldValue;
}

int TOperationControllerBase::TTask::GetTotalJobCount() const
{
    return GetChunkPoolOutput()->GetTotalJobCount();
}

int TOperationControllerBase::TTask::GetTotalJobCountDelta()
{
    int oldValue = CachedTotalJobCount;
    int newValue = GetTotalJobCount();
    CachedTotalJobCount = newValue;
    return newValue - oldValue;
}

const TProgressCounter& TOperationControllerBase::TTask::GetJobCounter() const
{
    return GetChunkPoolOutput()->GetJobCounter();
}

TJobResources TOperationControllerBase::TTask::GetTotalNeededResourcesDelta()
{
    auto oldValue = CachedTotalNeededResources;
    auto newValue = GetTotalNeededResources();
    CachedTotalNeededResources = newValue;
    newValue -= oldValue;
    return newValue;
}

TJobResources TOperationControllerBase::TTask::GetTotalNeededResources() const
{
    i64 count = GetPendingJobCount();
    // NB: Don't call GetMinNeededResources if there are no pending jobs.
    return count == 0 ? ZeroJobResources() : GetMinNeededResources() * count;
}

bool TOperationControllerBase::TTask::IsIntermediateOutput() const
{
    return false;
}

bool TOperationControllerBase::TTask::IsStderrTableEnabled() const
{
    // We write stderr if corresponding options were specified and only for user-type jobs.
    // For example we don't write stderr for sort stage in mapreduce operation
    // even if stderr table were specified.
    return Controller->GetStderrTablePath() && GetUserJobSpec();
}

bool TOperationControllerBase::TTask::IsCoreTableEnabled() const
{
    // Same as above.
    return Controller->GetCoreTablePath() && GetUserJobSpec();
}

i64 TOperationControllerBase::TTask::GetLocality(TNodeId nodeId) const
{
    return HasInputLocality()
        ? GetChunkPoolOutput()->GetLocality(nodeId)
        : 0;
}

bool TOperationControllerBase::TTask::HasInputLocality() const
{
    return true;
}

void TOperationControllerBase::TTask::AddInput(TChunkStripePtr stripe)
{
    Controller->RegisterInputStripe(stripe, this);
    if (HasInputLocality()) {
        Controller->AddTaskLocalityHint(this, stripe);
    }
    AddPendingHint();
}

void TOperationControllerBase::TTask::AddInput(const std::vector<TChunkStripePtr>& stripes)
{
    for (auto stripe : stripes) {
        if (stripe) {
            AddInput(stripe);
        }
    }
}

void TOperationControllerBase::TTask::FinishInput()
{
    LOG_DEBUG("Task input finished");

    GetChunkPoolInput()->Finish();
    AddPendingHint();
    CheckCompleted();
}

void TOperationControllerBase::TTask::CheckCompleted()
{
    if (!CompletedFired && IsCompleted()) {
        CompletedFired = true;
        OnTaskCompleted();
    }
}

TUserJobSpecPtr TOperationControllerBase::TTask::GetUserJobSpec() const
{
    return nullptr;
}

void TOperationControllerBase::TTask::ScheduleJob(
    ISchedulingContext* context,
    const TJobResources& jobLimits,
    TScheduleJobResult* scheduleJobResult)
{
    if (!CanScheduleJob(context, jobLimits)) {
        scheduleJobResult->RecordFail(EScheduleJobFailReason::TaskRefusal);
        return;
    }

    bool intermediateOutput = IsIntermediateOutput();
    int jobIndex = Controller->JobIndexGenerator.Next();
    auto joblet = New<TJoblet>(this, jobIndex);

    const auto& nodeResourceLimits = context->ResourceLimits();
    auto nodeId = context->GetNodeDescriptor().Id;
    const auto& address = context->GetNodeDescriptor().Address;

    auto* chunkPoolOutput = GetChunkPoolOutput();
    auto localityNodeId = HasInputLocality() ? nodeId : InvalidNodeId;
    joblet->OutputCookie = chunkPoolOutput->Extract(localityNodeId);
    if (joblet->OutputCookie == IChunkPoolOutput::NullCookie) {
        LOG_DEBUG("Job input is empty");
        scheduleJobResult->RecordFail(EScheduleJobFailReason::EmptyInput);
        return;
    }

    joblet->InputStripeList = chunkPoolOutput->GetStripeList(joblet->OutputCookie);

    int sliceCount = joblet->InputStripeList->TotalChunkCount;
    const auto& jobSpecSliceThrottler = context->GetJobSpecSliceThrottler();
    if (sliceCount > Controller->Config->HeavyJobSpecSliceCountThreshold) {
        if (!jobSpecSliceThrottler->TryAcquire(sliceCount)) {
            LOG_DEBUG("Job spec throttling is active (SliceCount: %v)",
                sliceCount);
            chunkPoolOutput->Aborted(joblet->OutputCookie);
            scheduleJobResult->RecordFail(EScheduleJobFailReason::JobSpecThrottling);
            return;
        }
    } else {
        jobSpecSliceThrottler->Acquire(sliceCount);
    }

    auto estimatedResourceUsage = GetNeededResources(joblet);
    auto neededResources = ApplyMemoryReserve(estimatedResourceUsage);

    joblet->EstimatedResourceUsage = estimatedResourceUsage;
    joblet->ResourceLimits = neededResources;

    // Check the usage against the limits. This is the last chance to give up.
    if (!Dominates(jobLimits, neededResources)) {
        LOG_DEBUG("Job actual resource demand is not met (Limits: %v, Demand: %v)",
            FormatResources(jobLimits),
            FormatResources(neededResources));
        CheckResourceDemandSanity(nodeResourceLimits, neededResources);
        chunkPoolOutput->Aborted(joblet->OutputCookie);
        // Seems like cached min needed resources are too optimistic.
        ResetCachedMinNeededResources();
        scheduleJobResult->RecordFail(EScheduleJobFailReason::NotEnoughResources);
        return;
    }

    // Async part.
    auto controller = MakeStrong(Controller); // hold the controller
    auto jobSpecBuilder = BIND([=, this_ = MakeStrong(this)] (TJobSpec* jobSpec) {
        BuildJobSpec(joblet, jobSpec);
        jobSpec->set_version(GetJobSpecVersion());
        controller->CustomizeJobSpec(joblet, jobSpec);

        auto* schedulerJobSpecExt = jobSpec->MutableExtension(TSchedulerJobSpecExt::scheduler_job_spec_ext);
        if (controller->Spec->JobProxyMemoryOvercommitLimit) {
            schedulerJobSpecExt->set_job_proxy_memory_overcommit_limit(*controller->Spec->JobProxyMemoryOvercommitLimit);
        }
        schedulerJobSpecExt->set_job_proxy_ref_counted_tracker_log_period(ToProto(controller->Spec->JobProxyRefCountedTrackerLogPeriod));

        schedulerJobSpecExt->set_enable_sort_verification(controller->Spec->EnableSortVerification);

        // Adjust sizes if approximation flag is set.
        if (joblet->InputStripeList->IsApproximate) {
            schedulerJobSpecExt->set_input_uncompressed_data_size(static_cast<i64>(
                schedulerJobSpecExt->input_uncompressed_data_size() *
                ApproximateSizesBoostFactor));
            schedulerJobSpecExt->set_input_row_count(static_cast<i64>(
                schedulerJobSpecExt->input_row_count() *
                ApproximateSizesBoostFactor));
        }

        if (schedulerJobSpecExt->input_uncompressed_data_size() > controller->Spec->MaxDataSizePerJob) {
            controller->OnOperationFailed(TError(
                "Maximum allowed data size per job violated: %v > %v",
                schedulerJobSpecExt->input_uncompressed_data_size(),
                controller->Spec->MaxDataSizePerJob));
        }
    });

    auto jobType = GetJobType();
    joblet->JobId = context->GenerateJobId();
    auto restarted = LostJobCookieMap.find(joblet->OutputCookie) != LostJobCookieMap.end();
    scheduleJobResult->JobStartRequest.Emplace(
        joblet->JobId,
        jobType,
        neededResources,
        restarted,
        Controller->IsJobInterruptible(),
        jobSpecBuilder,
        Controller->Spec->JobNodeAccount);

    joblet->JobType = jobType;
    joblet->NodeDescriptor = context->GetNodeDescriptor();
    joblet->JobProxyMemoryReserveFactor = Controller->GetJobProxyMemoryDigest(jobType)->GetQuantile(Controller->Config->JobProxyMemoryReserveQuantile);
    auto userJobSpec = GetUserJobSpec();
    if (userJobSpec) {
        joblet->UserJobMemoryReserveFactor = Controller->GetUserJobMemoryDigest(GetJobType())->GetQuantile(Controller->Config->UserJobMemoryReserveQuantile);
    }

    LOG_DEBUG(
        "Job scheduled (JobId: %v, OperationId: %v, JobType: %v, Address: %v, JobIndex: %v, OutputCookie: %v, SliceCount: %v (%v local), "
        "Approximate: %v, DataSize: %v (%v local), RowCount: %v, Restarted: %v, EstimatedResourceUsage: %v, JobProxyMemoryReserveFactor: %v, "
        "UserJobMemoryReserveFactor: %v, ResourceLimits: %v)",
        joblet->JobId,
        Controller->OperationId,
        jobType,
        address,
        jobIndex,
        joblet->OutputCookie,
        joblet->InputStripeList->TotalChunkCount,
        joblet->InputStripeList->LocalChunkCount,
        joblet->InputStripeList->IsApproximate,
        joblet->InputStripeList->TotalDataSize,
        joblet->InputStripeList->LocalDataSize,
        joblet->InputStripeList->TotalRowCount,
        restarted,
        FormatResources(estimatedResourceUsage),
        joblet->JobProxyMemoryReserveFactor,
        joblet->UserJobMemoryReserveFactor,
        FormatResources(neededResources));

    // Prepare chunk lists.
    if (intermediateOutput) {
        joblet->ChunkListIds.push_back(Controller->ExtractChunkList(Controller->IntermediateOutputCellTag));
    } else {
        for (const auto& table : Controller->OutputTables) {
            joblet->ChunkListIds.push_back(Controller->ExtractChunkList(table.CellTag));
        }
    }

    if (Controller->StderrTable && IsStderrTableEnabled()) {
        joblet->StderrTableChunkListId = Controller->ExtractChunkList(Controller->StderrTable->CellTag);
    }

    if (Controller->CoreTable && IsCoreTableEnabled()) {
        joblet->CoreTableChunkListId = Controller->ExtractChunkList(Controller->CoreTable->CellTag);
    }

    // Sync part.
    PrepareJoblet(joblet);
    Controller->CustomizeJoblet(joblet);

    Controller->RegisterJoblet(joblet);
    Controller->UpdateEstimatedHistogram(joblet);

    OnJobStarted(joblet);

    if (Controller->JobSplitter_) {
        Controller->JobSplitter_->OnJobStarted(joblet->JobId, joblet->InputStripeList);
    }
}

bool TOperationControllerBase::TTask::IsPending() const
{
    return GetChunkPoolOutput()->GetPendingJobCount() > 0;
}

bool TOperationControllerBase::TTask::IsCompleted() const
{
    return IsActive() && GetChunkPoolOutput()->IsCompleted();
}

bool TOperationControllerBase::TTask::IsActive() const
{
    return true;
}

i64 TOperationControllerBase::TTask::GetTotalDataSize() const
{
    return GetChunkPoolOutput()->GetTotalDataSize();
}

i64 TOperationControllerBase::TTask::GetCompletedDataSize() const
{
    return GetChunkPoolOutput()->GetCompletedDataSize();
}

i64 TOperationControllerBase::TTask::GetPendingDataSize() const
{
    return GetChunkPoolOutput()->GetPendingDataSize();
}

void TOperationControllerBase::TTask::Persist(const TPersistenceContext& context)
{
    using NYT::Persist;

    // COMPAT(babenko)
    if (context.IsLoad() && context.GetVersion() < 200009) {
        Load<TNullable<TInstant>>(context.LoadContext());
    }

    Persist(context, Controller);

    Persist(context, CachedPendingJobCount);
    Persist(context, CachedTotalJobCount);

    Persist(context, CachedTotalNeededResources);
    Persist(context, CachedMinNeededResources);

    Persist(context, CompletedFired);

    Persist(context, LostJobCookieMap);
}

void TOperationControllerBase::TTask::PrepareJoblet(TJobletPtr /* joblet */)
{ }

void TOperationControllerBase::TTask::OnJobStarted(TJobletPtr joblet)
{ }

void TOperationControllerBase::TTask::OnJobCompleted(TJobletPtr joblet, const TCompletedJobSummary& jobSummary)
{
    if (!jobSummary.Abandoned) {
        const auto& statistics = jobSummary.Statistics;
        auto outputStatisticsMap = GetOutputDataStatistics(statistics);
        for (int index = 0; index < static_cast<int>(joblet->ChunkListIds.size()); ++index) {
            YCHECK(outputStatisticsMap.find(index) != outputStatisticsMap.end());
            auto outputStatistics = outputStatisticsMap[index];
            if (outputStatistics.chunk_count() == 0) {
                Controller->ChunkListPool->Reinstall(joblet->ChunkListIds[index]);
                joblet->ChunkListIds[index] = NullChunkListId;
            }
        }

        auto inputStatistics = GetTotalInputDataStatistics(statistics);
        auto outputStatistics = GetTotalOutputDataStatistics(statistics);
        // It's impossible to check row count preservation on interrupted job.
        if (Controller->IsRowCountPreserved() && jobSummary.InterruptReason == EInterruptReason::None) {
            LOG_ERROR_IF(inputStatistics.row_count() != outputStatistics.row_count(),
                "Input/output row count mismatch in completed job (Input: %v, Output: %v, Task: %v)",
                inputStatistics.row_count(),
                outputStatistics.row_count(),
                GetId());
            YCHECK(inputStatistics.row_count() == outputStatistics.row_count());
        }
    } else {
        auto& chunkListIds = joblet->ChunkListIds;
        Controller->ChunkListPool->Release(chunkListIds);
        std::fill(chunkListIds.begin(), chunkListIds.end(), NullChunkListId);
    }
    GetChunkPoolOutput()->Completed(joblet->OutputCookie, jobSummary);

    Controller->RegisterStderr(joblet, jobSummary);
    Controller->RegisterCores(joblet, jobSummary);
}

void TOperationControllerBase::TTask::ReinstallJob(TJobletPtr joblet, EJobReinstallReason reason)
{
    Controller->UpdateEstimatedHistogram(joblet, reason);
    Controller->ReleaseChunkLists(joblet->ChunkListIds);
    if (reason != EJobReinstallReason::Failed) {
        if (joblet->StderrTableChunkListId) {
            Controller->ReleaseChunkLists({joblet->StderrTableChunkListId});
        }
        if (joblet->CoreTableChunkListId) {
            Controller->ReleaseChunkLists({joblet->CoreTableChunkListId});
        }
    }

    auto* chunkPoolOutput = GetChunkPoolOutput();

    auto list = HasInputLocality()
        ? chunkPoolOutput->GetStripeList(joblet->OutputCookie)
        : nullptr;

    switch (reason) {
        case EJobReinstallReason::Failed:
            chunkPoolOutput->Failed(joblet->OutputCookie);
            break;
        case EJobReinstallReason::Aborted:
            chunkPoolOutput->Aborted(joblet->OutputCookie);
            break;
        default:
            Y_UNREACHABLE();
    }

    if (HasInputLocality()) {
        for (const auto& stripe : list->Stripes) {
            Controller->AddTaskLocalityHint(this, stripe);
        }
    }

    AddPendingHint();
}

void TOperationControllerBase::TTask::OnJobFailed(TJobletPtr joblet, const TFailedJobSummary& jobSummary)
{
    ReinstallJob(joblet, EJobReinstallReason::Failed);

    Controller->RegisterStderr(joblet, jobSummary);
    Controller->RegisterCores(joblet, jobSummary);
}

void TOperationControllerBase::TTask::OnJobAborted(TJobletPtr joblet, const TAbortedJobSummary& /* jobSummary */)
{
    ReinstallJob(joblet, EJobReinstallReason::Aborted);
}

void TOperationControllerBase::TTask::OnJobLost(TCompletedJobPtr completedJob)
{
    YCHECK(LostJobCookieMap.insert(std::make_pair(
        completedJob->OutputCookie,
        completedJob->InputCookie)).second);
}

void TOperationControllerBase::TTask::OnTaskCompleted()
{
    LOG_DEBUG("Task completed");
}

bool TOperationControllerBase::TTask::CanScheduleJob(
    ISchedulingContext* /*context*/,
    const TJobResources& /*jobLimits*/)
{
    return true;
}

void TOperationControllerBase::TTask::DoCheckResourceDemandSanity(
    const TJobResources& neededResources)
{
    if (Controller->ShouldSkipSanityCheck()) {
        return;
    }

    const auto& nodeDescriptors = Controller->GetExecNodeDescriptors();
    for (const auto& descriptor : nodeDescriptors) {
        if (Dominates(descriptor.ResourceLimits, neededResources)) {
            return;
        }
    }

    // It seems nobody can satisfy the demand.
    Controller->OnOperationFailed(
        TError("No online node can satisfy the resource demand")
            << TErrorAttribute("task", GetId())
            << TErrorAttribute("needed_resources", neededResources));
}

void TOperationControllerBase::TTask::CheckResourceDemandSanity(
    const TJobResources& neededResources)
{
    // Run sanity check to see if any node can provide enough resources.
    // Don't run these checks too often to avoid jeopardizing performance.
    auto now = NProfiling::GetCpuInstant();
    if (now < DemandSanityCheckDeadline) {
        return;
    }
    DemandSanityCheckDeadline = now + NProfiling::DurationToCpuDuration(Controller->Config->ResourceDemandSanityCheckPeriod);

    // Schedule check in controller thread.
    Controller->GetCancelableInvoker()->Invoke(BIND(
        &TTask::DoCheckResourceDemandSanity,
        MakeWeak(this),
        neededResources));
}

void TOperationControllerBase::TTask::CheckResourceDemandSanity(
    const TJobResources& nodeResourceLimits,
    const TJobResources& neededResources)
{
    // The task is requesting more than some node is willing to provide it.
    // Maybe it's OK and we should wait for some time.
    // Or maybe it's not and the task is requesting something no one is able to provide.

    // First check if this very node has enough resources (including those currently
    // allocated by other jobs).
    if (Dominates(nodeResourceLimits, neededResources))
        return;

    CheckResourceDemandSanity(neededResources);
}

void TOperationControllerBase::TTask::AddPendingHint()
{
    Controller->AddTaskPendingHint(this);
}

void TOperationControllerBase::TTask::AddLocalityHint(TNodeId nodeId)
{
    Controller->AddTaskLocalityHint(this, nodeId);
}

std::unique_ptr<TNodeDirectoryBuilder> TOperationControllerBase::TTask::MakeNodeDirectoryBuilder(
    TSchedulerJobSpecExt* schedulerJobSpec)
{
    return Controller->OperationType == EOperationType::RemoteCopy
        ? std::make_unique<TNodeDirectoryBuilder>(
            Controller->InputNodeDirectory,
            schedulerJobSpec->mutable_input_node_directory())
        : nullptr;
}

void TOperationControllerBase::TTask::AddSequentialInputSpec(
    TJobSpec* jobSpec,
    TJobletPtr joblet)
{
    auto* schedulerJobSpecExt = jobSpec->MutableExtension(TSchedulerJobSpecExt::scheduler_job_spec_ext);
    auto directoryBuilder = MakeNodeDirectoryBuilder(schedulerJobSpecExt);
    auto* inputSpec = schedulerJobSpecExt->add_input_table_specs();
    const auto& list = joblet->InputStripeList;
    for (const auto& stripe : list->Stripes) {
        AddChunksToInputSpec(directoryBuilder.get(), inputSpec, stripe);
    }
    UpdateInputSpecTotals(jobSpec, joblet);
}

void TOperationControllerBase::TTask::AddParallelInputSpec(
    TJobSpec* jobSpec,
    TJobletPtr joblet)
{
    auto* schedulerJobSpecExt = jobSpec->MutableExtension(TSchedulerJobSpecExt::scheduler_job_spec_ext);
    auto directoryBuilder = MakeNodeDirectoryBuilder(schedulerJobSpecExt);
    const auto& list = joblet->InputStripeList;
    for (const auto& stripe : list->Stripes) {
        auto* inputSpec = stripe->Foreign
            ? schedulerJobSpecExt->add_foreign_input_table_specs()
            : schedulerJobSpecExt->add_input_table_specs();
        AddChunksToInputSpec(directoryBuilder.get(), inputSpec, stripe);
    }
    UpdateInputSpecTotals(jobSpec, joblet);
}

void TOperationControllerBase::TTask::AddChunksToInputSpec(
    TNodeDirectoryBuilder* directoryBuilder,
    TTableInputSpec* inputSpec,
    TChunkStripePtr stripe)
{
    for (const auto& dataSlice : stripe->DataSlices) {
        inputSpec->add_chunk_spec_count_per_data_slice(dataSlice->ChunkSlices.size());
        for (const auto& chunkSlice : dataSlice->ChunkSlices) {
            auto newChunkSpec = inputSpec->add_chunk_specs();
            ToProto(newChunkSpec, chunkSlice, dataSlice->Type);
            if (dataSlice->Tag) {
                newChunkSpec->set_data_slice_tag(*dataSlice->Tag);
            }

            if (directoryBuilder) {
                auto replicas = chunkSlice->GetInputChunk()->GetReplicaList();
                directoryBuilder->Add(replicas);
            }
        }
    }

    if (inputSpec->chunk_specs_size() > 0) {
        // Make spec incompatible with older nodes.
        ToProto(inputSpec->add_data_slice_descriptors(), GetIncompatibleDataSliceDescriptor());
    }
}

void TOperationControllerBase::TTask::UpdateInputSpecTotals(
    TJobSpec* jobSpec,
    TJobletPtr joblet)
{
    const auto& list = joblet->InputStripeList;
    auto* schedulerJobSpecExt = jobSpec->MutableExtension(TSchedulerJobSpecExt::scheduler_job_spec_ext);
    schedulerJobSpecExt->set_input_uncompressed_data_size(
        schedulerJobSpecExt->input_uncompressed_data_size() +
        list->TotalDataSize);
    schedulerJobSpecExt->set_input_row_count(
        schedulerJobSpecExt->input_row_count() +
        list->TotalRowCount);
}

void TOperationControllerBase::TTask::AddFinalOutputSpecs(
    TJobSpec* jobSpec,
    TJobletPtr joblet)
{
    YCHECK(joblet->ChunkListIds.size() == Controller->OutputTables.size());
    auto* schedulerJobSpecExt = jobSpec->MutableExtension(TSchedulerJobSpecExt::scheduler_job_spec_ext);
    for (int index = 0; index < Controller->OutputTables.size(); ++index) {
        const auto& table = Controller->OutputTables[index];
        auto* outputSpec = schedulerJobSpecExt->add_output_table_specs();
        outputSpec->set_table_writer_options(ConvertToYsonString(table.Options).GetData());
        if (table.WriterConfig) {
            outputSpec->set_table_writer_config(table.WriterConfig.GetData());
        }
        outputSpec->set_timestamp(table.Timestamp);
        ToProto(outputSpec->mutable_table_schema(), table.TableUploadOptions.TableSchema);
        ToProto(outputSpec->mutable_chunk_list_id(), joblet->ChunkListIds[index]);
    }
}

void TOperationControllerBase::TTask::AddIntermediateOutputSpec(
    TJobSpec* jobSpec,
    TJobletPtr joblet,
    const TKeyColumns& keyColumns)
{
    YCHECK(joblet->ChunkListIds.size() == 1);
    auto* schedulerJobSpecExt = jobSpec->MutableExtension(TSchedulerJobSpecExt::scheduler_job_spec_ext);
    auto* outputSpec = schedulerJobSpecExt->add_output_table_specs();

    auto options = New<TTableWriterOptions>();
    options->Account = Controller->Spec->IntermediateDataAccount;
    options->ChunksVital = false;
    options->ChunksMovable = false;
    options->ReplicationFactor = Controller->Spec->IntermediateDataReplicationFactor;
    options->MediumName = Controller->Spec->IntermediateDataMediumName;
    options->CompressionCodec = Controller->Spec->IntermediateCompressionCodec;
    // Distribute intermediate chunks uniformly across storage locations.
    options->PlacementId = Controller->OperationId;

    outputSpec->set_table_writer_options(ConvertToYsonString(options).GetData());

    ToProto(outputSpec->mutable_table_schema(), TTableSchema::FromKeyColumns(keyColumns));
    ToProto(outputSpec->mutable_chunk_list_id(), joblet->ChunkListIds[0]);
}

void TOperationControllerBase::TTask::ResetCachedMinNeededResources()
{
    CachedMinNeededResources.Reset();
}

TJobResources TOperationControllerBase::TTask::ApplyMemoryReserve(const TExtendedJobResources& jobResources) const
{
    TJobResources result;
    result.SetCpu(jobResources.GetCpu());
    result.SetUserSlots(jobResources.GetUserSlots());
    i64 memory = jobResources.GetFootprintMemory();
    memory += jobResources.GetJobProxyMemory() * Controller->GetJobProxyMemoryDigest(GetJobType())->GetQuantile(Controller->Config->JobProxyMemoryReserveQuantile);
    if (GetUserJobSpec()) {
        memory += jobResources.GetUserJobMemory() * Controller->GetUserJobMemoryDigest(GetJobType())->GetQuantile(Controller->Config->UserJobMemoryReserveQuantile);
    } else {
        YCHECK(jobResources.GetUserJobMemory() == 0);
    }
    result.SetMemory(memory);
    result.SetNetwork(jobResources.GetNetwork());
    return result;
}

void TOperationControllerBase::TTask::AddFootprintAndUserJobResources(TExtendedJobResources& jobResources) const
{
    jobResources.SetFootprintMemory(GetFootprintMemorySize());
    auto userJobSpec = GetUserJobSpec();
    if (userJobSpec) {
        jobResources.SetUserJobMemory(userJobSpec->MemoryLimit);
    }
}

TJobResources TOperationControllerBase::TTask::GetMinNeededResources() const
{
    if (!CachedMinNeededResources) {
        YCHECK(GetPendingJobCount() > 0);
        CachedMinNeededResources = GetMinNeededResourcesHeavy();
    }
    auto result = ApplyMemoryReserve(*CachedMinNeededResources);
    if (result.GetUserSlots() > 0 && result.GetMemory() == 0) {
        LOG_WARNING("Found min needed resources of task with non-zero user slots and zero memory");
    }
    return result;
}

void TOperationControllerBase::TTask::RegisterIntermediate(
    TJobletPtr joblet,
    TChunkStripePtr stripe,
    TTaskPtr destinationTask,
    bool attachToLivePreview)
{
    RegisterIntermediate(
        joblet,
        stripe,
        destinationTask->GetChunkPoolInput(),
        attachToLivePreview);

    if (destinationTask->HasInputLocality()) {
        Controller->AddTaskLocalityHint(destinationTask, stripe);
    }
    destinationTask->AddPendingHint();
}

void TOperationControllerBase::TTask::RegisterIntermediate(
    TJobletPtr joblet,
    TChunkStripePtr stripe,
    IChunkPoolInput* destinationPool,
    bool attachToLivePreview)
{
    IChunkPoolInput::TCookie inputCookie;

    auto lostIt = LostJobCookieMap.find(joblet->OutputCookie);
    if (lostIt == LostJobCookieMap.end()) {
        inputCookie = destinationPool->Add(stripe);
    } else {
        inputCookie = lostIt->second;
        destinationPool->Resume(inputCookie, stripe);
        LostJobCookieMap.erase(lostIt);
    }

    // Store recovery info.
    auto completedJob = New<TCompletedJob>(
        joblet->JobId,
        this,
        joblet->OutputCookie,
        joblet->InputStripeList->TotalDataSize,
        destinationPool,
        inputCookie,
        joblet->NodeDescriptor);

    Controller->RegisterIntermediate(
        joblet,
        completedJob,
        stripe,
        attachToLivePreview);
}

TChunkStripePtr TOperationControllerBase::TTask::BuildIntermediateChunkStripe(
    google::protobuf::RepeatedPtrField<NChunkClient::NProto::TChunkSpec>* chunkSpecs)
{
    auto stripe = New<TChunkStripe>();

    i64 currentTableRowIndex = 0;
    for (int index = 0; index < chunkSpecs->size(); ++index) {
        auto inputChunk = New<TInputChunk>(std::move(*chunkSpecs->Mutable(index)));
        // NB(max42): Having correct table row indices on intermediate data is important for
        // some chunk pools. This affects the correctness of sort operation with sorted
        // merge phase over several intermediate chunks.
        inputChunk->SetTableRowIndex(currentTableRowIndex);
        currentTableRowIndex += inputChunk->GetRowCount();
        auto chunkSlice = CreateInputChunkSlice(std::move(inputChunk));
        auto dataSlice = CreateUnversionedInputDataSlice(std::move(chunkSlice));
        // NB(max42): This heavily relies on the property of intermediate data being deterministic
        // (i.e. it may be reproduced with exactly the same content divided into chunks with exactly
        // the same boundary keys when the job output is lost).
        dataSlice->Tag = index;
        stripe->DataSlices.emplace_back(std::move(dataSlice));
    }
    return stripe;
}

void TOperationControllerBase::TTask::RegisterOutput(
    TJobletPtr joblet,
    int key,
    const TCompletedJobSummary& jobSummary)
{
    Controller->RegisterOutput(joblet, key, jobSummary);
}

////////////////////////////////////////////////////////////////////////////////

TOperationControllerBase::TOperationControllerBase(
    TSchedulerConfigPtr config,
    TOperationSpecBasePtr spec,
    TOperationOptionsPtr options,
    IOperationHost* host,
    TOperation* operation)
    : Config(config)
    , Host(host)
    , OperationId(operation->GetId())
    , OperationType(operation->GetType())
    , StartTime(operation->GetStartTime())
    , AuthenticatedUser(operation->GetAuthenticatedUser())
    , AuthenticatedMasterClient(CreateClient())
    , AuthenticatedInputMasterClient(AuthenticatedMasterClient)
    , AuthenticatedOutputMasterClient(AuthenticatedMasterClient)
    , Logger(OperationLogger)
    , CancelableContext(New<TCancelableContext>())
    , CancelableControlInvoker(CancelableContext->CreateInvoker(Host->GetControlInvoker()))
    , Invoker(Host->CreateOperationControllerInvoker())
    , SuspendableInvoker(CreateSuspendableInvoker(Invoker))
    , CancelableInvoker(CancelableContext->CreateInvoker(SuspendableInvoker))
    , JobCounter(0)
    , UserTransactionId(operation->GetUserTransaction() ? operation->GetUserTransaction()->GetId() : NullTransactionId)
    , RowBuffer(New<TRowBuffer>(TRowBufferTag(), Config->ControllerRowBufferChunkSize))
    , SecureVault(operation->GetSecureVault())
    , Owners(operation->GetOwners())
    , Spec(spec)
    , Options(options)
    , CachedNeededResources(ZeroJobResources())
    , ScheduleJobStatistics_(New<TScheduleJobStatistics>())
    , CheckTimeLimitExecutor(New<TPeriodicExecutor>(
        GetCancelableInvoker(),
        BIND(&TThis::CheckTimeLimit, MakeWeak(this)),
        Config->OperationTimeLimitCheckPeriod))
    , ExecNodesCheckExecutor(New<TPeriodicExecutor>(
        GetCancelableInvoker(),
        BIND(&TThis::CheckAvailableExecNodes, MakeWeak(this)),
        Config->AvailableExecNodesCheckPeriod))
    , EventLogValueConsumer_(Host->CreateLogConsumer())
    , EventLogTableConsumer_(new TTableConsumer(EventLogValueConsumer_.get()))
    , CodicilData_(MakeOperationCodicilString(OperationId))
    , ProgressBuildExecutor_(New<TPeriodicExecutor>(
        GetCancelableInvoker(),
        BIND(&TThis::BuildAndSaveProgress, MakeWeak(this)),
        Config->OperationBuildProgressPeriod))
{
    Logger.AddTag("OperationId: %v", OperationId);
}

void TOperationControllerBase::InitializeConnections()
{ }

void TOperationControllerBase::InitializeReviving(TControllerTransactionsPtr controllerTransactions)
{
    VERIFY_THREAD_AFFINITY(ControlThread);

    LOG_INFO("Initializing operation for revive");

    if (GetCommitting()) {
        THROW_ERROR_EXCEPTION("Unable to revive operation that started committing results");
    }

    InitializeConnections();

    std::atomic<bool> cleanStart = {false};


    // Check transactions.
    {
        std::vector<std::pair<ITransactionPtr, TFuture<void>>> asyncCheckResults;

        auto checkTransaction = [&] (ITransactionPtr transaction) {
            if (cleanStart) {
                return;
            }

            if (!transaction) {
                cleanStart = true;
                LOG_INFO("Operation transaction is missing, will use clean start");
                return;
            }

            asyncCheckResults.push_back(std::make_pair(transaction, transaction->Ping()));
        };

        // NB: Async transaction is not checked.
        checkTransaction(controllerTransactions->Sync);
        checkTransaction(controllerTransactions->Input);
        checkTransaction(controllerTransactions->Output);
        checkTransaction(controllerTransactions->DebugOutput);

        for (auto pair : asyncCheckResults) {
            const auto& transaction = pair.first;
            const auto& asyncCheckResult = pair.second;
            auto error = WaitFor(asyncCheckResult);
            if (!error.IsOK()) {
                cleanStart = true;
                LOG_INFO(error,
                    "Error renewing operation transaction %v, will use clean start",
                    transaction->GetId());
            }
        }
    }

    // Downloading snapshot.
    if (!cleanStart) {
        auto snapshotOrError = WaitFor(Host->GetMasterConnector()->DownloadSnapshot(OperationId));
        if (!snapshotOrError.IsOK()) {
            LOG_INFO(snapshotOrError, "Failed to download snapshot, will use clean start");
            cleanStart = true;
        } else {
            LOG_INFO("Snapshot succesfully downloaded");
            Snapshot = snapshotOrError.Value();
        }
    }

    // Abort transactions if needed.
    {
        std::vector<TFuture<void>> asyncResults;

        auto scheduleAbort = [&] (ITransactionPtr transaction) {
            if (transaction) {
                asyncResults.push_back(transaction->Abort());
            }
        };

        // NB: Async transaction is always aborted.
        scheduleAbort(controllerTransactions->Async);

        if (cleanStart) {
            LOG_INFO("Aborting operation transactions");
            // NB: Don't touch user transaction.
            scheduleAbort(controllerTransactions->Sync);
            scheduleAbort(controllerTransactions->Input);
            scheduleAbort(controllerTransactions->Output);
            scheduleAbort(controllerTransactions->DebugOutput);
        } else {
            LOG_INFO("Reusing operation transactions");
            SyncSchedulerTransaction = controllerTransactions->Sync;
            InputTransaction = controllerTransactions->Input;
            OutputTransaction = controllerTransactions->Output;
            DebugOutputTransaction = controllerTransactions->DebugOutput;

            StartAsyncSchedulerTransaction();

            AreTransactionsActive = true;
        }

        WaitFor(Combine(asyncResults))
            .ThrowOnError();
    }


    if (cleanStart) {
        LOG_INFO("Using clean start instead of revive");

        Snapshot = TOperationSnapshot();
        auto error = WaitFor(Host->GetMasterConnector()->RemoveSnapshot(OperationId));
        if (!error.IsOK()) {
            LOG_WARNING(error, "Failed to remove snapshot");
        }

        InitializeTransactions();
        InitializeStructures();
    }

    LOG_INFO("Operation initialized");
}


void TOperationControllerBase::Initialize()
{
    VERIFY_THREAD_AFFINITY(ControlThread);

    LOG_INFO("Initializing operation (Title: %v)",
        Spec->Title);

    auto initializeAction = BIND([this_ = MakeStrong(this), this] () {
        InitializeConnections();
        InitializeTransactions();
        InitializeStructures();
    });

    auto initializeFuture = initializeAction
        .AsyncVia(Host->GetControlInvoker())
        .Run()
        .WithTimeout(Config->OperationInitializationTimeout);

    WaitFor(initializeFuture)
        .ThrowOnError();

    LOG_INFO("Operation initialized");
}

void TOperationControllerBase::InitializeStructures()
{
    InputNodeDirectory = New<NNodeTrackerClient::TNodeDirectory>();

    for (const auto& path : GetInputTablePaths()) {
        TInputTable table;
        table.Path = path;
        InputTables.push_back(table);
    }

    for (const auto& path : GetOutputTablePaths()) {
        TOutputTable table;
        table.Path = path;

        auto rowCountLimit = path.GetRowCountLimit();
        if (rowCountLimit) {
            if (RowCountLimitTableIndex) {
                THROW_ERROR_EXCEPTION("Only one output table with row_count_limit is supported");
            }
            RowCountLimitTableIndex = OutputTables.size();
            RowCountLimit = rowCountLimit.Get();
        }

        OutputTables.push_back(table);
    }

    if (auto stderrTablePath = GetStderrTablePath()) {
        StderrTable.Emplace();
        StderrTable->Path = *stderrTablePath;
        StderrTable->OutputType = EOutputTableType::Stderr;
    }

    if (auto coreTablePath = GetCoreTablePath()) {
        CoreTable.Emplace();
        CoreTable->Path = *coreTablePath;
        CoreTable->OutputType = EOutputTableType::Core;
    }

    InitUpdatingTables();

    for (const auto& pair : GetFilePaths()) {
        TUserFile file;
        file.Path = pair.first;
        file.Stage = pair.second;
        Files.push_back(file);
    }

    if (InputTables.size() > Config->MaxInputTableCount) {
        THROW_ERROR_EXCEPTION(
            "Too many input tables: maximum allowed %v, actual %v",
            Config->MaxInputTableCount,
            InputTables.size());
    }

    DoInitialize();
}

void TOperationControllerBase::InitUpdatingTables()
{
    UpdatingTables.clear();

    for (auto& table : OutputTables) {
        UpdatingTables.push_back(&table);
    }

    if (StderrTable) {
        UpdatingTables.push_back(StderrTable.GetPtr());
    }

    if (CoreTable) {
        UpdatingTables.push_back(CoreTable.GetPtr());
    }
}

void TOperationControllerBase::DoInitialize()
{ }

void TOperationControllerBase::SafePrepare()
{
    YCHECK(!(Config->EnableFailControllerSpecOption && Spec->FailController));

    PrepareInputTables();

    // Process input tables.
    {
        LockInputTables();
        GetInputTablesAttributes();
    }

    PrepareInputQuery();

    // Process files.
    {
        LockUserFiles();
        GetUserFilesAttributes();
    }

    // Process output and stderr tables.
    {
        GetUserObjectBasicAttributes<TOutputTable>(
            AuthenticatedOutputMasterClient,
            OutputTables,
            OutputTransaction->GetId(),
            Logger,
            EPermission::Write);

        GetUserObjectBasicAttributes<TOutputTable>(
            AuthenticatedMasterClient,
            StderrTable,
            DebugOutputTransaction->GetId(),
            Logger,
            EPermission::Write);

        GetUserObjectBasicAttributes<TOutputTable>(
            AuthenticatedMasterClient,
            CoreTable,
            DebugOutputTransaction->GetId(),
            Logger,
            EPermission::Write);

        yhash_set<TObjectId> updatingTableIds;
        for (const auto* table : UpdatingTables) {
            const auto& path = table->Path.GetPath();
            if (table->Type != EObjectType::Table) {
                THROW_ERROR_EXCEPTION("Object %v has invalid type: expected %Qlv, actual %Qlv",
                    path,
                    EObjectType::Table,
                    table->Type);
            }
            const bool insertedNew = updatingTableIds.insert(table->ObjectId).second;
            if (!insertedNew) {
                THROW_ERROR_EXCEPTION("Output table %v is specified multiple times",
                    path);
            }
        }

        GetOutputTablesSchema();
        PrepareOutputTables();

        BeginUploadOutputTables();
        GetOutputTablesUploadParams();
    }
}

void TOperationControllerBase::SafeMaterialize()
{
    if (RevivedFromSnapshot) {
        // Operation is successfully revived, skipping materialization.
        return;
    }

    try {
        FetchInputTables();
        FetchUserFiles();

        PickIntermediateDataCell();
        InitChunkListPool();

        CreateLivePreviewTables();

        LockLivePreviewTables();

        CollectTotals();

        CustomPrepare();

        InitializeHistograms();

        LOG_INFO("Tasks prepared (RowBufferCapacity: %v)", RowBuffer->GetCapacity());

        if (InputChunkMap.empty() || IsCompleted()) {
            // Possible reasons:
            // - All input chunks are unavailable && Strategy == Skip
            // - Merge decided to teleport all input chunks
            // - Anything else?
            LOG_INFO("No jobs needed");
            OnOperationCompleted(false /* interrupted */);
            return;
        } else {
            YCHECK(UnavailableInputChunkCount == 0);
            for (const auto& pair : InputChunkMap) {
                const auto& chunkDescriptor = pair.second;
                if (chunkDescriptor.State == EInputChunkState::Waiting) {
                    ++UnavailableInputChunkCount;
                }
            }

            if (UnavailableInputChunkCount > 0) {
                LOG_INFO("Found unavailable input chunks during materialization (UnavailableInputChunkCount: %v)",
                    UnavailableInputChunkCount);
            }
        }

        AddAllTaskPendingHints();

        if (Config->TestingOptions->EnableSnapshotCycleAfterMaterialization) {
            TStringStream stringStream;
            SaveSnapshot(&stringStream);
            TOperationSnapshot snapshot;
            snapshot.Version = GetCurrentSnapshotVersion();
            snapshot.Data = TSharedRef::FromString(stringStream.Str());
            DoLoadSnapshot(snapshot);
        }

        // Input chunk scraper initialization should be the last step to avoid races,
        // because input chunk scraper works in control thread.
        InitInputChunkScraper();
        InitIntermediateChunkScraper();

        CheckTimeLimitExecutor->Start();
        ProgressBuildExecutor_->Start();
        ExecNodesCheckExecutor->Start();
        auto jobSplitterConfig = GetJobSplitterConfig();
        if (jobSplitterConfig) {
            JobSplitter_ = CreateJobSplitter(jobSplitterConfig, OperationId);
        }

        State = EControllerState::Running;
    } catch (const std::exception& ex) {
        auto wrappedError = TError("Materialization failed") << ex;
        LOG_ERROR(wrappedError);
        OnOperationFailed(wrappedError);
        return;
    }

    LOG_INFO("Materialization finished");
}

void TOperationControllerBase::SaveSnapshot(TOutputStream* output)
{
    VERIFY_THREAD_AFFINITY_ANY();

    TSaveContext context;
    context.SetVersion(GetCurrentSnapshotVersion());
    context.SetOutput(output);

    Save(context, this);
}

void TOperationControllerBase::SafeRevive()
{
    VERIFY_INVOKER_AFFINITY(CancelableInvoker);

    if (!Snapshot.Data) {
        Prepare();
        return;
    }

    DoLoadSnapshot(Snapshot);
    Snapshot = TOperationSnapshot();

    RevivedFromSnapshot = true;

    InitChunkListPool();

    LockLivePreviewTables();

    AbortAllJoblets();

    AddAllTaskPendingHints();

    // Input chunk scraper initialization should be the last step to avoid races.
    InitInputChunkScraper();
    InitIntermediateChunkScraper();

    ReinstallLivePreview();

    // To prevent operation failure on startup if available nodes are missing.
    AvaialableNodesLastSeenTime_ = GetCpuInstant();

    CheckTimeLimitExecutor->Start();
    ProgressBuildExecutor_->Start();
    ExecNodesCheckExecutor->Start();
    auto jobSplitterConfig = GetJobSplitterConfig();
    if (jobSplitterConfig) {
        JobSplitter_ = CreateJobSplitter(jobSplitterConfig, OperationId);
    }

    State = EControllerState::Running;
}

void TOperationControllerBase::InitializeTransactions()
{
    StartAsyncSchedulerTransaction();
    StartSyncSchedulerTransaction();
    StartInputTransaction(SyncSchedulerTransaction->GetId());
    StartOutputTransaction(SyncSchedulerTransaction->GetId());
    StartDebugOutputTransaction();
    AreTransactionsActive = true;
}

ITransactionPtr TOperationControllerBase::StartTransaction(
    ETransactionType type,
    INativeClientPtr client,
    const TTransactionId& parentTransactionId)
{
    LOG_INFO("Starting transaction (Type: %v)",
        type);

    TTransactionStartOptions options;
    options.AutoAbort = false;
    options.PingAncestors = false;
    auto attributes = CreateEphemeralAttributes();
    attributes->Set(
        "title",
        Format("Scheduler %Qlv transaction for operation %v",
            type,
            OperationId));
    attributes->Set("operation_id", OperationId);
    if (Spec->Title) {
        attributes->Set("operation_title", Spec->Title);
    }
    options.Attributes = std::move(attributes);
    options.ParentId = parentTransactionId;
    options.Timeout = Config->OperationTransactionTimeout;

    auto transactionOrError = WaitFor(
        client->StartTransaction(NTransactionClient::ETransactionType::Master, options));
    THROW_ERROR_EXCEPTION_IF_FAILED(
        transactionOrError,
        "Error starting %Qlv transaction",
        type);
    auto transaction = transactionOrError.Value();

    LOG_INFO("Transaction started (Type: %v, TransactionId: %v)",
        type,
        transaction->GetId());

    return transaction;
}

void TOperationControllerBase::StartSyncSchedulerTransaction()
{
    SyncSchedulerTransaction = StartTransaction(
        ETransactionType::Sync,
        AuthenticatedMasterClient,
        UserTransactionId);
}

void TOperationControllerBase::StartAsyncSchedulerTransaction()
{
    AsyncSchedulerTransaction = StartTransaction(
        ETransactionType::Async,
        AuthenticatedMasterClient);
}

void TOperationControllerBase::StartInputTransaction(const TTransactionId& parentTransactionId)
{
    InputTransaction = StartTransaction(
        ETransactionType::Input,
        AuthenticatedInputMasterClient,
        parentTransactionId);
}

void TOperationControllerBase::StartOutputTransaction(const TTransactionId& parentTransactionId)
{
    OutputTransaction = StartTransaction(
        ETransactionType::Output,
        AuthenticatedOutputMasterClient,
        parentTransactionId);
}

void TOperationControllerBase::StartDebugOutputTransaction()
{
    DebugOutputTransaction = StartTransaction(
        ETransactionType::DebugOutput,
        AuthenticatedMasterClient);
}

void TOperationControllerBase::PickIntermediateDataCell()
{
    auto connection = AuthenticatedOutputMasterClient->GetNativeConnection();
    const auto& secondaryCellTags = connection->GetSecondaryMasterCellTags();
    IntermediateOutputCellTag = secondaryCellTags.empty()
        ? connection->GetPrimaryMasterCellTag()
        : secondaryCellTags[rand() % secondaryCellTags.size()];
}

void TOperationControllerBase::InitChunkListPool()
{
    ChunkListPool = New<TChunkListPool>(
        Config,
        AuthenticatedOutputMasterClient,
        CancelableInvoker,
        OperationId,
        OutputTransaction->GetId());

    CellTagToOutputRequiredChunkList.clear();
    for (const auto* table : UpdatingTables) {
        ++CellTagToOutputRequiredChunkList[table->CellTag];
    }

    CellTagToIntermediateRequiredChunkList.clear();
    ++CellTagToIntermediateRequiredChunkList[IntermediateOutputCellTag];
    if (StderrTable) {
        ++CellTagToIntermediateRequiredChunkList[StderrTable->CellTag];
    }
    if (CoreTable) {
        ++CellTagToIntermediateRequiredChunkList[CoreTable->CellTag];
    }
}

void TOperationControllerBase::InitInputChunkScraper()
{
    yhash_set<TChunkId> chunkIds;
    for (const auto& pair : InputChunkMap) {
        chunkIds.insert(pair.first);
    }

    YCHECK(!InputChunkScraper);
    InputChunkScraper = New<TChunkScraper>(
        Config->ChunkScraper,
        CancelableInvoker,
        Host->GetChunkLocationThrottlerManager(),
        AuthenticatedInputMasterClient,
        InputNodeDirectory,
        std::move(chunkIds),
        BIND(&TThis::OnInputChunkLocated, MakeWeak(this)),
        Logger);

    if (UnavailableInputChunkCount > 0) {
        LOG_INFO("Waiting for %v unavailable input chunks", UnavailableInputChunkCount);
        InputChunkScraper->Start();
    }
}

void TOperationControllerBase::InitIntermediateChunkScraper()
{
    IntermediateChunkScraper = New<TIntermediateChunkScraper>(
        Config->ChunkScraper,
        CancelableInvoker,
        Host->GetChunkLocationThrottlerManager(),
        AuthenticatedInputMasterClient,
        InputNodeDirectory,
        [weakThis = MakeWeak(this)] () {
            if (auto this_ = weakThis.Lock()) {
                return this_->GetAliveIntermediateChunks();
            } else {
                return yhash_set<TChunkId>();
            }
        },
        BIND(&TThis::OnIntermediateChunkLocated, MakeWeak(this)),
        Logger);
}

yhash_set<TChunkId> TOperationControllerBase::GetAliveIntermediateChunks() const
{
    yhash_set<TChunkId> intermediateChunks;

    for (const auto& pair : ChunkOriginMap) {
        if (!pair.second->Lost) {
            intermediateChunks.insert(pair.first);
        }
    }

    return intermediateChunks;
}

void TOperationControllerBase::ReinstallLivePreview()
{
    auto masterConnector = Host->GetMasterConnector();

    if (IsOutputLivePreviewSupported()) {
        for (const auto& table : OutputTables) {
            std::vector<TChunkTreeId> childIds;
            childIds.reserve(table.OutputChunkTreeIds.size());
            for (const auto& pair : table.OutputChunkTreeIds) {
                childIds.push_back(pair.second);
            }
            masterConnector->AttachToLivePreview(
                OperationId,
                AsyncSchedulerTransaction->GetId(),
                table.LivePreviewTableId,
                childIds);
        }
    }

    if (IsIntermediateLivePreviewSupported()) {
        std::vector<TChunkTreeId> childIds;
        childIds.reserve(ChunkOriginMap.size());
        for (const auto& pair : ChunkOriginMap) {
            if (!pair.second->Lost) {
                childIds.push_back(pair.first);
            }
        }
        masterConnector->AttachToLivePreview(
            OperationId,
            AsyncSchedulerTransaction->GetId(),
            IntermediateTable.LivePreviewTableId,
            childIds);
    }
}

void TOperationControllerBase::AbortAllJoblets()
{
    for (const auto& pair : JobletMap) {
        auto joblet = pair.second;
        JobCounter.Aborted(1, EAbortReason::Scheduler);
        joblet->Task->OnJobAborted(joblet, TAbortedJobSummary(pair.first, EAbortReason::Scheduler));
    }
    JobletMap.clear();
}

void TOperationControllerBase::DoLoadSnapshot(const TOperationSnapshot& snapshot)
{
    LOG_INFO("Started loading snapshot (Size: %v, Version: %v)",
        snapshot.Data.Size(),
        snapshot.Version);

    TMemoryInput input(snapshot.Data.Begin(), snapshot.Data.Size());

    TLoadContext context;
    context.SetInput(&input);
    context.SetRowBuffer(RowBuffer);
    context.SetVersion(snapshot.Version);

    NPhoenix::TSerializer::InplaceLoad(context, this);

    LOG_INFO("Finished loading snapshot");
}

bool TOperationControllerBase::GetCommitting()
{
    const auto& client = Host->GetMasterClient();
    auto channel = client->GetMasterChannelOrThrow(EMasterChannelKind::Leader);
    TObjectServiceProxy proxy(channel);

    auto path = GetOperationPath(OperationId) + "/@committing";
    auto req = TYPathProxy::Exists(path);
    auto rsp = WaitFor(proxy.Execute(req))
        .ValueOrThrow();
    return ConvertTo<bool>(rsp->value());
}

void TOperationControllerBase::SetCommitting()
{
    const auto& client = Host->GetMasterClient();
    auto channel = client->GetMasterChannelOrThrow(EMasterChannelKind::Leader);
    TObjectServiceProxy proxy(channel);

    auto path = GetOperationPath(OperationId) + "/@committing";
    auto req = TYPathProxy::Set(path);
    req->set_value(ConvertToYsonString(true).GetData());
    WaitFor(proxy.Execute(req))
        .ThrowOnError();
}

void TOperationControllerBase::SetCommitted()
{
    const auto& client = Host->GetMasterClient();
    auto channel = client->GetMasterChannelOrThrow(EMasterChannelKind::Leader);
    TObjectServiceProxy proxy(channel);

    auto path = GetOperationPath(OperationId) + "/@committed";
    auto req = TYPathProxy::Set(path);
    SetTransactionId(req, OutputTransaction->GetId());
    req->set_value(ConvertToYsonString(true).GetData());
    WaitFor(proxy.Execute(req))
        .ThrowOnError();
}

void TOperationControllerBase::SafeCommit()
{
    // XXX(babenko): hotfix for YT-4636
    if (GetCommitting()) {
        THROW_ERROR_EXCEPTION("Operation is already committing");
    }
    SetCommitting();

    TeleportOutputChunks();
    AttachOutputChunks(UpdatingTables);
    EndUploadOutputTables(UpdatingTables);
    CustomCommit();

    // NB: commited attribute is set under sync transaction.
    SetCommitted();
    CommitTransactions();

    LOG_INFO("Results committed");
}

void TOperationControllerBase::CommitTransactions()
{
    LOG_INFO("Committing scheduler transactions");

    AreTransactionsActive = false;

    CommitTransaction(InputTransaction);
    CommitTransaction(OutputTransaction);
    CommitTransaction(DebugOutputTransaction);
    CommitTransaction(SyncSchedulerTransaction);

    LOG_INFO("Scheduler transactions committed");

    // NB: Never commit async transaction since it's used for writing Live Preview tables.
    AsyncSchedulerTransaction->Abort();
}

void TOperationControllerBase::TeleportOutputChunks()
{
    auto teleporter = New<TChunkTeleporter>(
        Config,
        AuthenticatedOutputMasterClient,
        CancelableInvoker,
        OutputTransaction->GetId(),
        Logger);

    for (auto& table : OutputTables) {
        for (const auto& pair : table.OutputChunkTreeIds) {
            const auto& id = pair.second;
            if (TypeFromId(id) == EObjectType::ChunkList)
                continue;
            table.ChunkPropertiesUpdateNeeded = true;
            teleporter->RegisterChunk(id, table.CellTag);
        }
    }

    WaitFor(teleporter->Run())
        .ThrowOnError();
}

void TOperationControllerBase::AttachOutputChunks(const std::vector<TOutputTable*>& tableList)
{
    for (auto* table : tableList) {
        auto objectIdPath = FromObjectId(table->ObjectId);
        const auto& path = table->Path.GetPath();

        LOG_INFO("Attaching output chunks (Path: %v)",
            path);

        auto channel = AuthenticatedOutputMasterClient->GetMasterChannelOrThrow(
            EMasterChannelKind::Leader,
            table->CellTag);
        TChunkServiceProxy proxy(channel);

        // Split large outputs into separate requests.
        TChunkServiceProxy::TReqExecuteBatch::TAttachChunkTreesSubrequest* req = nullptr;
        TChunkServiceProxy::TReqExecuteBatchPtr batchReq;

        auto flushCurrentReq = [&] (bool requestStatistics) {
            if (req) {
                req->set_request_statistics(requestStatistics);

                auto batchRspOrError = WaitFor(batchReq->Invoke());
                THROW_ERROR_EXCEPTION_IF_FAILED(GetCumulativeError(batchRspOrError), "Error attaching chunks to output table %v",
                    path);

                const auto& batchRsp = batchRspOrError.Value();
                const auto& rsp = batchRsp->attach_chunk_trees_subresponses(0);
                if (requestStatistics) {
                    table->DataStatistics = rsp.statistics();
                }
            }

            req = nullptr;
            batchReq.Reset();
        };

        auto addChunkTree = [&] (const TChunkTreeId& chunkTreeId) {
            if (req && req->child_ids_size() >= Config->MaxChildrenPerAttachRequest) {
                // NB: No need for a statistics for an intermediate request.
                flushCurrentReq(false);
            }

            if (!req) {
                batchReq = proxy.ExecuteBatch();
                GenerateMutationId(batchReq);
                batchReq->set_suppress_upstream_sync(true);
                req = batchReq->add_attach_chunk_trees_subrequests();
                ToProto(req->mutable_parent_id(), table->OutputChunkListId);
            }

            ToProto(req->add_child_ids(), chunkTreeId);
        };

        if (table->TableUploadOptions.TableSchema.IsSorted() && ShouldVerifySortedOutput()) {
            // Sorted output generated by user operation requires rearranging.
            LOG_DEBUG("Sorting %v boundary key pairs %v", table->BoundaryKeys.size(), path);
            std::sort(
                table->BoundaryKeys.begin(),
                table->BoundaryKeys.end(),
                [&] (const TJobBoundaryKeys& lhs, const TJobBoundaryKeys& rhs) -> bool {
                    auto minKeyResult = CompareRows(lhs.MinKey, rhs.MinKey);
                    if (minKeyResult != 0) {
                        return minKeyResult < 0;
                    }
                    return lhs.MaxKey < rhs.MaxKey;
                });

            for (auto current = table->BoundaryKeys.begin(); current != table->BoundaryKeys.end(); ++current) {
                auto next = current + 1;
                if (next != table->BoundaryKeys.end()) {
                    int cmp = CompareRows(next->MinKey, current->MaxKey);

                    if (cmp < 0) {
                        THROW_ERROR_EXCEPTION("Output table %v is not sorted: job outputs have overlapping key ranges",
                            table->Path.GetPath())
                            << TErrorAttribute("current_range_max_key", current->MaxKey)
                            << TErrorAttribute("next_range_min_key", next->MinKey);
                    }

                    if (cmp == 0 && table->Options->ValidateUniqueKeys) {
                        THROW_ERROR_EXCEPTION("Output table %v contains duplicate keys: job outputs have overlapping key ranges",
                            table->Path.GetPath())
                            << TErrorAttribute("current_range_max_key", current->MaxKey)
                            << TErrorAttribute("next_range_min_key", next->MinKey);
                    }
                }

                if (current->ChunkTreeId) {
                    // Chunk tree may be absent if no data was written in the job.
                    addChunkTree(current->ChunkTreeId);
                }
            }
        } else {
            for (const auto& pair : table->OutputChunkTreeIds) {
                addChunkTree(pair.second);
            }
        }

        // NB: Don't forget to ask for the statistics in the last request.
        flushCurrentReq(true);

        LOG_INFO("Output chunks attached (Path: %v, Statistics: %v)",
            path,
            table->DataStatistics);
    }
}

void TOperationControllerBase::CustomCommit()
{ }

void TOperationControllerBase::EndUploadOutputTables(const std::vector<TOutputTable*>& tableList)
{
    auto channel = AuthenticatedOutputMasterClient->GetMasterChannelOrThrow(EMasterChannelKind::Leader);
    TObjectServiceProxy proxy(channel);

    auto batchReq = proxy.ExecuteBatch();

    for (const auto* table : tableList) {
        auto objectIdPath = FromObjectId(table->ObjectId);
        const auto& path = table->Path.GetPath();

        LOG_INFO("Finishing upload to output table (Path: %v, Schema: %v)",
            path,
            table->TableUploadOptions.TableSchema);

        {
            auto req = TTableYPathProxy::EndUpload(objectIdPath);
            *req->mutable_statistics() = table->DataStatistics;
            req->set_chunk_properties_update_needed(table->ChunkPropertiesUpdateNeeded);
            ToProto(req->mutable_table_schema(), table->TableUploadOptions.TableSchema);
            req->set_schema_mode(static_cast<int>(table->TableUploadOptions.SchemaMode));
            req->set_optimize_for(static_cast<int>(table->TableUploadOptions.OptimizeFor));
            req->set_compression_codec(static_cast<int>(table->TableUploadOptions.CompressionCodec));
            req->set_erasure_codec(static_cast<int>(table->TableUploadOptions.ErasureCodec));

            SetTransactionId(req, table->UploadTransactionId);
            GenerateMutationId(req);
            batchReq->AddRequest(req, "end_upload");
        }
    }

    auto batchRspOrError = WaitFor(batchReq->Invoke());
    THROW_ERROR_EXCEPTION_IF_FAILED(GetCumulativeError(batchRspOrError), "Error finishing upload to output tables");
}

void TOperationControllerBase::SafeOnJobStarted(const TJobId& jobId, TInstant startTime)
{
    auto joblet = GetJoblet(jobId);
    joblet->StartTime = startTime;

    LogEventFluently(ELogEventType::JobStarted)
        .Item("job_id").Value(jobId)
        .Item("operation_id").Value(OperationId)
        .Item("resource_limits").Value(joblet->ResourceLimits)
        .Item("node_address").Value(joblet->NodeDescriptor.Address)
        .Item("job_type").Value(joblet->JobType);
}

void TOperationControllerBase::UpdateMemoryDigests(TJobletPtr joblet, const TStatistics& statistics, bool resourceOverdraft)
{
    auto jobType = joblet->JobType;
    bool taskUpdateNeeded = false;

    auto userJobMaxMemoryUsage = FindNumericValue(statistics, "/user_job/max_memory");
    if (userJobMaxMemoryUsage) {
        auto* digest = GetUserJobMemoryDigest(jobType);
        double actualFactor = static_cast<double>(*userJobMaxMemoryUsage) / joblet->EstimatedResourceUsage.GetUserJobMemory();
        if (resourceOverdraft) {
            // During resource overdraft actual max memory values may be outdated,
            // since statistics are updated periodically. To ensure that digest converge to large enough
            // values we introduce additional factor.
            actualFactor = std::max(actualFactor, joblet->UserJobMemoryReserveFactor * Config->ResourceOverdraftFactor);
        }
        LOG_TRACE("Adding sample to the job proxy memory digest (JobType: %v, Sample: %v, JobId: %v)",
            jobType,
            actualFactor,
            joblet->JobId);
        digest->AddSample(actualFactor);
        taskUpdateNeeded = true;
    }

    auto jobProxyMaxMemoryUsage = FindNumericValue(statistics, "/job_proxy/max_memory");
    if (jobProxyMaxMemoryUsage) {
        auto* digest = GetJobProxyMemoryDigest(jobType);
        double actualFactor = static_cast<double>(*jobProxyMaxMemoryUsage) /
            (joblet->EstimatedResourceUsage.GetJobProxyMemory() + joblet->EstimatedResourceUsage.GetFootprintMemory());
        if (resourceOverdraft) {
            actualFactor = std::max(actualFactor, joblet->JobProxyMemoryReserveFactor * Config->ResourceOverdraftFactor);
        }
        LOG_TRACE("Adding sample to the user job memory digest (JobType: %v, Sample: %v, JobId: %v)",
            jobType,
            actualFactor,
            joblet->JobId);
        digest->AddSample(actualFactor);
        taskUpdateNeeded = true;
    }

    if (taskUpdateNeeded) {
        UpdateAllTasksIfNeeded();
    }
}

void TOperationControllerBase::InitializeHistograms()
{
    if (IsInputDataSizeHistogramSupported()) {
        EstimatedInputDataSizeHistogram_ = CreateHistogram();
        InputDataSizeHistogram_ = CreateHistogram();
    }
}

void TOperationControllerBase::UpdateEstimatedHistogram(TJobletPtr joblet)
{
    if (EstimatedInputDataSizeHistogram_) {
        EstimatedInputDataSizeHistogram_->AddValue(joblet->InputStripeList->TotalDataSize);
    }
}

void TOperationControllerBase::UpdateEstimatedHistogram(TJobletPtr joblet, EJobReinstallReason reason)
{
    if (EstimatedInputDataSizeHistogram_) {
        EstimatedInputDataSizeHistogram_->RemoveValue(joblet->InputStripeList->TotalDataSize);
    }
}

void TOperationControllerBase::UpdateActualHistogram(const TStatistics& statistics)
{
    if (InputDataSizeHistogram_) {
        auto dataSize = FindNumericValue(statistics, "/data/input/uncompressed_data_size");
        if (dataSize && *dataSize > 0) {
            InputDataSizeHistogram_->AddValue(*dataSize);
        }
    }
}

void TOperationControllerBase::SafeOnJobCompleted(std::unique_ptr<TCompletedJobSummary> jobSummary)
{
    const auto& jobId = jobSummary->Id;
    const auto& result = jobSummary->Result;

    const auto& schedulerResultExt = result.GetExtension(TSchedulerJobResultExt::scheduler_job_result_ext);

    // Validate all node ids of the output chunks and populate the local node directory.
    // In case any id is not known, abort the job.
    const auto& globalNodeDirectory = Host->GetNodeDirectory();
    for (const auto& chunkSpec : schedulerResultExt.output_chunk_specs()) {
        auto replicas = FromProto<TChunkReplicaList>(chunkSpec.replicas());
        for (auto replica : replicas) {
            auto nodeId = replica.GetNodeId();
            if (InputNodeDirectory->FindDescriptor(nodeId)) {
                continue;
            }

            const auto* descriptor = globalNodeDirectory->FindDescriptor(nodeId);
            if (!descriptor) {
                LOG_DEBUG("Job is considered aborted since its output contains unresolved node id "
                    "(JobId: %v, NodeId: %v)",
                    jobId,
                    nodeId);
                auto abortedJobSummary = std::make_unique<TAbortedJobSummary>(*jobSummary, EAbortReason::Other);
                OnJobAborted(std::move(abortedJobSummary));
                return;
            }

            InputNodeDirectory->AddDescriptor(nodeId, *descriptor);
        }
    }

    if (jobSummary->InterruptReason != EInterruptReason::None) {
        jobSummary->UnreadInputDataSlices = ExtractInputDataSlices(*jobSummary);
    }

    jobSummary->ParseStatistics();

    JobCounter.Completed(1, jobSummary->InterruptReason);

    auto joblet = GetJoblet(jobId);

    UpdateMemoryDigests(joblet, jobSummary->Statistics);
    UpdateActualHistogram(jobSummary->Statistics);

    FinalizeJoblet(joblet, jobSummary.get());
    LogFinishedJobFluently(ELogEventType::JobCompleted, joblet, *jobSummary);

    UpdateJobStatistics(*jobSummary);

    if (jobSummary->InterruptReason != EInterruptReason::None) {
        jobSummary->SplitJobCount = EstimateSplitJobCount(*jobSummary);
        LOG_DEBUG("Job interrupted (JobId: %v, InterruptReason: %v, UnreadDataSliceCount: %v, SplitJobCount: %v)",
            jobSummary->Id,
            jobSummary->InterruptReason,
            jobSummary->UnreadInputDataSlices.size(),
            jobSummary->SplitJobCount);
    }
    joblet->Task->OnJobCompleted(joblet, *jobSummary);
    if (JobSplitter_) {
        JobSplitter_->OnJobCompleted(*jobSummary);
    }

    RemoveJoblet(jobId);

    UpdateTask(joblet->Task);

    if (IsCompleted()) {
        OnOperationCompleted(false /* interrupted */);
        return;
    }

    if (RowCountLimitTableIndex) {
        switch (joblet->JobType) {
            case EJobType::Map:
            case EJobType::OrderedMap:
            case EJobType::SortedReduce:
            case EJobType::JoinReduce:
            case EJobType::PartitionReduce: {
                auto path = Format("/data/output/%v/row_count%v", *RowCountLimitTableIndex, jobSummary->StatisticsSuffix);
                i64 count = GetNumericValue(JobStatistics, path);
                if (count >= RowCountLimit) {
                    OnOperationCompleted(true /* interrupted */);
                }
                break;
            }
            default:
                break;
        }
    }
}

void TOperationControllerBase::SafeOnJobFailed(std::unique_ptr<TFailedJobSummary> jobSummary)
{
    jobSummary->ParseStatistics();

    const auto& jobId = jobSummary->Id;
    const auto& result = jobSummary->Result;

    auto error = FromProto<TError>(result.error());

    JobCounter.Failed(1);

    auto joblet = GetJoblet(jobId);

    FinalizeJoblet(joblet, jobSummary.get());
    LogFinishedJobFluently(ELogEventType::JobFailed, joblet, *jobSummary)
        .Item("error").Value(error);

    UpdateJobStatistics(*jobSummary);

    joblet->Task->OnJobFailed(joblet, *jobSummary);
    if (JobSplitter_) {
        JobSplitter_->OnJobFailed(*jobSummary);
    }

    RemoveJoblet(jobId);

    if (error.Attributes().Get<bool>("fatal", false)) {
        auto wrappedError = TError("Job failed with fatal error") << error;
        OnOperationFailed(wrappedError);
        return;
    }

    int failedJobCount = JobCounter.GetFailed();
    int maxFailedJobCount = Spec->MaxFailedJobCount;
    if (failedJobCount >= maxFailedJobCount) {
        OnOperationFailed(TError("Failed jobs limit exceeded")
            << TErrorAttribute("max_failed_job_count", maxFailedJobCount));
    }
}

void TOperationControllerBase::SafeOnJobAborted(std::unique_ptr<TAbortedJobSummary> jobSummary)
{
    jobSummary->ParseStatistics();

    const auto& jobId = jobSummary->Id;
    auto abortReason = jobSummary->AbortReason;

    JobCounter.Aborted(1, abortReason);

    auto joblet = GetJoblet(jobId);
    if (abortReason == EAbortReason::ResourceOverdraft) {
        UpdateMemoryDigests(joblet, jobSummary->Statistics, true /* resourceOverdraft */);
    }

    if (jobSummary->ShouldLog) {
        FinalizeJoblet(joblet, jobSummary.get());
        LogFinishedJobFluently(ELogEventType::JobAborted, joblet, *jobSummary)
            .Item("reason").Value(abortReason);

        UpdateJobStatistics(*jobSummary);
    }

    if (abortReason == EAbortReason::FailedChunks) {
        const auto& result = jobSummary->Result;
        const auto& schedulerResultExt = result.GetExtension(TSchedulerJobResultExt::scheduler_job_result_ext);
        for (const auto& chunkId : schedulerResultExt.failed_chunk_ids()) {
            OnChunkFailed(FromProto<TChunkId>(chunkId));
        }
    }

    joblet->Task->OnJobAborted(joblet, *jobSummary);
    if (JobSplitter_) {
        JobSplitter_->OnJobAborted(*jobSummary);
    }

    RemoveJoblet(jobId);
}

void TOperationControllerBase::SafeOnJobRunning(std::unique_ptr<TJobSummary> jobSummary)
{
    jobSummary->ParseStatistics();

    if (JobSplitter_) {
        const auto& jobId = jobSummary->Id;
        auto joblet = GetJoblet(jobId);
        JobSplitter_->OnJobRunning(*jobSummary);
        if (GetPendingJobCount() == 0 && JobSplitter_->IsJobSplittable(jobId)) {
            auto jobHost = Host->GetJobHost(jobId);
            LOG_DEBUG("Job is ready to be split (JobId: %v)", jobId);
            jobHost->InterruptJob(EInterruptReason::JobSplit);
        }
    }
}

void TOperationControllerBase::FinalizeJoblet(
    const TJobletPtr& joblet,
    TJobSummary* jobSummary)
{
    auto& statistics = jobSummary->Statistics;

    joblet->FinishTime = *(jobSummary->FinishTime);
    {
        auto duration = joblet->FinishTime - joblet->StartTime;
        statistics.AddSample("/time/total", duration.MilliSeconds());
    }

    if (jobSummary->PrepareDuration) {
        statistics.AddSample("/time/prepare", jobSummary->PrepareDuration->MilliSeconds());
    }
    if (jobSummary->DownloadDuration) {
        statistics.AddSample("/time/artifacts_download", jobSummary->DownloadDuration->MilliSeconds());
    }
    if (jobSummary->ExecDuration) {
        statistics.AddSample("/time/exec", jobSummary->ExecDuration->MilliSeconds());
    }

    statistics.AddSample("/job_proxy/memory_reserve_factor_x10000", static_cast<int>(1e4 * joblet->JobProxyMemoryReserveFactor));
}

TFluentLogEvent TOperationControllerBase::LogFinishedJobFluently(
    ELogEventType eventType,
    const TJobletPtr& joblet,
    const TJobSummary& jobSummary)
{
    return LogEventFluently(eventType)
        .Item("job_id").Value(joblet->JobId)
        .Item("operation_id").Value(OperationId)
        .Item("start_time").Value(joblet->StartTime)
        .Item("finish_time").Value(joblet->FinishTime)
        .Item("resource_limits").Value(joblet->ResourceLimits)
        .Item("statistics").Value(jobSummary.Statistics)
        .Item("node_address").Value(joblet->NodeDescriptor.Address)
        .Item("job_type").Value(joblet->JobType);
}

IYsonConsumer* TOperationControllerBase::GetEventLogConsumer()
{
    VERIFY_THREAD_AFFINITY_ANY();

    return EventLogTableConsumer_.get();
}

void TOperationControllerBase::OnChunkFailed(const TChunkId& chunkId)
{
    if (chunkId == NullChunkId) {
        LOG_WARNING("Incompatible unavailable chunk found; deprecated node version");
        return;
    }

    auto it = InputChunkMap.find(chunkId);
    if (it == InputChunkMap.end()) {
        LOG_DEBUG("Intermediate chunk has failed (ChunkId: %v)", chunkId);
        if (!OnIntermediateChunkUnavailable(chunkId)) {
            return;
        }

        IntermediateChunkScraper->Start();
    } else {
        LOG_DEBUG("Input chunk has failed (ChunkId: %v)", chunkId);
        OnInputChunkUnavailable(chunkId, &it->second);
    }
}

void TOperationControllerBase::SafeOnIntermediateChunkLocated(const TChunkId& chunkId, const TChunkReplicaList& replicas)
{
    // Intermediate chunks are always replicated.
    if (IsUnavailable(replicas, NErasure::ECodec::None)) {
        OnIntermediateChunkUnavailable(chunkId);
    }
}

void TOperationControllerBase::SafeOnInputChunkLocated(const TChunkId& chunkId, const TChunkReplicaList& replicas)
{
    auto it = InputChunkMap.find(chunkId);
    YCHECK(it != InputChunkMap.end());

    auto& descriptor = it->second;
    YCHECK(!descriptor.InputChunks.empty());
    auto& chunkSpec = descriptor.InputChunks.front();
    auto codecId = NErasure::ECodec(chunkSpec->GetErasureCodec());

    if (IsUnavailable(replicas, codecId, IsParityReplicasFetchEnabled())) {
        OnInputChunkUnavailable(chunkId, &descriptor);
    } else {
        OnInputChunkAvailable(chunkId, replicas, &descriptor);
    }
}

void TOperationControllerBase::OnInputChunkAvailable(
    const TChunkId& chunkId,
    const TChunkReplicaList& replicas,
    TInputChunkDescriptor* descriptor)
{
    VERIFY_INVOKER_AFFINITY(CancelableInvoker);

    if (descriptor->State != EInputChunkState::Waiting) {
        return;
    }

    LOG_TRACE("Input chunk is available (ChunkId: %v)", chunkId);

    --UnavailableInputChunkCount;
    YCHECK(UnavailableInputChunkCount >= 0);

    if (UnavailableInputChunkCount == 0) {
        InputChunkScraper->Stop();
    }

    // Update replicas in place for all input chunks with current chunkId.
    for (auto& chunkSpec : descriptor->InputChunks) {
        chunkSpec->SetReplicaList(replicas);
    }

    descriptor->State = EInputChunkState::Active;

    for (const auto& inputStripe : descriptor->InputStripes) {
        --inputStripe.Stripe->WaitingChunkCount;
        if (inputStripe.Stripe->WaitingChunkCount > 0)
            continue;

        auto task = inputStripe.Task;
        task->GetChunkPoolInput()->Resume(inputStripe.Cookie, inputStripe.Stripe);
        if (task->HasInputLocality()) {
            AddTaskLocalityHint(task, inputStripe.Stripe);
        }
        AddTaskPendingHint(task);
    }
}

void TOperationControllerBase::OnInputChunkUnavailable(const TChunkId& chunkId, TInputChunkDescriptor* descriptor)
{
    VERIFY_INVOKER_AFFINITY(CancelableInvoker);

    if (descriptor->State != EInputChunkState::Active) {
        return;
    }

    ++ChunkLocatedCallCount;
    if (ChunkLocatedCallCount >= Config->ChunkScraper->MaxChunksPerRequest) {
        ChunkLocatedCallCount = 0;
        LOG_DEBUG("Located another batch of chunks (Count: %v, UnavailableInputChunkCount: %v)",
            Config->ChunkScraper->MaxChunksPerRequest,
            UnavailableInputChunkCount);
    }

    LOG_TRACE("Input chunk is unavailable (ChunkId: %v)", chunkId);

    ++UnavailableInputChunkCount;

    switch (Spec->UnavailableChunkTactics) {
        case EUnavailableChunkAction::Fail:
            OnOperationFailed(TError("Input chunk %v is unavailable",
                chunkId));
            break;

        case EUnavailableChunkAction::Skip: {
            descriptor->State = EInputChunkState::Skipped;
            for (const auto& inputStripe : descriptor->InputStripes) {
                inputStripe.Task->GetChunkPoolInput()->Suspend(inputStripe.Cookie);

                inputStripe.Stripe->DataSlices.erase(
                    std::remove_if(
                        inputStripe.Stripe->DataSlices.begin(),
                        inputStripe.Stripe->DataSlices.end(),
                        [&] (TInputDataSlicePtr slice) {
                            try {
                                return chunkId == slice->GetSingleUnversionedChunkOrThrow()->ChunkId();
                            } catch (const std::exception& ex) {
                                //FIXME(savrus) allow data slices to be unavailable.
                                THROW_ERROR_EXCEPTION("Dynamic table chunk became unavailable") << ex;
                            }
                        }),
                    inputStripe.Stripe->DataSlices.end());

                // Reinstall patched stripe.
                inputStripe.Task->GetChunkPoolInput()->Resume(inputStripe.Cookie, inputStripe.Stripe);
                AddTaskPendingHint(inputStripe.Task);
            }
            InputChunkScraper->Start();
            break;
        }

        case EUnavailableChunkAction::Wait: {
            descriptor->State = EInputChunkState::Waiting;
            for (const auto& inputStripe : descriptor->InputStripes) {
                if (inputStripe.Stripe->WaitingChunkCount == 0) {
                    inputStripe.Task->GetChunkPoolInput()->Suspend(inputStripe.Cookie);
                }
                ++inputStripe.Stripe->WaitingChunkCount;
            }
            InputChunkScraper->Start();
            break;
        }

        default:
            Y_UNREACHABLE();
    }
}

bool TOperationControllerBase::OnIntermediateChunkUnavailable(const TChunkId& chunkId)
{
    auto it = ChunkOriginMap.find(chunkId);
    YCHECK(it != ChunkOriginMap.end());
    auto completedJob = it->second;
    if (completedJob->Lost)
        return false;

    LOG_DEBUG("Job is lost (Address: %v, JobId: %v, SourceTask: %v, OutputCookie: %v, InputCookie: %v)",
        completedJob->NodeDescriptor.Address,
        completedJob->JobId,
        completedJob->SourceTask->GetId(),
        completedJob->OutputCookie,
        completedJob->InputCookie);

    JobCounter.Lost(1);
    completedJob->Lost = true;
    completedJob->DestinationPool->Suspend(completedJob->InputCookie);
    completedJob->SourceTask->GetChunkPoolOutput()->Lost(completedJob->OutputCookie);
    completedJob->SourceTask->OnJobLost(completedJob);
    AddTaskPendingHint(completedJob->SourceTask);
    return true;
}

bool TOperationControllerBase::AreForeignTablesSupported() const
{
    return false;
}

bool TOperationControllerBase::IsOutputLivePreviewSupported() const
{
    return false;
}

bool TOperationControllerBase::IsIntermediateLivePreviewSupported() const
{
    return false;
}

std::vector<ITransactionPtr> TOperationControllerBase::GetTransactions()
{
    if (AreTransactionsActive) {
        return {
            AsyncSchedulerTransaction,
            SyncSchedulerTransaction,
            InputTransaction,
            OutputTransaction,
            DebugOutputTransaction
        };
    } else {
        return {};
    }
}

bool TOperationControllerBase::IsInputDataSizeHistogramSupported() const
{
    return false;
}

void TOperationControllerBase::SafeAbort()
{
    LOG_INFO("Aborting operation controller");

    // NB: context should be cancelled before aborting transactions,
    // since controller methods can use this transactions.
    CancelableContext->Cancel();

    AreTransactionsActive = false;

    // Skip committing anything if operation controller already tried to commit results.
    if (!GetCommitting()) {
        try {
            if (StderrTable && StderrTable->IsBeginUploadCompleted()) {
                AttachOutputChunks({StderrTable.GetPtr()});
                EndUploadOutputTables({StderrTable.GetPtr()});
            }

            if (CoreTable && CoreTable->IsBeginUploadCompleted()) {
                AttachOutputChunks({CoreTable.GetPtr()});
                EndUploadOutputTables({CoreTable.GetPtr()});
            }

            CommitTransaction(DebugOutputTransaction);
        } catch (const std::exception& ex) {
            // Bad luck we can't commit transaction.
            // Such a pity can happen for example if somebody aborted our transaction manualy.
            LOG_ERROR(ex, "Failed to commit debug output transaction");
        }
    }

    std::vector<TFuture<void>> abortTransactionFutures;

    auto abortTransaction = [&] (ITransactionPtr transaction, bool sync = true) {
        if (transaction) {
            auto asyncResult = transaction->Abort();
            if (sync) {
                abortTransactionFutures.push_back(asyncResult);
            }
        }
    };

    abortTransaction(InputTransaction);
    abortTransaction(OutputTransaction);
    abortTransaction(SyncSchedulerTransaction);
    abortTransaction(AsyncSchedulerTransaction, /* sync */ false);

    WaitFor(Combine(abortTransactionFutures))
        .ThrowOnError();

    State = EControllerState::Finished;

    LOG_INFO("Operation controller aborted");
}

void TOperationControllerBase::SafeForget()
{
    LOG_INFO("Forgetting operation");

    CancelableContext->Cancel();

    Forgotten = true;

    LOG_INFO("Operation forgotten");
}

void TOperationControllerBase::SafeComplete()
{
    BIND(&TOperationControllerBase::OnOperationCompleted, MakeStrong(this), true /* interrupted */)
        .Via(GetCancelableInvoker())
        .Run();
}

void TOperationControllerBase::CheckTimeLimit()
{
    VERIFY_INVOKER_AFFINITY(CancelableInvoker);

    auto timeLimit = Config->OperationTimeLimit;
    if (Spec->TimeLimit) {
        timeLimit = Spec->TimeLimit;
    }

    if (timeLimit) {
        if (TInstant::Now() - StartTime > *timeLimit) {
            OnOperationFailed(TError("Operation is running for too long, aborted")
                << TErrorAttribute("time_limit", *timeLimit));
        }
    }
}

void TOperationControllerBase::CheckAvailableExecNodes()
{
    VERIFY_INVOKER_AFFINITY(CancelableInvoker);

    if (ShouldSkipSanityCheck()) {
        return;
    }

    if (GetExecNodeDescriptors().empty()) {
        auto timeout = DurationToCpuDuration(Spec->AvailableNodesMissingTimeout);
        if (AvaialableNodesLastSeenTime_ + timeout < GetCpuInstant()) {
            OnOperationFailed(TError("No online nodes match operation scheduling tag filter")
                << TErrorAttribute("operation_id", OperationId)
                << TErrorAttribute("scheduling_tag_filter", Spec->SchedulingTagFilter));
        }
    } else {
        AvaialableNodesLastSeenTime_ = GetCpuInstant();
    }
}

TScheduleJobResultPtr TOperationControllerBase::SafeScheduleJob(
    ISchedulingContextPtr context,
    const TJobResources& jobLimits)
{
    if (Spec->TestingOperationOptions) {
        if (Spec->TestingOperationOptions->SchedulingDelayType == ESchedulingDelayType::Async) {
            WaitFor(TDelayedExecutor::MakeDelayed(Spec->TestingOperationOptions->SchedulingDelay));
        } else {
            Sleep(Spec->TestingOperationOptions->SchedulingDelay);
        }
    }

    // SafeScheduleJob must be synchronous; context switches are prohibited.
    TContextSwitchGuard contextSwitchGuard([] { Y_UNREACHABLE(); });

    TScopedTimer timer;
    auto scheduleJobResult = New<TScheduleJobResult>();
    DoScheduleJob(context.Get(), jobLimits, scheduleJobResult.Get());
    if (scheduleJobResult->JobStartRequest) {
        JobCounter.Start(1);
    }
    scheduleJobResult->Duration = timer.GetElapsed();

    ScheduleJobStatistics_->RecordJobResult(scheduleJobResult);

    auto now = NProfiling::GetCpuInstant();
    if (now > ScheduleJobStatisticsLogDeadline_) {
        LOG_DEBUG("Schedule job statistics (Count: %v, TotalDuration: %v, FailureReasons: %v)",
            ScheduleJobStatistics_->Count,
            ScheduleJobStatistics_->Duration,
            ScheduleJobStatistics_->Failed);
        ScheduleJobStatisticsLogDeadline_ = now + NProfiling::DurationToCpuDuration(Config->ScheduleJobStatisticsLogBackoff);
    }

    return scheduleJobResult;
}

void TOperationControllerBase::UpdateConfig(TSchedulerConfigPtr config)
{
    VERIFY_INVOKER_AFFINITY(CancelableInvoker);

    Config = config;
}

void TOperationControllerBase::CustomizeJoblet(TJobletPtr /* joblet */)
{ }

void TOperationControllerBase::CustomizeJobSpec(TJobletPtr /* joblet */, TJobSpec* /* jobSpec */)
{ }

void TOperationControllerBase::RegisterTask(TTaskPtr task)
{
    Tasks.push_back(std::move(task));
}

void TOperationControllerBase::RegisterTaskGroup(TTaskGroupPtr group)
{
    TaskGroups.push_back(std::move(group));
}

void TOperationControllerBase::UpdateTask(TTaskPtr task)
{
    int oldPendingJobCount = CachedPendingJobCount;
    int newPendingJobCount = CachedPendingJobCount + task->GetPendingJobCountDelta();
    CachedPendingJobCount = newPendingJobCount;

    int oldTotalJobCount = JobCounter.GetTotal();
    JobCounter.Increment(task->GetTotalJobCountDelta());
    int newTotalJobCount = JobCounter.GetTotal();

    IncreaseNeededResources(task->GetTotalNeededResourcesDelta());

    LOG_DEBUG_IF(
        newPendingJobCount != oldPendingJobCount || newTotalJobCount != oldTotalJobCount,
        "Task updated (Task: %v, PendingJobCount: %v -> %v, TotalJobCount: %v -> %v, NeededResources: %v)",
        task->GetId(),
        oldPendingJobCount,
        newPendingJobCount,
        oldTotalJobCount,
        newTotalJobCount,
        FormatResources(CachedNeededResources));

    task->CheckCompleted();
}

void TOperationControllerBase::UpdateAllTasks()
{
    for (const auto& task: Tasks) {
        UpdateTask(task);
    }
}

void TOperationControllerBase::UpdateAllTasksIfNeeded()
{
    auto now = NProfiling::GetCpuInstant();
    if (now < TaskUpdateDeadline_) {
        return;
    }
    UpdateAllTasks();
    TaskUpdateDeadline_ = now + NProfiling::DurationToCpuDuration(Config->TaskUpdatePeriod);
}

void TOperationControllerBase::MoveTaskToCandidates(
    TTaskPtr task,
    std::multimap<i64, TTaskPtr>& candidateTasks)
{
    const auto& neededResources = task->GetMinNeededResources();
    task->CheckResourceDemandSanity(neededResources);
    i64 minMemory = neededResources.GetMemory();
    candidateTasks.insert(std::make_pair(minMemory, task));
    LOG_DEBUG("Task moved to candidates (Task: %v, MinMemory: %v)",
        task->GetId(),
        minMemory / (1024 * 1024));

}

void TOperationControllerBase::AddTaskPendingHint(TTaskPtr task)
{
    if (task->GetPendingJobCount() > 0) {
        auto group = task->GetGroup();
        if (group->NonLocalTasks.insert(task).second) {
            LOG_DEBUG("Task pending hint added (Task: %v)", task->GetId());
            MoveTaskToCandidates(task, group->CandidateTasks);
        }
    }
    UpdateTask(task);
}

void TOperationControllerBase::AddAllTaskPendingHints()
{
    for (const auto& task : Tasks) {
        AddTaskPendingHint(task);
    }
}

void TOperationControllerBase::DoAddTaskLocalityHint(TTaskPtr task, TNodeId nodeId)
{
    auto group = task->GetGroup();
    if (group->NodeIdToTasks[nodeId].insert(task).second) {
        LOG_TRACE("Task locality hint added (Task: %v, Address: %v)",
            task->GetId(),
            InputNodeDirectory->GetDescriptor(nodeId).GetDefaultAddress());
    }
}

void TOperationControllerBase::AddTaskLocalityHint(TTaskPtr task, TNodeId nodeId)
{
    DoAddTaskLocalityHint(task, nodeId);
    UpdateTask(task);
}

void TOperationControllerBase::AddTaskLocalityHint(TTaskPtr task, TChunkStripePtr stripe)
{
    for (const auto& dataSlice : stripe->DataSlices) {
        for (const auto& chunkSlice : dataSlice->ChunkSlices) {
            for (auto replica : chunkSlice->GetInputChunk()->GetReplicaList()) {
                auto locality = chunkSlice->GetLocality(replica.GetReplicaIndex());
                if (locality > 0) {
                    DoAddTaskLocalityHint(task, replica.GetNodeId());
                }
            }
        }
    }
    UpdateTask(task);
}

void TOperationControllerBase::ResetTaskLocalityDelays()
{
    LOG_DEBUG("Task locality delays are reset");
    for (auto group : TaskGroups) {
        for (const auto& pair : group->DelayedTasks) {
            auto task = pair.second;
            if (task->GetPendingJobCount() > 0) {
                MoveTaskToCandidates(task, group->CandidateTasks);
            } else {
                LOG_DEBUG("Task pending hint removed (Task: %v)",
                    task->GetId());
                YCHECK(group->NonLocalTasks.erase(task) == 1);
            }
        }
        group->DelayedTasks.clear();
    }
}

bool TOperationControllerBase::CheckJobLimits(
    TTaskPtr task,
    const TJobResources& jobLimits,
    const TJobResources& nodeResourceLimits)
{
    auto neededResources = task->GetMinNeededResources();
    if (Dominates(jobLimits, neededResources)) {
        return true;
    }
    task->CheckResourceDemandSanity(nodeResourceLimits, neededResources);
    return false;
}

void TOperationControllerBase::DoScheduleJob(
    ISchedulingContext* context,
    const TJobResources& jobLimits,
    TScheduleJobResult* scheduleJobResult)
{
    VERIFY_INVOKER_AFFINITY(CancelableInvoker);

    if (!IsRunning()) {
        LOG_TRACE("Operation is not running, scheduling request ignored");
        scheduleJobResult->RecordFail(EScheduleJobFailReason::OperationNotRunning);
    } else if (GetPendingJobCount() == 0) {
        LOG_TRACE("No pending jobs left, scheduling request ignored");
        scheduleJobResult->RecordFail(EScheduleJobFailReason::NoPendingJobs);
    } else {
        DoScheduleLocalJob(context, jobLimits, scheduleJobResult);
        if (!scheduleJobResult->JobStartRequest) {
            DoScheduleNonLocalJob(context, jobLimits, scheduleJobResult);
        }
    }
}

void TOperationControllerBase::DoScheduleLocalJob(
    ISchedulingContext* context,
    const TJobResources& jobLimits,
    TScheduleJobResult* scheduleJobResult)
{
    const auto& nodeResourceLimits = context->ResourceLimits();
    const auto& address = context->GetNodeDescriptor().Address;
    auto nodeId = context->GetNodeDescriptor().Id;

    for (const auto& group : TaskGroups) {
        if (scheduleJobResult->IsScheduleStopNeeded()) {
            return;
        }
        if (!Dominates(jobLimits, group->MinNeededResources)) {
            scheduleJobResult->RecordFail(EScheduleJobFailReason::NotEnoughResources);
            continue;
        }

        auto localTasksIt = group->NodeIdToTasks.find(nodeId);
        if (localTasksIt == group->NodeIdToTasks.end()) {
            continue;
        }

        i64 bestLocality = 0;
        TTaskPtr bestTask;

        auto& localTasks = localTasksIt->second;
        auto it = localTasks.begin();
        while (it != localTasks.end()) {
            auto jt = it++;
            auto task = *jt;

            // Make sure that the task has positive locality.
            // Remove pending hint if not.
            auto locality = task->GetLocality(nodeId);
            if (locality <= 0) {
                localTasks.erase(jt);
                LOG_TRACE("Task locality hint removed (Task: %v, Address: %v)",
                    task->GetId(),
                    address);
                continue;
            }

            if (locality <= bestLocality) {
                continue;
            }

            if (task->GetPendingJobCount() == 0) {
                UpdateTask(task);
                continue;
            }

            if (!CheckJobLimits(task, jobLimits, nodeResourceLimits)) {
                scheduleJobResult->RecordFail(EScheduleJobFailReason::NotEnoughResources);
                continue;
            }

            bestLocality = locality;
            bestTask = task;
        }

        if (!IsRunning()) {
            scheduleJobResult->RecordFail(EScheduleJobFailReason::OperationNotRunning);
            break;
        }

        if (bestTask) {
            LOG_DEBUG(
                "Attempting to schedule a local job (Task: %v, Address: %v, Locality: %v, JobLimits: %v, "
                "PendingDataSize: %v, PendingJobCount: %v)",
                bestTask->GetId(),
                address,
                bestLocality,
                FormatResources(jobLimits),
                bestTask->GetPendingDataSize(),
                bestTask->GetPendingJobCount());

            if (!HasEnoughChunkLists(bestTask->IsIntermediateOutput(), bestTask->IsStderrTableEnabled(), bestTask->IsCoreTableEnabled())) {
                LOG_DEBUG("Job chunk list demand is not met");
                scheduleJobResult->RecordFail(EScheduleJobFailReason::NotEnoughChunkLists);
                break;
            }

            bestTask->ScheduleJob(context, jobLimits, scheduleJobResult);
            if (scheduleJobResult->JobStartRequest) {
                UpdateTask(bestTask);
                break;
            }
            if (scheduleJobResult->IsScheduleStopNeeded()) {
                return;
            }
        } else {
            // NB: This is one of the possible reasons, hopefully the most probable.
            scheduleJobResult->RecordFail(EScheduleJobFailReason::NoLocalJobs);
        }
    }
}

void TOperationControllerBase::DoScheduleNonLocalJob(
    ISchedulingContext* context,
    const TJobResources& jobLimits,
    TScheduleJobResult* scheduleJobResult)
{
    auto now = NProfiling::CpuInstantToInstant(context->GetNow());
    const auto& nodeResourceLimits = context->ResourceLimits();
    const auto& address = context->GetNodeDescriptor().Address;

    for (const auto& group : TaskGroups) {
        if (scheduleJobResult->IsScheduleStopNeeded()) {
            return;
        }
        if (!Dominates(jobLimits, group->MinNeededResources)) {
            scheduleJobResult->RecordFail(EScheduleJobFailReason::NotEnoughResources);
            continue;
        }

        auto& nonLocalTasks = group->NonLocalTasks;
        auto& candidateTasks = group->CandidateTasks;
        auto& delayedTasks = group->DelayedTasks;

        // Move tasks from delayed to candidates.
        while (!delayedTasks.empty()) {
            auto it = delayedTasks.begin();
            auto deadline = it->first;
            if (now < deadline) {
                break;
            }
            auto task = it->second;
            delayedTasks.erase(it);
            if (task->GetPendingJobCount() == 0) {
                LOG_DEBUG("Task pending hint removed (Task: %v)",
                    task->GetId());
                YCHECK(nonLocalTasks.erase(task) == 1);
                UpdateTask(task);
            } else {
                LOG_DEBUG("Task delay deadline reached (Task: %v)", task->GetId());
                MoveTaskToCandidates(task, candidateTasks);
            }
        }

        // Consider candidates in the order of increasing memory demand.
        {
            int processedTaskCount = 0;
            int noPendingJobsTaskCount = 0;
            auto it = candidateTasks.begin();
            while (it != candidateTasks.end()) {
                ++processedTaskCount;
                auto task = it->second;

                // Make sure that the task is ready to launch jobs.
                // Remove pending hint if not.
                if (task->GetPendingJobCount() == 0) {
                    LOG_DEBUG("Task pending hint removed (Task: %v)", task->GetId());
                    candidateTasks.erase(it++);
                    YCHECK(nonLocalTasks.erase(task) == 1);
                    UpdateTask(task);
                    ++noPendingJobsTaskCount;
                    continue;
                }

                // Check min memory demand for early exit.
                if (task->GetMinNeededResources().GetMemory() > jobLimits.GetMemory()) {
                    scheduleJobResult->RecordFail(EScheduleJobFailReason::NotEnoughResources);
                    break;
                }

                if (!CheckJobLimits(task, jobLimits, nodeResourceLimits)) {
                    ++it;
                    scheduleJobResult->RecordFail(EScheduleJobFailReason::NotEnoughResources);
                    continue;
                }

                if (!task->GetDelayedTime()) {
                    task->SetDelayedTime(now);
                }

                auto deadline = *task->GetDelayedTime() + task->GetLocalityTimeout();
                if (deadline > now) {
                    LOG_DEBUG("Task delayed (Task: %v, Deadline: %v)",
                        task->GetId(),
                        deadline);
                    delayedTasks.insert(std::make_pair(deadline, task));
                    candidateTasks.erase(it++);
                    scheduleJobResult->RecordFail(EScheduleJobFailReason::TaskDelayed);
                    continue;
                }

                if (!IsRunning()) {
                    scheduleJobResult->RecordFail(EScheduleJobFailReason::OperationNotRunning);
                    break;
                }

                LOG_DEBUG(
                    "Attempting to schedule a non-local job (Task: %v, Address: %v, JobLimits: %v, "
                    "PendingDataSize: %v, PendingJobCount: %v)",
                    task->GetId(),
                    address,
                    FormatResources(jobLimits),
                    task->GetPendingDataSize(),
                    task->GetPendingJobCount());

                if (!HasEnoughChunkLists(task->IsIntermediateOutput(), task->IsStderrTableEnabled(), task->IsCoreTableEnabled())) {
                    LOG_DEBUG("Job chunk list demand is not met");
                    scheduleJobResult->RecordFail(EScheduleJobFailReason::NotEnoughChunkLists);
                    break;
                }

                task->ScheduleJob(context, jobLimits, scheduleJobResult);
                if (scheduleJobResult->JobStartRequest) {
                    UpdateTask(task);
                    return;
                }
                if (scheduleJobResult->IsScheduleStopNeeded()) {
                    return;
                }

                // If task failed to schedule job, its min resources might have been updated.
                auto minMemory = task->GetMinNeededResources().GetMemory();
                if (it->first == minMemory) {
                    ++it;
                } else {
                    it = candidateTasks.erase(it);
                    candidateTasks.insert(std::make_pair(minMemory, task));
                }
            }

            if (processedTaskCount == noPendingJobsTaskCount) {
                scheduleJobResult->RecordFail(EScheduleJobFailReason::NoCandidateTasks);
            }

            LOG_DEBUG("Non-local tasks processed (TotalCount: %v, NoPendingJobsCount: %v)",
                processedTaskCount,
                noPendingJobsTaskCount);
        }
    }
}

TCancelableContextPtr TOperationControllerBase::GetCancelableContext() const
{
    VERIFY_THREAD_AFFINITY_ANY();

    return CancelableContext;
}

IInvokerPtr TOperationControllerBase::GetCancelableControlInvoker() const
{
    VERIFY_THREAD_AFFINITY_ANY();

    return CancelableControlInvoker;
}

IInvokerPtr TOperationControllerBase::GetCancelableInvoker() const
{
    VERIFY_THREAD_AFFINITY_ANY();

    return CancelableInvoker;
}

IInvokerPtr TOperationControllerBase::GetInvoker() const
{
    VERIFY_THREAD_AFFINITY_ANY();

    return SuspendableInvoker;
}

TFuture<void> TOperationControllerBase::Suspend()
{
    VERIFY_THREAD_AFFINITY(ControlThread);

    return SuspendableInvoker->Suspend();
}

void TOperationControllerBase::Resume()
{
    VERIFY_THREAD_AFFINITY(ControlThread);

    SuspendableInvoker->Resume();
}

int TOperationControllerBase::GetPendingJobCount() const
{
    VERIFY_THREAD_AFFINITY_ANY();

    // Avoid accessing the state while not prepared.
    if (!IsPrepared()) {
        return 0;
    }

    // NB: For suspended operations we still report proper pending job count
    // but zero demand.
    if (!IsRunning()) {
        return 0;
    }

    return CachedPendingJobCount;
}

int TOperationControllerBase::GetTotalJobCount() const
{
    VERIFY_INVOKER_AFFINITY(CancelableInvoker);

    // Avoid accessing the state while not prepared.
    if (!IsPrepared()) {
        return 0;
    }

    return JobCounter.GetTotal();
}

bool TOperationControllerBase::IsForgotten() const
{
    VERIFY_THREAD_AFFINITY_ANY();

    return Forgotten;
}

void TOperationControllerBase::IncreaseNeededResources(const TJobResources& resourcesDelta)
{
    VERIFY_THREAD_AFFINITY_ANY();

    TWriterGuard guard(CachedNeededResourcesLock);
    CachedNeededResources += resourcesDelta;
}

TJobResources TOperationControllerBase::GetNeededResources() const
{
    VERIFY_THREAD_AFFINITY_ANY();

    TReaderGuard guard(CachedNeededResourcesLock);
    return CachedNeededResources;
}

i64 TOperationControllerBase::ComputeUserJobMemoryReserve(EJobType jobType, TUserJobSpecPtr userJobSpec) const
{
    if (userJobSpec) {
        return userJobSpec->MemoryLimit * GetUserJobMemoryDigest(jobType)->GetQuantile(Config->UserJobMemoryReserveQuantile);
    } else {
        return 0;
    }
}

void TOperationControllerBase::OnOperationCompleted(bool interrupted)
{
    VERIFY_INVOKER_AFFINITY(CancelableInvoker);
    Y_UNUSED(interrupted);

    // This can happen if operation failed during completion in derived class (e.x. SortController).
    if (IsFinished()) {
        return;
    }

    State = EControllerState::Finished;

    BuildAndSaveProgress();

    Host->OnOperationCompleted(OperationId);
}

void TOperationControllerBase::OnOperationFailed(const TError& error)
{
    VERIFY_THREAD_AFFINITY_ANY();

    // During operation failing job aborting can lead to another operation fail, we don't want to invoke it twice.
    if (IsFinished()) {
        return;
    }

    State = EControllerState::Finished;

    BuildAndSaveProgress();

    Host->OnOperationFailed(OperationId, error);
}

void TOperationControllerBase::FailOperation(const TAssertionFailedException& ex)
{
    OnOperationFailed(TError("Operation controller crashed; please file a ticket at YTADMINREQ and attach a link to this operation")
        << TErrorAttribute("failed_condition", ex.GetExpression())
        << TErrorAttribute("stack_trace", ex.GetStackTrace())
        << TErrorAttribute("core_path", ex.GetCorePath())
        << TErrorAttribute("operation_id", OperationId));
}

bool TOperationControllerBase::IsPrepared() const
{
    return State != EControllerState::Preparing;
}

bool TOperationControllerBase::IsRunning() const
{
    return State == EControllerState::Running;
}

bool TOperationControllerBase::IsFinished() const
{
    return State == EControllerState::Finished;
}

void TOperationControllerBase::CreateLivePreviewTables()
{
    const auto& client = Host->GetMasterClient();
    auto connection = client->GetNativeConnection();

    // NB: use root credentials.
    auto channel = client->GetMasterChannelOrThrow(EMasterChannelKind::Leader);
    TObjectServiceProxy proxy(channel);

    auto batchReq = proxy.ExecuteBatch();

    auto addRequest = [&] (
        const Stroka& path,
        TCellTag cellTag,
        int replicationFactor,
        NCompression::ECodec compressionCodec,
        const Stroka& key,
        const TYsonString& acl,
        TNullable<TTableSchema> schema)
    {
        auto req = TCypressYPathProxy::Create(path);
        req->set_type(static_cast<int>(EObjectType::Table));
        req->set_ignore_existing(true);
        req->set_enable_accounting(false);

        auto attributes = CreateEphemeralAttributes();
        attributes->Set("replication_factor", replicationFactor);
        // Does this affect anything or is this for viewing only? Should we set the 'media' ('primary_medium') property?
        attributes->Set("compression_codec", compressionCodec);
        if (cellTag == connection->GetPrimaryMasterCellTag()) {
            attributes->Set("external", false);
        } else {
            attributes->Set("external_cell_tag", cellTag);
        }
        attributes->Set("acl", acl);
        attributes->Set("inherit_acl", false);
        if (schema) {
            attributes->Set("schema", *schema);
        }
        ToProto(req->mutable_node_attributes(), *attributes);
        GenerateMutationId(req);

        batchReq->AddRequest(req, key);
    };

    if (IsOutputLivePreviewSupported()) {
        LOG_INFO("Creating live preview for output tables");

        for (int index = 0; index < OutputTables.size(); ++index) {
            const auto& table = OutputTables[index];
            auto path = GetLivePreviewOutputPath(OperationId, index);
            addRequest(
                path,
                table.CellTag,
                table.Options->ReplicationFactor,
                table.Options->CompressionCodec,
                "create_output",
                table.EffectiveAcl,
                table.TableUploadOptions.TableSchema);
        }
    }

    if (StderrTable) {
        LOG_INFO("Creating live preview for stderr table");
        auto path = GetLivePreviewStderrTablePath(OperationId);
        addRequest(
            path,
            StderrTable->CellTag,
            StderrTable->Options->ReplicationFactor,
            StderrTable->Options->CompressionCodec,
            "create_stderr",
            StderrTable->EffectiveAcl,
            StderrTable->TableUploadOptions.TableSchema);
    }

    if (IsIntermediateLivePreviewSupported()) {
        LOG_INFO("Creating live preview for intermediate table");

        auto path = GetLivePreviewIntermediatePath(OperationId);
        addRequest(
            path,
            IntermediateOutputCellTag,
            1,
            Spec->IntermediateCompressionCodec,
            "create_intermediate",
            BuildYsonStringFluently()
                .BeginList()
                    .Item().BeginMap()
                        .Item("action").Value("allow")
                        .Item("subjects").BeginList()
                            .Item().Value(AuthenticatedUser)
                            .DoFor(Owners, [] (TFluentList fluent, const Stroka& owner) {
                                fluent.Item().Value(owner);
                            })
                        .EndList()
                        .Item("permissions").BeginList()
                            .Item().Value("read")
                        .EndList()
                    .EndMap()
                    .DoFor(Spec->IntermediateDataAcl->GetChildren(), [] (TFluentList fluent, const INodePtr& node) {
                        fluent.Item().Value(node);
                    })
                    .DoFor(Config->AdditionalIntermediateDataAcl->GetChildren(), [] (TFluentList fluent, const INodePtr& node) {
                        fluent.Item().Value(node);
                    })
                .EndList(),
            Null);
    }

    auto batchRspOrError = WaitFor(batchReq->Invoke());
    THROW_ERROR_EXCEPTION_IF_FAILED(GetCumulativeError(batchRspOrError), "Error creating live preview tables");
    const auto& batchRsp = batchRspOrError.Value();

    auto handleResponse = [&] (TLivePreviewTableBase& table, TCypressYPathProxy::TRspCreatePtr rsp) {
        table.LivePreviewTableId = FromProto<NCypressClient::TNodeId>(rsp->node_id());
    };

    if (IsOutputLivePreviewSupported()) {
        auto rspsOrError = batchRsp->GetResponses<TCypressYPathProxy::TRspCreate>("create_output");
        YCHECK(rspsOrError.size() == OutputTables.size());
        for (int index = 0; index < OutputTables.size(); ++index) {
            handleResponse(OutputTables[index], rspsOrError[index].Value());
        }

        LOG_INFO("Live preview for output tables created");
    }

    if (StderrTable) {
        auto rspOrError = batchRsp->GetResponse<TCypressYPathProxy::TRspCreate>("create_stderr");
        handleResponse(*StderrTable, rspOrError.Value());

        LOG_INFO("Live preview for stderr table created");
    }

    if (IsIntermediateLivePreviewSupported()) {
        auto rspOrError = batchRsp->GetResponse<TCypressYPathProxy::TRspCreate>("create_intermediate");
        handleResponse(IntermediateTable, rspOrError.Value());

        LOG_INFO("Live preview for intermediate table created");
    }
}

void TOperationControllerBase::LockLivePreviewTables()
{
    auto channel = Host->GetMasterClient()->GetMasterChannelOrThrow(EMasterChannelKind::Leader);
    TObjectServiceProxy proxy(channel);

    auto batchReq = proxy.ExecuteBatch();

    auto addRequest = [&] (const TLivePreviewTableBase& table, const Stroka& key) {
        auto req = TCypressYPathProxy::Lock(FromObjectId(table.LivePreviewTableId));
        req->set_mode(static_cast<int>(ELockMode::Exclusive));
        SetTransactionId(req, AsyncSchedulerTransaction->GetId());
        GenerateMutationId(req);
        batchReq->AddRequest(req, key);
    };

    if (IsOutputLivePreviewSupported()) {
        LOG_INFO("Locking live preview for output tables");
        for (const auto& table : OutputTables) {
            addRequest(table, "lock_output");
        }
    }

    if (StderrTable) {
        LOG_INFO("Locking live preview for stderr table");
        addRequest(*StderrTable, "lock_output");
    }

    if (IsIntermediateLivePreviewSupported()) {
        LOG_INFO("Locking live preview for intermediate table");
        addRequest(IntermediateTable, "lock_intermediate");
    }

    if (batchReq->GetSize() == 0) {
        return;
    }

    auto batchRspOrError = WaitFor(batchReq->Invoke());
    THROW_ERROR_EXCEPTION_IF_FAILED(GetCumulativeError(batchRspOrError), "Error locking live preview tables");

    LOG_INFO("Live preview tables locked");
}

void TOperationControllerBase::FetchInputTables()
{
    i64 totalChunkCount = 0;
    i64 totalExtensionSize = 0;

    LOG_INFO("Started fetching input tables");

    for (int tableIndex = 0; tableIndex < static_cast<int>(InputTables.size()); ++tableIndex) {
        auto& table = InputTables[tableIndex];
        auto objectIdPath = FromObjectId(table.ObjectId);
        const auto& path = table.Path.GetPath();
        const auto& ranges = table.Path.GetRanges();
        if (ranges.empty()) {
            continue;
        }

        if (ranges.size() > Config->MaxRangesOnTable) {
            THROW_ERROR_EXCEPTION(
                "Too many ranges on table: maximum allowed %v, actual %v",
                Config->MaxRangesOnTable,
                ranges.size())
                << TErrorAttribute("table_path", table.Path.GetPath());
        }

        LOG_INFO("Fetching input table (Path: %v, RangeCount: %v)",
            path,
            ranges.size());

        auto channel = AuthenticatedInputMasterClient->GetMasterChannelOrThrow(
            EMasterChannelKind::Follower,
            table.CellTag);
        TObjectServiceProxy proxy(channel);

        auto batchReq = proxy.ExecuteBatch();
        std::vector<int> rangeIndices;

        if (!table.IsDynamic) {
            for (int rangeIndex = 0; rangeIndex < static_cast<int>(ranges.size()); ++rangeIndex) {
                for (i64 index = 0; index * Config->MaxChunksPerFetch < table.ChunkCount; ++index) {
                    auto adjustedRange = ranges[rangeIndex];
                    auto chunkCountLowerLimit = index * Config->MaxChunksPerFetch;
                    if (adjustedRange.LowerLimit().HasChunkIndex()) {
                        chunkCountLowerLimit = std::max(chunkCountLowerLimit, adjustedRange.LowerLimit().GetChunkIndex());
                    }
                    adjustedRange.LowerLimit().SetChunkIndex(chunkCountLowerLimit);

                    auto chunkCountUpperLimit = (index + 1) * Config->MaxChunksPerFetch;
                    if (adjustedRange.UpperLimit().HasChunkIndex()) {
                        chunkCountUpperLimit = std::min(chunkCountUpperLimit, adjustedRange.UpperLimit().GetChunkIndex());
                    }
                    adjustedRange.UpperLimit().SetChunkIndex(chunkCountUpperLimit);

                    auto req = TTableYPathProxy::Fetch(FromObjectId(table.ObjectId));
                    InitializeFetchRequest(req.Get(), table.Path);
                    ToProto(req->mutable_ranges(), std::vector<TReadRange>({adjustedRange}));
                    req->set_fetch_all_meta_extensions(false);
                    req->add_extension_tags(TProtoExtensionTag<NChunkClient::NProto::TMiscExt>::Value);
                    if (IsBoundaryKeysFetchEnabled()) {
                        req->add_extension_tags(TProtoExtensionTag<TBoundaryKeysExt>::Value);
                    }
                    req->set_fetch_parity_replicas(IsParityReplicasFetchEnabled());
                    SetTransactionId(req, InputTransaction->GetId());
                    batchReq->AddRequest(req, "fetch");
                    rangeIndices.push_back(rangeIndex);
                }
            }
        } else {
            if (ranges.size() != 1 || !ranges[0].LowerLimit().IsTrivial() || !ranges[0].UpperLimit().IsTrivial()) {
                THROW_ERROR_EXCEPTION("Ranges are not supported for dynamic table inputs")
                    << TErrorAttribute("table_path", table.Path.GetPath());
            }

            rangeIndices.push_back(0);

            auto req = TTableYPathProxy::Fetch(FromObjectId(table.ObjectId));
            InitializeFetchRequest(req.Get(), table.Path);
            // TODO: support ranges
            //ToProto(req->mutable_ranges(), std::vector<TReadRange>(ranges[0]));
            req->set_fetch_all_meta_extensions(false);
            req->add_extension_tags(TProtoExtensionTag<NChunkClient::NProto::TMiscExt>::Value);
            req->add_extension_tags(TProtoExtensionTag<TBoundaryKeysExt>::Value);
            req->set_fetch_parity_replicas(IsParityReplicasFetchEnabled());
            SetTransactionId(req, InputTransaction->GetId());
            batchReq->AddRequest(req, "fetch");
        }

        auto batchRspOrError = WaitFor(batchReq->Invoke());
        THROW_ERROR_EXCEPTION_IF_FAILED(GetCumulativeError(batchRspOrError), "Error fetching input table %v",
            path);
        const auto& batchRsp = batchRspOrError.Value();

        auto rspsOrError = batchRsp->GetResponses<TTableYPathProxy::TRspFetch>("fetch");
        for (int resultIndex = 0; resultIndex < static_cast<int>(rspsOrError.size()); ++resultIndex) {
            const auto& rsp = rspsOrError[resultIndex].Value();
            std::vector<NChunkClient::NProto::TChunkSpec> chunkSpecs;
            ProcessFetchResponse(
                AuthenticatedInputMasterClient,
                rsp,
                table.CellTag,
                InputNodeDirectory,
                Config->MaxChunksPerLocateRequest,
                rangeIndices[resultIndex],
                Logger,
                &chunkSpecs);

            for (const auto& chunkSpec : chunkSpecs) {
                auto inputChunk = New<TInputChunk>(chunkSpec);
                inputChunk->SetTableIndex(tableIndex);
                table.Chunks.emplace_back(std::move(inputChunk));
                ++totalChunkCount;
                for (const auto& extension : chunkSpec.chunk_meta().extensions().extensions()) {
                    totalExtensionSize += extension.data().size();
                }

                RegisterInputChunk(table.Chunks.back());
            }
        }

        LOG_INFO("Input table fetched (Path: %v, ChunkCount: %v)",
            path,
            table.Chunks.size());
    }

    LOG_INFO("Finished fetching input tables (TotalChunkCount: %v, TotalExtensionSize: %v)",
        totalChunkCount,
        totalExtensionSize);
}

void TOperationControllerBase::RegisterInputChunk(const TInputChunkPtr& inputChunk)
{
    const auto& chunkId = inputChunk->ChunkId();

    // Insert an empty TInputChunkDescriptor if a new chunkId is encountered.
    auto& chunkDescriptor = InputChunkMap[chunkId];
    chunkDescriptor.InputChunks.push_back(inputChunk);

    if (IsUnavailable(inputChunk, IsParityReplicasFetchEnabled())) {
        chunkDescriptor.State = EInputChunkState::Waiting;
    }
}

void TOperationControllerBase::LockInputTables()
{
    //! TODO(ignat): Merge in with lock input files method.
    LOG_INFO("Locking input tables");

    auto channel = AuthenticatedInputMasterClient->GetMasterChannelOrThrow(EMasterChannelKind::Leader);
    TObjectServiceProxy proxy(channel);

    auto batchReq = proxy.ExecuteBatch();

    for (const auto& table : InputTables) {
        auto req = TTableYPathProxy::Lock(table.Path.GetPath());
        req->set_mode(static_cast<int>(ELockMode::Snapshot));
        SetTransactionId(req, InputTransaction->GetId());
        GenerateMutationId(req);
        batchReq->AddRequest(req);
    }

    auto batchRspOrError = WaitFor(batchReq->Invoke());
    THROW_ERROR_EXCEPTION_IF_FAILED(GetCumulativeError(batchRspOrError), "Error locking input tables");

    const auto& batchRsp = batchRspOrError.Value()->GetResponses<TCypressYPathProxy::TRspLock>();
    for (int index = 0; index < InputTables.size(); ++index) {
        auto& table = InputTables[index];
        const auto& path = table.Path.GetPath();
        const auto& rspOrError = batchRsp[index];
        THROW_ERROR_EXCEPTION_IF_FAILED(rspOrError, "Failed to lock input table %Qv", path);
        const auto& rsp = rspOrError.Value();
        table.ObjectId = FromProto<TObjectId>(rsp->node_id());
    }
}

void TOperationControllerBase::GetInputTablesAttributes()
{
    LOG_INFO("Getting input tables attributes");

    GetUserObjectBasicAttributes<TInputTable>(
        AuthenticatedInputMasterClient,
        InputTables,
        InputTransaction->GetId(),
        Logger,
        EPermission::Read);

    for (const auto& table : InputTables) {
        if (table.Type != EObjectType::Table) {
            THROW_ERROR_EXCEPTION("Object %v has invalid type: expected %Qlv, actual %Qlv",
                table.Path.GetPath(),
                EObjectType::Table,
                table.Type);
        }
    }

    {
        auto channel = AuthenticatedInputMasterClient->GetMasterChannelOrThrow(EMasterChannelKind::Follower);
        TObjectServiceProxy proxy(channel);

        auto batchReq = proxy.ExecuteBatch();

        for (const auto& table : InputTables) {
            auto objectIdPath = FromObjectId(table.ObjectId);
            {
                auto req = TTableYPathProxy::Get(objectIdPath + "/@");
                std::vector<Stroka> attributeKeys{
                    "dynamic",
                    "chunk_count",
                    "retained_timestamp",
                    "schema_mode",
                    "schema",
                    "unflushed_timestamp"
                };
                ToProto(req->mutable_attributes()->mutable_keys(), attributeKeys);
                SetTransactionId(req, InputTransaction->GetId());
                batchReq->AddRequest(req, "get_attributes");
            }
        }

        auto batchRspOrError = WaitFor(batchReq->Invoke());
        THROW_ERROR_EXCEPTION_IF_FAILED(GetCumulativeError(batchRspOrError), "Error getting attributes of input tables");
        const auto& batchRsp = batchRspOrError.Value();

        auto lockInRspsOrError = batchRsp->GetResponses<TTableYPathProxy::TRspLock>("lock");
        auto getInAttributesRspsOrError = batchRsp->GetResponses<TTableYPathProxy::TRspGet>("get_attributes");
        for (int index = 0; index < InputTables.size(); ++index) {
            auto& table = InputTables[index];
            auto path = table.Path.GetPath();
            {
                const auto& rsp = getInAttributesRspsOrError[index].Value();
                auto attributes = ConvertToAttributes(TYsonString(rsp->value()));

                table.IsDynamic = attributes->Get<bool>("dynamic");
                table.Schema = attributes->Get<TTableSchema>("schema");
                table.SchemaMode = attributes->Get<ETableSchemaMode>("schema_mode");
                table.ChunkCount = attributes->Get<int>("chunk_count");

                // Validate that timestamp is correct.
                ValidateDynamicTableTimestamp(table.Path, table.IsDynamic, table.Schema, *attributes);
            }
            LOG_INFO("Input table locked (Path: %v, Schema: %v, ChunkCount: %v)",
                path,
                table.Schema,
                table.ChunkCount);
        }
    }
}

void TOperationControllerBase::GetOutputTablesSchema()
{
    LOG_INFO("Getting output tables schema");

    {
        auto channel = AuthenticatedOutputMasterClient->GetMasterChannelOrThrow(EMasterChannelKind::Follower);
        TObjectServiceProxy proxy(channel);
        auto batchReq = proxy.ExecuteBatch();

        for (auto* table : UpdatingTables) {
            auto objectIdPath = FromObjectId(table->ObjectId);
            {
                auto req = TTableYPathProxy::Get(objectIdPath + "/@");
                std::vector<Stroka> attributeKeys{
                    "schema_mode",
                    "schema",
                    "optimize_for",
                    "compression_codec",
                    "erasure_codec"
                };
                ToProto(req->mutable_attributes()->mutable_keys(), attributeKeys);
                if (table->OutputType == EOutputTableType::Output) {
                    SetTransactionId(req, OutputTransaction->GetId());
                } else {
                    YCHECK(table->OutputType == EOutputTableType::Stderr || table->OutputType == EOutputTableType::Core);
                    SetTransactionId(req, DebugOutputTransaction->GetId());
                }
                batchReq->AddRequest(req, "get_attributes");
            }
        }

        auto batchRspOrError = WaitFor(batchReq->Invoke());
        THROW_ERROR_EXCEPTION_IF_FAILED(GetCumulativeError(batchRspOrError), "Error getting attributes of output tables");
        const auto& batchRsp = batchRspOrError.Value();

        auto getOutAttributesRspsOrError = batchRsp->GetResponses<TTableYPathProxy::TRspGet>("get_attributes");
        for (int index = 0; index < UpdatingTables.size(); ++index) {
            auto* table = UpdatingTables[index];
            const auto& path = table->Path;

            const auto& rsp = getOutAttributesRspsOrError[index].Value();
            auto attributes = ConvertToAttributes(TYsonString(rsp->value()));

            table->TableUploadOptions = GetTableUploadOptions(
                path,
                *attributes,
                0); // Here we assume zero row count, we will do additional check later.

            //TODO(savrus) I would like to see commit ts here. But as for now, start ts suffices.
            table->Timestamp = OutputTransaction->GetStartTimestamp();

            LOG_DEBUG("Received output table schema (Path: %v, Schema: %v, SchemaMode: %v, LockMode: %v)",
                path,
                table->TableUploadOptions.TableSchema,
                table->TableUploadOptions.SchemaMode,
                table->TableUploadOptions.LockMode);
        }

        if (StderrTable) {
            StderrTable->TableUploadOptions.TableSchema = GetStderrBlobTableSchema().ToTableSchema();
            StderrTable->TableUploadOptions.SchemaMode = ETableSchemaMode::Strong;
            if (StderrTable->TableUploadOptions.UpdateMode == EUpdateMode::Append) {
                THROW_ERROR_EXCEPTION("Cannot write stderr table in append mode.");
            }
        }

        if (CoreTable) {
            CoreTable->TableUploadOptions.TableSchema = GetCoreBlobTableSchema().ToTableSchema();
            CoreTable->TableUploadOptions.SchemaMode = ETableSchemaMode::Strong;
            if (CoreTable->TableUploadOptions.UpdateMode == EUpdateMode::Append) {
                THROW_ERROR_EXCEPTION("Cannot write core table in append mode.");
            }
        }
    }
}

void TOperationControllerBase::PrepareInputTables()
{
    if (!AreForeignTablesSupported()) {
        for (const auto& table : InputTables) {
            if (table.IsForeign()) {
                THROW_ERROR_EXCEPTION("Foreign tables are not supported in %Qlv operation", OperationType)
                    << TErrorAttribute("foreign_table", table.GetPath());
            }
        }
    }
}

void TOperationControllerBase::PrepareOutputTables()
{ }

void TOperationControllerBase::BeginUploadOutputTables()
{
    LOG_INFO("Locking output tables");

    {
        auto channel = AuthenticatedOutputMasterClient->GetMasterChannelOrThrow(EMasterChannelKind::Leader);
        TObjectServiceProxy proxy(channel);

        {
            auto batchReq = proxy.ExecuteBatch();
            for (const auto* table : UpdatingTables) {
                auto objectIdPath = FromObjectId(table->ObjectId);
                auto req = TTableYPathProxy::BeginUpload(objectIdPath);
                if (table->OutputType == EOutputTableType::Output) {
                    SetTransactionId(req, OutputTransaction->GetId());
                } else {
                    YCHECK(table->OutputType == EOutputTableType::Stderr || table->OutputType == EOutputTableType::Core);
                    SetTransactionId(req, DebugOutputTransaction->GetId());
                }
                GenerateMutationId(req);
                req->set_update_mode(static_cast<int>(table->TableUploadOptions.UpdateMode));
                req->set_lock_mode(static_cast<int>(table->TableUploadOptions.LockMode));
                req->set_upload_transaction_title(Format("Upload to %v from operation %v",
                    table->Path.GetPath(),
                    OperationId));
                batchReq->AddRequest(req, "begin_upload");
            }
            auto batchRspOrError = WaitFor(batchReq->Invoke());
            THROW_ERROR_EXCEPTION_IF_FAILED(
                GetCumulativeError(batchRspOrError),
                "Error starting upload transactions for output tables");
            const auto& batchRsp = batchRspOrError.Value();

            auto beginUploadRspsOrError = batchRsp->GetResponses<TTableYPathProxy::TRspBeginUpload>("begin_upload");
            for (int index = 0; index < UpdatingTables.size(); ++index) {
                auto* table = UpdatingTables[index];
                const auto& rsp = beginUploadRspsOrError[index].Value();
                table->UploadTransactionId = FromProto<TTransactionId>(rsp->upload_transaction_id());
            }
        }
    }

    LOG_INFO("Getting output tables attributes");

    {
        auto channel = AuthenticatedOutputMasterClient->GetMasterChannelOrThrow(EMasterChannelKind::Follower);
        TObjectServiceProxy proxy(channel);
        auto batchReq = proxy.ExecuteBatch();

        for (const auto* table : UpdatingTables) {
            auto objectIdPath = FromObjectId(table->ObjectId);
            {
                auto req = TTableYPathProxy::Get(objectIdPath + "/@");

                std::vector<Stroka> attributeKeys{
                    "account",
                    "chunk_writer",
                    "effective_acl",
                    "primary_medium",
                    "replication_factor",
                    "row_count",
                    "vital"
                };
                ToProto(req->mutable_attributes()->mutable_keys(), attributeKeys);
                SetTransactionId(req, table->UploadTransactionId);
                batchReq->AddRequest(req, "get_attributes");
            }
        }

        auto batchRspOrError = WaitFor(batchReq->Invoke());
        THROW_ERROR_EXCEPTION_IF_FAILED(
            GetCumulativeError(batchRspOrError),
            "Error getting attributes of output tables");
        const auto& batchRsp = batchRspOrError.Value();

        auto getOutAttributesRspsOrError = batchRsp->GetResponses<TTableYPathProxy::TRspGet>("get_attributes");
        for (int index = 0; index < UpdatingTables.size(); ++index) {
            auto* table = UpdatingTables[index];
            const auto& path = table->Path.GetPath();
            {
                const auto& rsp = getOutAttributesRspsOrError[index].Value();
                auto attributes = ConvertToAttributes(TYsonString(rsp->value()));

                if (attributes->Get<i64>("row_count") > 0 &&
                    table->TableUploadOptions.TableSchema.IsSorted() &&
                    table->TableUploadOptions.UpdateMode == EUpdateMode::Append)
                {
                    THROW_ERROR_EXCEPTION("Cannot append sorted data to non-empty output table %v",
                        path);
                }

                if (table->TableUploadOptions.TableSchema.IsSorted()) {
                    table->Options->ValidateSorted = true;
                    table->Options->ValidateUniqueKeys = table->TableUploadOptions.TableSchema.GetUniqueKeys();
                } else {
                    table->Options->ValidateSorted = false;
                }

                table->Options->CompressionCodec = table->TableUploadOptions.CompressionCodec;
                table->Options->ErasureCodec = table->TableUploadOptions.ErasureCodec;
                table->Options->ReplicationFactor = attributes->Get<int>("replication_factor");
                table->Options->MediumName = attributes->Get<Stroka>("primary_medium");
                table->Options->Account = attributes->Get<Stroka>("account");
                table->Options->ChunksVital = attributes->Get<bool>("vital");
                table->Options->OptimizeFor = table->TableUploadOptions.OptimizeFor;
                table->Options->EvaluateComputedColumns = table->TableUploadOptions.TableSchema.HasComputedColumns();

                // Workaround for YT-5827.
                if (table->TableUploadOptions.TableSchema.Columns().empty() &&
                    table->TableUploadOptions.TableSchema.GetStrict())
                {
                    table->Options->OptimizeFor = EOptimizeFor::Lookup;
                }

                table->EffectiveAcl = attributes->GetYson("effective_acl");
                table->WriterConfig = attributes->FindYson("chunk_writer");
            }
            LOG_INFO("Output table locked (Path: %v, Options: %v, UploadTransactionId: %v)",
                path,
                ConvertToYsonString(table->Options, EYsonFormat::Text).GetData(),
                table->UploadTransactionId);
        }
    }
}

void TOperationControllerBase::GetOutputTablesUploadParams()
{
    yhash<TCellTag, std::vector<TOutputTable*>> cellTagToTables;
    for (auto* table : UpdatingTables) {
        cellTagToTables[table->CellTag].push_back(table);
    }

    for (const auto& pair : cellTagToTables) {
        auto cellTag = pair.first;
        const auto& tables = pair.second;

        LOG_INFO("Getting output tables upload parameters (CellTag: %v)", cellTag);

        auto channel = AuthenticatedOutputMasterClient->GetMasterChannelOrThrow(
            EMasterChannelKind::Follower,
            cellTag);
        TObjectServiceProxy proxy(channel);

        auto batchReq = proxy.ExecuteBatch();
        for (const auto& table : tables) {
            auto objectIdPath = FromObjectId(table->ObjectId);
            {
                auto req = TTableYPathProxy::GetUploadParams(objectIdPath);
                SetTransactionId(req, table->UploadTransactionId);
                batchReq->AddRequest(req, "get_upload_params");
            }
        }

        auto batchRspOrError = WaitFor(batchReq->Invoke());
        THROW_ERROR_EXCEPTION_IF_FAILED(batchRspOrError, "Error getting upload parameters of output tables");
        const auto& batchRsp = batchRspOrError.Value();

        auto getUploadParamsRspsOrError = batchRsp->GetResponses<TTableYPathProxy::TRspGetUploadParams>("get_upload_params");
        for (int index = 0; index < tables.size(); ++index) {
            auto* table = tables[index];
            const auto& path = table->Path.GetPath();
            {
                const auto& rspOrError = getUploadParamsRspsOrError[index];
                THROW_ERROR_EXCEPTION_IF_FAILED(rspOrError, "Error getting upload parameters of output table %v",
                    path);

                const auto& rsp = rspOrError.Value();
                table->OutputChunkListId = FromProto<TChunkListId>(rsp->chunk_list_id());

                LOG_INFO("Upload parameters of output table received (Path: %v, ChunkListId: %v)",
                    path,
                    table->OutputChunkListId);
            }
        }
    }
}

void TOperationControllerBase::FetchUserFiles()
{
    for (auto& file : Files) {
        auto objectIdPath = FromObjectId(file.ObjectId);
        const auto& path = file.Path.GetPath();

        LOG_INFO("Fetching user file (Path: %v)",
            path);

        auto channel = AuthenticatedInputMasterClient->GetMasterChannelOrThrow(
            EMasterChannelKind::Follower,
            file.CellTag);
        TObjectServiceProxy proxy(channel);

        auto batchReq = proxy.ExecuteBatch();

        {
            auto req = TChunkOwnerYPathProxy::Fetch(objectIdPath);
            ToProto(req->mutable_ranges(), std::vector<TReadRange>({TReadRange()}));
            switch (file.Type) {
                case EObjectType::Table:
                    req->set_fetch_all_meta_extensions(true);
                    InitializeFetchRequest(req.Get(), file.Path);
                    break;

                case EObjectType::File:
                    req->add_extension_tags(TProtoExtensionTag<NChunkClient::NProto::TMiscExt>::Value);
                    break;

                default:
                    Y_UNREACHABLE();
            }
            SetTransactionId(req, InputTransaction->GetId());
            batchReq->AddRequest(req, "fetch");
        }

        auto batchRspOrError = WaitFor(batchReq->Invoke());
        THROW_ERROR_EXCEPTION_IF_FAILED(GetCumulativeError(batchRspOrError), "Error fetching user file %v",
             path);
        const auto& batchRsp = batchRspOrError.Value();

        {
            auto rsp = batchRsp->GetResponse<TChunkOwnerYPathProxy::TRspFetch>("fetch").Value();
            ProcessFetchResponse(
                AuthenticatedInputMasterClient,
                rsp,
                file.CellTag,
                nullptr,
                Config->MaxChunksPerLocateRequest,
                Null,
                Logger,
                &file.ChunkSpecs);
        }

        LOG_INFO("User file fetched (Path: %v, FileName: %v)",
            path,
            file.FileName);
    }
}

void TOperationControllerBase::ValidateDynamicTableTimestamp(
    const TRichYPath& path,
    bool dynamic,
    const TTableSchema& schema,
    const IAttributeDictionary& attributes) const
{
    auto nullableRequested = path.GetTimestamp();
    if (nullableRequested && !(dynamic && schema.IsSorted())) {
        THROW_ERROR_EXCEPTION("Invalid attribute %Qv: table %Qv is not sorted dynamic",
            "timestamp",
            path.GetPath());
    }

    auto requested = nullableRequested.Get(AsyncLastCommittedTimestamp);
    if (requested != AsyncLastCommittedTimestamp) {
        auto retained = attributes.Get<TTimestamp>("retained_timestamp");
        auto unflushed = attributes.Get<TTimestamp>("unflushed_timestamp");
        if (requested < retained || requested >= unflushed) {
            THROW_ERROR_EXCEPTION("Requested timestamp is out of range for table %v",
                path.GetPath())
                << TErrorAttribute("requested_timestamp", requested)
                << TErrorAttribute("retained_timestamp", retained)
                << TErrorAttribute("unflushed_timestamp", unflushed);
        }
    }


}

void TOperationControllerBase::LockUserFiles()
{
    LOG_INFO("Locking user files");

    auto channel = AuthenticatedOutputMasterClient->GetMasterChannelOrThrow(EMasterChannelKind::Leader);
    TObjectServiceProxy proxy(channel);
    auto batchReq = proxy.ExecuteBatch();

    for (const auto& file : Files) {
        auto req = TCypressYPathProxy::Lock(file.Path.GetPath());
        req->set_mode(static_cast<int>(ELockMode::Snapshot));
        GenerateMutationId(req);
        SetTransactionId(req, InputTransaction->GetId());
        batchReq->AddRequest(req);
    }

    auto batchRspOrError = WaitFor(batchReq->Invoke());
    THROW_ERROR_EXCEPTION_IF_FAILED(GetCumulativeError(batchRspOrError), "Error locking user files");

    const auto& batchRsp = batchRspOrError.Value()->GetResponses<TCypressYPathProxy::TRspLock>();
    for (int index = 0; index < Files.size(); ++index) {
        auto& file = Files[index];
        const auto& path = file.Path.GetPath();
        const auto& rspOrError = batchRsp[index];
        THROW_ERROR_EXCEPTION_IF_FAILED(rspOrError, "Failed to lock user file %Qv", path);
        const auto& rsp = rspOrError.Value();
        file.ObjectId = FromProto<TObjectId>(rsp->node_id());
    }
}

void TOperationControllerBase::GetUserFilesAttributes()
{
    LOG_INFO("Getting user files attributes");

    GetUserObjectBasicAttributes<TUserFile>(
        AuthenticatedMasterClient,
        Files,
        InputTransaction->GetId(),
        Logger,
        EPermission::Read);

    for (const auto& file : Files) {
        const auto& path = file.Path.GetPath();
        if (file.Type != EObjectType::Table && file.Type != EObjectType::File) {
            THROW_ERROR_EXCEPTION("Object %v has invalid type: expected %Qlv or %Qlv, actual %Qlv",
                path,
                EObjectType::Table,
                EObjectType::File,
                file.Type);
        }
    }

    {
        auto channel = AuthenticatedOutputMasterClient->GetMasterChannelOrThrow(EMasterChannelKind::Follower);
        TObjectServiceProxy proxy(channel);
        auto batchReq = proxy.ExecuteBatch();

        for (const auto& file : Files) {
            auto objectIdPath = FromObjectId(file.ObjectId);
            {
                auto req = TYPathProxy::Get(objectIdPath + "/@");
                SetTransactionId(req, InputTransaction->GetId());
                std::vector<Stroka> attributeKeys;
                attributeKeys.push_back("file_name");
                switch (file.Type) {
                    case EObjectType::File:
                        attributeKeys.push_back("executable");
                        break;

                    case EObjectType::Table:
                        attributeKeys.push_back("format");
                        attributeKeys.push_back("dynamic");
                        attributeKeys.push_back("schema");
                        attributeKeys.push_back("retained_timestamp");
                        attributeKeys.push_back("unflushed_timestamp");
                        break;

                    default:
                        Y_UNREACHABLE();
                }
                attributeKeys.push_back("key");
                attributeKeys.push_back("chunk_count");
                attributeKeys.push_back("uncompressed_data_size");
                ToProto(req->mutable_attributes()->mutable_keys(), attributeKeys);
                batchReq->AddRequest(req, "get_attributes");
            }

            {
                auto req = TYPathProxy::Get(file.Path.GetPath() + "&/@");
                SetTransactionId(req, InputTransaction->GetId());
                std::vector<Stroka> attributeKeys;
                attributeKeys.push_back("key");
                attributeKeys.push_back("file_name");
                ToProto(req->mutable_attributes()->mutable_keys(), attributeKeys);
                batchReq->AddRequest(req, "get_link_attributes");
            }
        }

        auto batchRspOrError = WaitFor(batchReq->Invoke());
        THROW_ERROR_EXCEPTION_IF_FAILED(batchRspOrError, "Error getting attributes of user files");
        const auto& batchRsp = batchRspOrError.Value();

        TEnumIndexedVector<yhash_set<Stroka>, EOperationStage> userFileNames;
        auto validateUserFileName = [&] (const TUserFile& file) {
            // TODO(babenko): more sanity checks?
            auto path = file.Path.GetPath();
            const auto& fileName = file.FileName;
            if (fileName.empty()) {
                THROW_ERROR_EXCEPTION("Empty user file name for %v",
                    path);
            }

            if (!NFS::GetRealPath(NFS::CombinePaths("sandbox", fileName)).StartsWith(NFS::GetRealPath("sandbox"))) {
                THROW_ERROR_EXCEPTION("User file name cannot reference outside of sandbox directory")
                    << TErrorAttribute("file_name", fileName);
            }


            if (!userFileNames[file.Stage].insert(fileName).second) {
                THROW_ERROR_EXCEPTION("Duplicate user file name %Qv for %v",
                    fileName,
                    path);
            }
        };

        auto getAttributesRspsOrError = batchRsp->GetResponses<TYPathProxy::TRspGetKey>("get_attributes");
        auto getLinkAttributesRspsOrError = batchRsp->GetResponses<TYPathProxy::TRspGetKey>("get_link_attributes");
        for (int index = 0; index < Files.size(); ++index) {
            auto& file = Files[index];
            const auto& path = file.Path.GetPath();

            {
                const auto& rspOrError = getAttributesRspsOrError[index];
                THROW_ERROR_EXCEPTION_IF_FAILED(rspOrError, "Error getting attributes of user file %Qv", path);
                const auto& rsp = rspOrError.Value();
                const auto& linkRsp = getLinkAttributesRspsOrError[index];

                file.Attributes = ConvertToAttributes(TYsonString(rsp->value()));
                const auto& attributes = *file.Attributes;

                try {
                    if (linkRsp.IsOK()) {
                        auto linkAttributes = ConvertToAttributes(TYsonString(linkRsp.Value()->value()));
                        file.FileName = linkAttributes->Get<Stroka>("key");
                        file.FileName = linkAttributes->Find<Stroka>("file_name").Get(file.FileName);
                    } else {
                        file.FileName = attributes.Get<Stroka>("key");
                        file.FileName = attributes.Find<Stroka>("file_name").Get(file.FileName);
                    }
                    file.FileName = file.Path.GetFileName().Get(file.FileName);
                } catch (const std::exception& ex) {
                    // NB: Some of the above Gets and Finds may throw due to, e.g., type mismatch.
                    THROW_ERROR_EXCEPTION("Error parsing attributes of user file %v",
                        path) << ex;
                }

                switch (file.Type) {
                    case EObjectType::File:
                        file.Executable = attributes.Find<bool>("executable").Get(file.Executable);
                        file.Executable = file.Path.GetExecutable().Get(file.Executable);
                        break;

                    case EObjectType::Table:
                        file.IsDynamic = attributes.Get<bool>("dynamic");
                        file.Schema = attributes.Get<TTableSchema>("schema");
                        file.Format = attributes.FindYson("format");
                        if (!file.Format) {
                            file.Format = file.Path.GetFormat();
                        }
                        // Validate that format is correct.
                        try {
                            if (!file.Format) {
                                THROW_ERROR_EXCEPTION("Format is missing");
                            }
                            ConvertTo<TFormat>(file.Format);
                        } catch (const std::exception& ex) {
                            THROW_ERROR_EXCEPTION("Failed to parse format of table file %v",
                                file.Path) << ex;
                        }
                        // Validate that timestamp is correct.
                        ValidateDynamicTableTimestamp(file.Path, file.IsDynamic, file.Schema, attributes);

                        break;

                    default:
                        Y_UNREACHABLE();
                }

                i64 fileSize = attributes.Get<i64>("uncompressed_data_size");
                if (fileSize > Config->MaxFileSize) {
                    THROW_ERROR_EXCEPTION(
                        "User file %v exceeds size limit: %v > %v",
                        path,
                        fileSize,
                        Config->MaxFileSize);
                }

                i64 chunkCount = attributes.Get<i64>("chunk_count");
                if (chunkCount > Config->MaxChunksPerFetch) {
                    THROW_ERROR_EXCEPTION(
                        "User file %v exceeds chunk count limit: %v > %v",
                        path,
                        chunkCount,
                        Config->MaxChunksPerFetch);
                }

                LOG_INFO("User file locked (Path: %v, Stage: %v, FileName: %v)",
                    path,
                    file.Stage,
                    file.FileName);
            }

            validateUserFileName(file);
        }
    }
}

void TOperationControllerBase::PrepareInputQuery()
{ }

void TOperationControllerBase::ParseInputQuery(
    const Stroka& queryString,
    const TNullable<TTableSchema>& schema)
{
    auto externalCGInfo = New<TExternalCGInfo>();
    auto nodeDirectory = New<NNodeTrackerClient::TNodeDirectory>();
    auto fetchFunctions = [&] (const std::vector<Stroka>& names, const TTypeInferrerMapPtr& typeInferrers) {
        MergeFrom(typeInferrers.Get(), *BuiltinTypeInferrersMap);

        std::vector<Stroka> externalNames;
        for (const auto& name : names) {
            auto found = typeInferrers->find(name);
            if (found == typeInferrers->end()) {
                externalNames.push_back(name);
            }
        }

        if (externalNames.empty()) {
            return;
        }

        if (!Config->UdfRegistryPath) {
            THROW_ERROR_EXCEPTION("External UDF registry is not configured");
        }

        auto descriptors = LookupAllUdfDescriptors(externalNames, Config->UdfRegistryPath.Get(), Host->GetMasterClient());

        AppendUdfDescriptors(typeInferrers, externalCGInfo, externalNames, descriptors);
    };

    auto inferSchema = [&] () {
        std::vector<TTableSchema> schemas;
        for (const auto& table : InputTables) {
            schemas.push_back(table.Schema);
        }
        return InferInputSchema(schemas, true);
    };

    auto query = PrepareJobQuery(
        queryString,
        schema ? *schema : inferSchema(),
        fetchFunctions);

    InputQuery.Emplace();
    InputQuery->Query = std::move(query);
    InputQuery->ExternalCGInfo = std::move(externalCGInfo);
}

void TOperationControllerBase::WriteInputQueryToJobSpec(
    NProto::TSchedulerJobSpecExt* schedulerJobSpecExt)
{
    auto* querySpec = schedulerJobSpecExt->mutable_input_query_spec();
    ToProto(querySpec->mutable_query(), InputQuery->Query);
    ToProto(querySpec->mutable_external_functions(), InputQuery->ExternalCGInfo->Functions);
    InputQuery.Reset();
}

void TOperationControllerBase::CollectTotals()
{
    for (const auto& table : InputTables) {
        for (const auto& inputChunk : table.Chunks) {
            if (IsUnavailable(inputChunk, IsParityReplicasFetchEnabled())) {
                const auto& chunkId = inputChunk->ChunkId();
                if (table.IsDynamic && table.Schema.IsSorted()) {
                    THROW_ERROR_EXCEPTION("Input chunk %v of sorted dynamic table %v is unavailable",
                        chunkId,
                        table.Path.GetPath());
                }

                switch (Spec->UnavailableChunkStrategy) {
                    case EUnavailableChunkAction::Fail:
                        THROW_ERROR_EXCEPTION("Input chunk %v is unavailable",
                            chunkId);

                    case EUnavailableChunkAction::Skip:
                        LOG_TRACE("Skipping unavailable chunk (ChunkId: %v)",
                            chunkId);
                        continue;

                    case EUnavailableChunkAction::Wait:
                        // Do nothing.
                        break;

                    default:
                        Y_UNREACHABLE();
                }
            }

            if (table.IsPrimary()) {
                PrimaryInputDataSize += inputChunk->GetUncompressedDataSize();
            } else {
                ForeignInputDataSize += inputChunk->GetUncompressedDataSize();
            }

            TotalEstimatedInputDataSize += inputChunk->GetUncompressedDataSize();
            TotalEstimatedInputRowCount += inputChunk->GetRowCount();
            TotalEstimatedCompressedDataSize += inputChunk->GetCompressedDataSize();
            TotalEstimatedInputDataWeight += inputChunk->GetDataWeight();
            ++TotalEstimatedInputChunkCount;
        }
    }

    LOG_INFO("Estimated input totals collected (ChunkCount: %v, RowCount: %v, UncompressedDataSize: %v, CompressedDataSize: %v, DataWeight: %v)",
        TotalEstimatedInputChunkCount,
        TotalEstimatedInputRowCount,
        TotalEstimatedInputDataSize,
        TotalEstimatedCompressedDataSize,
        TotalEstimatedInputDataWeight);
}

void TOperationControllerBase::CustomPrepare()
{ }

void TOperationControllerBase::ClearInputChunkBoundaryKeys()
{
    for (auto& pair : InputChunkMap) {
        auto& inputChunkDescriptor = pair.second;
        for (auto chunkSpec : inputChunkDescriptor.InputChunks) {
            // We don't need boundary key ext after preparation phase (for primary tables only).
            if (InputTables[chunkSpec->GetTableIndex()].IsPrimary()) {
                chunkSpec->ReleaseBoundaryKeys();
            }
        }
    }
}

// NB: must preserve order of chunks in the input tables, no shuffling.
std::vector<TInputChunkPtr> TOperationControllerBase::CollectPrimaryChunks(bool versioned) const
{
    std::vector<TInputChunkPtr> result;
    for (const auto& table : InputTables) {
        if (!table.IsForeign() && ((table.IsDynamic && table.Schema.IsSorted()) == versioned)) {
            for (const auto& chunk : table.Chunks) {
                if (!table.IsDynamic && IsUnavailable(chunk, IsParityReplicasFetchEnabled())) {
                    switch (Spec->UnavailableChunkStrategy) {
                        case EUnavailableChunkAction::Skip:
                            continue;

                        case EUnavailableChunkAction::Wait:
                            // Do nothing.
                            break;

                        default:
                            Y_UNREACHABLE();
                    }
                }
                result.push_back(chunk);
            }
        }
    }
    return result;
}

std::vector<TInputChunkPtr> TOperationControllerBase::CollectPrimaryUnversionedChunks() const
{
    return CollectPrimaryChunks(false);
}

std::vector<TInputChunkPtr> TOperationControllerBase::CollectPrimaryVersionedChunks() const
{
    return CollectPrimaryChunks(true);
}

std::pair<i64, i64> TOperationControllerBase::CalculatePrimaryVersionedChunksStatistics() const
{
    i64 dataSize = 0;
    i64 rowCount = 0;
    for (const auto& table : InputTables) {
        if (!table.IsForeign() && table.IsDynamic && table.Schema.IsSorted()) {
            for (const auto& chunk : table.Chunks) {
                dataSize += chunk->GetUncompressedDataSize();
                rowCount += chunk->GetRowCount();
            }
        }
    }
    return std::make_pair(dataSize, rowCount);
}

std::vector<TInputDataSlicePtr> TOperationControllerBase::CollectPrimaryVersionedDataSlices(i64 sliceSize) const
{
    TScrapeChunksCallback scraperCallback;
    if (Spec->UnavailableChunkStrategy == EUnavailableChunkAction::Wait) {
        scraperCallback = CreateScrapeChunksSessionCallback(
            Config->ChunkScraper,
            GetCancelableInvoker(),
            Host->GetChunkLocationThrottlerManager(),
            AuthenticatedInputMasterClient,
            InputNodeDirectory,
            Logger);
    }

    std::vector<TFuture<void>> asyncResults;
    std::vector<TDataSliceFetcherPtr> fetchers;

    for (const auto& table : InputTables) {
        if (!table.IsForeign() && table.IsDynamic && table.Schema.IsSorted()) {
            auto fetcher = New<TDataSliceFetcher>(
                Config->Fetcher,
                sliceSize,
                table.Schema.GetKeyColumns(),
                true,
                InputNodeDirectory,
                GetCancelableInvoker(),
                scraperCallback,
                Host->GetMasterClient(),
                RowBuffer,
                Logger);

            for (const auto& chunk : table.Chunks) {
                fetcher->AddChunk(chunk);
            }

            asyncResults.emplace_back(fetcher->Fetch());
            fetchers.emplace_back(std::move(fetcher));
        }
    }

    WaitFor(Combine(asyncResults))
        .ThrowOnError();

    std::vector<TInputDataSlicePtr> result;
    for (const auto& fetcher : fetchers) {
        for (auto& dataSlice : fetcher->GetDataSlices()) {
            LOG_TRACE("Added dynamic table slice (TablePath: %v, Range: %v..%v, ChunkIds: %v)",
                InputTables[dataSlice->GetTableIndex()].Path.GetPath(),
                dataSlice->LowerLimit(),
                dataSlice->UpperLimit(),
                dataSlice->ChunkSlices);
            result.emplace_back(std::move(dataSlice));
        }
    }

    return result;
}

std::vector<std::deque<TInputDataSlicePtr>> TOperationControllerBase::CollectForeignInputDataSlices(int foreignKeyColumnCount) const
{
    std::vector<std::deque<TInputDataSlicePtr>> result;
    for (const auto& table : InputTables) {
        if (table.IsForeign()) {
            result.push_back(std::deque<TInputDataSlicePtr>());

            if (table.IsDynamic && table.Schema.IsSorted()) {
                std::vector<TInputChunkSlicePtr> chunkSlices;
                chunkSlices.reserve(table.Chunks.size());
                for (const auto& chunkSpec : table.Chunks) {
                    chunkSlices.push_back(CreateInputChunkSlice(
                        chunkSpec,
                        RowBuffer->Capture(chunkSpec->BoundaryKeys()->MinKey.Get()),
                        GetKeySuccessor(chunkSpec->BoundaryKeys()->MaxKey.Get(), RowBuffer)));
                }

                auto dataSlices = CombineVersionedChunkSlices(chunkSlices);
                for (const auto& dataSlice : dataSlices) {
                    if (IsUnavailable(dataSlice, IsParityReplicasFetchEnabled())) {
                        switch (Spec->UnavailableChunkStrategy) {
                            case EUnavailableChunkAction::Skip:
                                continue;

                            case EUnavailableChunkAction::Wait:
                                // Do nothing.
                                break;

                            default:
                                Y_UNREACHABLE();
                        }
                    }
                    result.back().push_back(dataSlice);
                }
            } else {
                for (const auto& inputChunk : table.Chunks) {
                    if (IsUnavailable(inputChunk, IsParityReplicasFetchEnabled())) {
                        switch (Spec->UnavailableChunkStrategy) {
                            case EUnavailableChunkAction::Skip:
                                continue;

                            case EUnavailableChunkAction::Wait:
                                // Do nothing.
                                break;

                            default:
                                Y_UNREACHABLE();
                        }
                    }
                    result.back().push_back(CreateUnversionedInputDataSlice(CreateInputChunkSlice(
                        inputChunk,
                        GetKeyPrefix(inputChunk->BoundaryKeys()->MinKey.Get(), foreignKeyColumnCount, RowBuffer),
                        GetKeyPrefixSuccessor(inputChunk->BoundaryKeys()->MaxKey.Get(), foreignKeyColumnCount, RowBuffer))));
                }
            }
        }
    }
    return result;
}

bool TOperationControllerBase::InputHasDynamicTables() const
{
    for (const auto& table : InputTables) {
        if (table.IsDynamic) {
            return true;
        }
    }
    return false;
}

bool TOperationControllerBase::InputHasVersionedTables() const
{
    for (const auto& table : InputTables) {
        if (table.IsDynamic && table.Schema.IsSorted()) {
            return true;
        }
    }
    return false;
}

bool TOperationControllerBase::InputHasReadLimits() const
{
    for (const auto& table : InputTables) {
        if (table.Path.HasNontrivialRanges()) {
            return true;
        }
    }
    return false;
}

void TOperationControllerBase::SliceUnversionedChunks(
    const std::vector<TInputChunkPtr>& unversionedChunks,
    const IJobSizeConstraintsPtr& jobSizeConstraints,
    std::vector<TChunkStripePtr>* result) const
{
    auto appendStripes = [&] (const std::vector<TInputChunkSlicePtr>& slices) {
        for (const auto& slice : slices) {
            result->push_back(New<TChunkStripe>(CreateUnversionedInputDataSlice(slice)));
        }
    };

    for (const auto& chunkSpec : unversionedChunks) {
        int oldSize = result->size();

        bool hasNontrivialLimits = !chunkSpec->IsCompleteChunk();

        auto codecId = NErasure::ECodec(chunkSpec->GetErasureCodec());
        if (hasNontrivialLimits || codecId == NErasure::ECodec::None) {
            auto slices = SliceChunkByRowIndexes(
                chunkSpec,
                jobSizeConstraints->GetInputSliceDataSize(),
                jobSizeConstraints->GetInputSliceRowCount());

            appendStripes(slices);
        } else {
            for (const auto& slice : CreateErasureInputChunkSlices(chunkSpec, codecId)) {
                auto slices = slice->SliceEvenly(
                    jobSizeConstraints->GetInputSliceDataSize(),
                    jobSizeConstraints->GetInputSliceRowCount());

                appendStripes(slices);
            }
        }

        LOG_TRACE("Slicing chunk (ChunkId: %v, SliceCount: %v)",
            chunkSpec->ChunkId(),
            result->size() - oldSize);
    }
}

void TOperationControllerBase::SlicePrimaryUnversionedChunks(
    const IJobSizeConstraintsPtr& jobSizeConstraints,
    std::vector<TChunkStripePtr>* result) const
{
    SliceUnversionedChunks(CollectPrimaryUnversionedChunks(), jobSizeConstraints, result);
}

void TOperationControllerBase::SlicePrimaryVersionedChunks(
    const IJobSizeConstraintsPtr& jobSizeConstraints,
    std::vector<TChunkStripePtr>* result) const
{
    for (const auto& dataSlice : CollectPrimaryVersionedDataSlices(jobSizeConstraints->GetInputSliceDataSize())) {
        result->push_back(New<TChunkStripe>(dataSlice));
    }
}

bool TOperationControllerBase::IsJobInterruptible() const
{
    return false;
}

void TOperationControllerBase::ReinstallUnreadInputDataSlices(
    const std::vector<NChunkClient::TInputDataSlicePtr>& inputDataSlices)
{
    Y_UNREACHABLE();
}

std::vector<TInputDataSlicePtr> TOperationControllerBase::ExtractInputDataSlices(const TCompletedJobSummary& jobSummary) const
{
    std::vector<TInputDataSlicePtr> dataSliceList;

    const auto& result = jobSummary.Result;
    const auto& schedulerResultExt = result.GetExtension(TSchedulerJobResultExt::scheduler_job_result_ext);

    std::vector<TDataSliceDescriptor> dataSliceDescriptors;
    if (schedulerResultExt.unread_chunk_specs_size() > 0) {
        FromProto(
            &dataSliceDescriptors,
            schedulerResultExt.unread_chunk_specs(),
            schedulerResultExt.chunk_spec_count_per_data_slice());
    } else if (schedulerResultExt.unread_input_data_slice_descriptors_size() > 0) {
        // COMPAT(psushin).
        dataSliceDescriptors = FromProto<std::vector<TDataSliceDescriptor>>(
            schedulerResultExt.unread_input_data_slice_descriptors());
    }

    for (const auto& dataSliceDescriptor : dataSliceDescriptors) {
        std::vector<TInputChunkSlicePtr> chunkSliceList;
        chunkSliceList.reserve(dataSliceDescriptor.ChunkSpecs.size());
        for (const auto& protoChunkSpec : dataSliceDescriptor.ChunkSpecs) {
            auto chunkId = FromProto<TChunkId>(protoChunkSpec.chunk_id());
            auto it = InputChunkMap.find(chunkId);
            YCHECK(it != InputChunkMap.end());
            const auto& inputChunks = it->second.InputChunks;
            auto chunkIt = std::find_if(
                inputChunks.begin(),
                inputChunks.end(),
                [&] (const TInputChunkPtr& inputChunk) -> bool {
                    return inputChunk->GetTableIndex() == protoChunkSpec.table_index() &&
                           inputChunk->GetRangeIndex() == protoChunkSpec.range_index();
                });
            YCHECK(chunkIt != inputChunks.end());
            auto chunkSlice = New<TInputChunkSlice>(*chunkIt, RowBuffer, protoChunkSpec);
            chunkSliceList.emplace_back(std::move(chunkSlice));
        }
        if (InputTables[dataSliceDescriptor.GetDataSourceIndex()].IsDynamic) {
            dataSliceList.emplace_back(CreateVersionedInputDataSlice(chunkSliceList));
        } else {
            YCHECK(chunkSliceList.size() == 1);
            dataSliceList.emplace_back(CreateUnversionedInputDataSlice(chunkSliceList[0]));
        }
        dataSliceList.back()->Tag = dataSliceDescriptor.GetTag();
    }
    return dataSliceList;
}

int TOperationControllerBase::EstimateSplitJobCount(const TCompletedJobSummary& jobSummary)
{
    const auto& inputDataSlices = jobSummary.UnreadInputDataSlices;
    int jobCount = 1;

    if (JobSplitter_) {
        i64 unreadRowCount = GetCumulativeRowCount(inputDataSlices);
        jobCount = JobSplitter_->EstimateJobCount(jobSummary, unreadRowCount);
    }
    return jobCount;
}

TKeyColumns TOperationControllerBase::CheckInputTablesSorted(
    const TKeyColumns& keyColumns,
    std::function<bool(const TInputTable& table)> inputTableFilter)
{
    YCHECK(!InputTables.empty());

    for (const auto& table : InputTables) {
        if (inputTableFilter(table) && !table.Schema.IsSorted()) {
            THROW_ERROR_EXCEPTION("Input table %v is not sorted",
                table.Path.GetPath());
        }
    }

    auto validateColumnFilter = [] (const TInputTable& table, const TKeyColumns& keyColumns) {
        for (const auto& keyColumn : keyColumns) {
            if (!table.Path.GetChannel().Contains(keyColumn)) {
                THROW_ERROR_EXCEPTION("Column filter for input table %v doesn't include key column %Qv",
                    table.Path.GetPath(),
                    keyColumn);
            }
        }
    };

    if (!keyColumns.empty()) {
        for (const auto& table : InputTables) {
            if (!inputTableFilter(table)) {
                continue;
            }

            if (!CheckKeyColumnsCompatible(table.Schema.GetKeyColumns(), keyColumns)) {
                THROW_ERROR_EXCEPTION("Input table %v is sorted by columns %v that are not compatible "
                    "with the requested columns %v",
                    table.Path.GetPath(),
                    table.Schema.GetKeyColumns(),
                    keyColumns);
            }
            validateColumnFilter(table, keyColumns);
        }
        return keyColumns;
    } else {
        for (const auto& referenceTable : InputTables) {
            if (inputTableFilter(referenceTable)) {
                for (const auto& table : InputTables) {
                    if (!inputTableFilter(table)) {
                        continue;
                    }

                    if (table.Schema.GetKeyColumns() != referenceTable.Schema.GetKeyColumns()) {
                        THROW_ERROR_EXCEPTION("Key columns do not match: input table %v is sorted by columns %v "
                            "while input table %v is sorted by columns %v",
                            table.Path.GetPath(),
                            table.Schema.GetKeyColumns(),
                            referenceTable.Path.GetPath(),
                            referenceTable.Schema.GetKeyColumns());
                    }
                    validateColumnFilter(table, referenceTable.Schema.GetKeyColumns());
                }
                return referenceTable.Schema.GetKeyColumns();
            }
        }
    }
    Y_UNREACHABLE();
}

bool TOperationControllerBase::CheckKeyColumnsCompatible(
    const TKeyColumns& fullColumns,
    const TKeyColumns& prefixColumns)
{
    if (fullColumns.size() < prefixColumns.size()) {
        return false;
    }

    for (int index = 0; index < prefixColumns.size(); ++index) {
        if (fullColumns[index] != prefixColumns[index]) {
            return false;
        }
    }

    return true;
}


bool TOperationControllerBase::ShouldVerifySortedOutput() const
{
    return true;
}

bool TOperationControllerBase::IsParityReplicasFetchEnabled() const
{
    return false;
}

bool TOperationControllerBase::IsBoundaryKeysFetchEnabled() const
{
    return false;
}

void TOperationControllerBase::RegisterOutput(
    const TChunkTreeId& chunkTreeId,
    int key,
    int tableIndex,
    TOutputTable& table)
{
    if (!chunkTreeId) {
        return;
    }

    table.OutputChunkTreeIds.insert(std::make_pair(key, chunkTreeId));

    if (IsOutputLivePreviewSupported()) {
        auto masterConnector = Host->GetMasterConnector();
        masterConnector->AttachToLivePreview(
            OperationId,
            AsyncSchedulerTransaction->GetId(),
            table.LivePreviewTableId,
            {chunkTreeId});
    }

    LOG_DEBUG("Output chunk tree registered (Table: %v, ChunkTreeId: %v, Key: %v)",
        tableIndex,
        chunkTreeId,
        key);
}

void TOperationControllerBase::RegisterStderr(TJobletPtr joblet, const TJobSummary& jobSummary)
{
    if (!joblet->StderrTableChunkListId) {
        return;
    }

    YCHECK(StderrTable);

    const auto& chunkListId = joblet->StderrTableChunkListId;
    const auto& result = jobSummary.Result;

    if (!result.HasExtension(TSchedulerJobResultExt::scheduler_job_result_ext)) {
        return;
    }
    const auto& schedulerResultExt = result.GetExtension(TSchedulerJobResultExt::scheduler_job_result_ext);

    YCHECK(schedulerResultExt.has_stderr_table_boundary_keys());

    StderrTable->OutputChunkTreeIds.emplace(0, chunkListId);
    const auto& boundaryKeys = schedulerResultExt.stderr_table_boundary_keys();
    RegisterBoundaryKeys(boundaryKeys, chunkListId, StderrTable.GetPtr());

    auto masterConnector = Host->GetMasterConnector();
    masterConnector->AttachToLivePreview(
        OperationId,
        AsyncSchedulerTransaction->GetId(),
        StderrTable->LivePreviewTableId,
        {chunkListId});
    LOG_DEBUG("Stderr chunk tree registered (ChunkListId: %v)",
        chunkListId);
}

void TOperationControllerBase::RegisterCores(TJobletPtr joblet, const TJobSummary& jobSummary)
{
    if (!joblet->CoreTableChunkListId) {
        return;
    }

    YCHECK(CoreTable);

    const auto& chunkListId = joblet->CoreTableChunkListId;
    const auto& result = jobSummary.Result;

    if (!result.HasExtension(TSchedulerJobResultExt::scheduler_job_result_ext)) {
        return;
    }
    const auto& schedulerResultExt = result.GetExtension(TSchedulerJobResultExt::scheduler_job_result_ext);

    for (const auto& coreInfo : schedulerResultExt.core_infos()) {
        LOG_DEBUG("Core file (JobId: %v, ProcessId: %v, ExecutableName: %v, Size: %v, Error: %v)",
            joblet->JobId,
            coreInfo.process_id(),
            coreInfo.executable_name(),
            coreInfo.size(),
            coreInfo.has_error() ? FromProto<TError>(coreInfo.error()) : TError());
    }

    const auto& boundaryKeys = schedulerResultExt.core_table_boundary_keys();
    RegisterBoundaryKeys(boundaryKeys, chunkListId, CoreTable.GetPtr());
}

void TOperationControllerBase::RegisterBoundaryKeys(
    const TOutputResult& boundaryKeys,
    const TChunkTreeId& chunkTreeId,
    TOutputTable* outputTable)
{
    if (boundaryKeys.empty()) {
        return;
    }

    YCHECK(boundaryKeys.sorted());
    YCHECK(!outputTable->Options->ValidateUniqueKeys || boundaryKeys.unique_keys());

    auto trimAndCaptureKey = [&] (const TOwningKey& key) {
        int limit = outputTable->TableUploadOptions.TableSchema.GetKeyColumnCount();
        if (key.GetCount() > limit) {
            // NB: This can happen for a teleported chunk from a table with a wider key in sorted (but not unique_keys) mode.
            YCHECK(!outputTable->Options->ValidateUniqueKeys);
            return RowBuffer->Capture(key.Begin(), limit);
        } else {
            return RowBuffer->Capture(key.Begin(), key.GetCount());
        }
    };

    outputTable->BoundaryKeys.push_back(TJobBoundaryKeys{
        trimAndCaptureKey(FromProto<TOwningKey>(boundaryKeys.min())),
        trimAndCaptureKey(FromProto<TOwningKey>(boundaryKeys.max())),
        chunkTreeId
    });
}

void TOperationControllerBase::RegisterOutput(
    TInputChunkPtr chunkSpec,
    int key,
    int tableIndex)
{
    auto& table = OutputTables[tableIndex];

    if (table.TableUploadOptions.TableSchema.IsSorted() && ShouldVerifySortedOutput()) {
        YCHECK(chunkSpec->BoundaryKeys());

        TOutputResult resultBoundaryKeys;
        // Chunk must have at least one row.
        YCHECK(chunkSpec->GetRowCount() > 0);
        resultBoundaryKeys.set_empty(false);
        resultBoundaryKeys.set_sorted(true);
        resultBoundaryKeys.set_unique_keys(chunkSpec->GetUniqueKeys());
        ToProto(resultBoundaryKeys.mutable_min(), chunkSpec->BoundaryKeys()->MinKey);
        ToProto(resultBoundaryKeys.mutable_max(), chunkSpec->BoundaryKeys()->MaxKey);

        RegisterBoundaryKeys(resultBoundaryKeys, chunkSpec->ChunkId(), &table);
    }

    RegisterOutput(chunkSpec->ChunkId(), key, tableIndex, table);
}

void TOperationControllerBase::RegisterOutput(
    TJobletPtr joblet,
    int key,
    const TCompletedJobSummary& jobSummary)
{
    RegisterOutput(joblet->ChunkListIds, key, jobSummary);
}

void TOperationControllerBase::RegisterOutput(
    const std::vector<TChunkListId>& chunkListIds,
    int key,
    const TCompletedJobSummary& jobSummary)
{
    const auto& result = jobSummary.Result;
    const auto& schedulerResultExt = result.GetExtension(TSchedulerJobResultExt::scheduler_job_result_ext);

    for (int tableIndex = 0; tableIndex < OutputTables.size(); ++tableIndex) {
        auto& table = OutputTables[tableIndex];
        RegisterOutput(chunkListIds[tableIndex], key, tableIndex, table);

        if (table.TableUploadOptions.TableSchema.IsSorted() && ShouldVerifySortedOutput() && !jobSummary.Abandoned) {
            YCHECK(tableIndex < schedulerResultExt.output_boundary_keys_size());
            const auto& boundaryKeys = schedulerResultExt.output_boundary_keys(tableIndex);
            RegisterBoundaryKeys(boundaryKeys, chunkListIds[tableIndex], &table);
        }
    }
}

void TOperationControllerBase::RegisterInputStripe(TChunkStripePtr stripe, TTaskPtr task)
{
    yhash_set<TChunkId> visitedChunks;

    for (const auto& slice : stripe->DataSlices) {
        slice->Tag = CurrentInputDataSliceTag_++;
    }

    TStripeDescriptor stripeDescriptor;
    stripeDescriptor.Stripe = stripe;
    stripeDescriptor.Task = task;
    stripeDescriptor.Cookie = task->GetChunkPoolInput()->Add(stripe);

    for (const auto& dataSlice : stripe->DataSlices) {
        for (const auto& slice : dataSlice->ChunkSlices) {
            auto inputChunk = slice->GetInputChunk();
            const auto& chunkId = inputChunk->ChunkId();

            if (!visitedChunks.insert(chunkId).second) {
                continue;
            }

            auto chunkDescriptorIt = InputChunkMap.find(chunkId);
            YCHECK(chunkDescriptorIt != InputChunkMap.end());

            auto& chunkDescriptor = chunkDescriptorIt->second;
            chunkDescriptor.InputStripes.push_back(stripeDescriptor);

            if (chunkDescriptor.State == EInputChunkState::Waiting) {
                ++stripe->WaitingChunkCount;
            }
        }
    }

    if (stripe->WaitingChunkCount > 0) {
        task->GetChunkPoolInput()->Suspend(stripeDescriptor.Cookie);
    }
}

void TOperationControllerBase::RegisterIntermediate(
    TJobletPtr joblet,
    TCompletedJobPtr completedJob,
    TChunkStripePtr stripe,
    bool attachToLivePreview)
{
    for (const auto& dataSlice : stripe->DataSlices) {
        // NB: intermediate slice must be trivial.
        const auto& chunkId = dataSlice->GetSingleUnversionedChunkOrThrow()->ChunkId();
        YCHECK(ChunkOriginMap.insert(std::make_pair(chunkId, completedJob)).second);

        if (attachToLivePreview && IsIntermediateLivePreviewSupported()) {
            auto masterConnector = Host->GetMasterConnector();
            masterConnector->AttachToLivePreview(
                OperationId,
                AsyncSchedulerTransaction->GetId(),
                IntermediateTable.LivePreviewTableId,
                {chunkId});
        }
    }

    IntermediateChunkScraper->Restart();
}

bool TOperationControllerBase::HasEnoughChunkLists(bool intermediate, bool isWritingStderrTable, bool isWritingCoreTable)
{
    const auto& cellTagToRequiredChunkList = intermediate
        ? CellTagToIntermediateRequiredChunkList
        : CellTagToOutputRequiredChunkList;
    for (const auto& pair : cellTagToRequiredChunkList) {
        const auto cellTag = pair.first;
        auto requiredChunkList = pair.second;
        if (StderrTable && !isWritingStderrTable && StderrTable->CellTag == cellTag) {
            --requiredChunkList;
        }
        if (CoreTable && !isWritingCoreTable && CoreTable->CellTag == cellTag) {
            --requiredChunkList;
        }
        if (requiredChunkList && !ChunkListPool->HasEnough(cellTag, requiredChunkList)) {
            return false;
        }
    }
    return true;
}

TChunkListId TOperationControllerBase::ExtractChunkList(TCellTag cellTag)
{
    return ChunkListPool->Extract(cellTag);
}

void TOperationControllerBase::ReleaseChunkLists(const std::vector<TChunkListId>& ids)
{
    ChunkListPool->Release(ids);
}

void TOperationControllerBase::RegisterJoblet(TJobletPtr joblet)
{
    YCHECK(JobletMap.insert(std::make_pair(joblet->JobId, joblet)).second);
}

TOperationControllerBase::TJobletPtr TOperationControllerBase::FindJoblet(const TJobId& jobId) const
{
    auto it = JobletMap.find(jobId);
    return it == JobletMap.end() ? nullptr : it->second;
}

TOperationControllerBase::TJobletPtr TOperationControllerBase::GetJoblet(const TJobId& jobId) const
{
    auto joblet = FindJoblet(jobId);
    YCHECK(joblet);
    return joblet;
}

TOperationControllerBase::TJobletPtr TOperationControllerBase::GetJobletOrThrow(const TJobId& jobId) const
{
    auto joblet = FindJoblet(jobId);
    if (!joblet) {
        THROW_ERROR_EXCEPTION(
            NScheduler::EErrorCode::NoSuchJob,
            "No such job %v",
            jobId);
    }
    return joblet;
}

void TOperationControllerBase::RemoveJoblet(const TJobId& jobId)
{
    YCHECK(JobletMap.erase(jobId) == 1);
}

bool TOperationControllerBase::HasProgress() const
{
    return IsPrepared() && ProgressString_ && BriefProgressString_;
}

bool TOperationControllerBase::HasJobSplitterInfo() const
{
    return IsPrepared() && JobSplitter_;
}

void TOperationControllerBase::BuildOperationAttributes(IYsonConsumer* consumer) const
{
    VERIFY_THREAD_AFFINITY(ControlThread);

    BuildYsonMapFluently(consumer)
        .Item("sync_scheduler_transaction_id").Value(SyncSchedulerTransaction ? SyncSchedulerTransaction->GetId() : NullTransactionId)
        .Item("async_scheduler_transaction_id").Value(AsyncSchedulerTransaction ? AsyncSchedulerTransaction->GetId() : NullTransactionId)
        .Item("input_transaction_id").Value(InputTransaction ? InputTransaction->GetId() : NullTransactionId)
        .Item("output_transaction_id").Value(OutputTransaction ? OutputTransaction->GetId() : NullTransactionId)
        .Item("debug_output_transaction_id").Value(DebugOutputTransaction ? DebugOutputTransaction->GetId() : NullTransactionId);
}

void TOperationControllerBase::BuildProgress(IYsonConsumer* consumer) const
{
    BuildYsonMapFluently(consumer)
        .Item("build_time").Value(TInstant::Now())
        .Item("jobs").Value(JobCounter)
        .Item("ready_job_count").Value(GetPendingJobCount())
        .Item("job_statistics").Value(JobStatistics)
        .Item("estimated_input_statistics").BeginMap()
            .Item("chunk_count").Value(TotalEstimatedInputChunkCount)
            .Item("uncompressed_data_size").Value(TotalEstimatedInputDataSize)
            .Item("compressed_data_size").Value(TotalEstimatedCompressedDataSize)
            .Item("data_weight").Value(TotalEstimatedInputDataWeight)
            .Item("row_count").Value(TotalEstimatedInputRowCount)
            .Item("unavailable_chunk_count").Value(UnavailableInputChunkCount)
        .EndMap()
        .Item("live_preview").BeginMap()
            .Item("output_supported").Value(IsOutputLivePreviewSupported())
            .Item("intermediate_supported").Value(IsIntermediateLivePreviewSupported())
            .Item("stderr_supported").Value(StderrTable.HasValue())
        .EndMap()
        .DoIf(EstimatedInputDataSizeHistogram_.operator bool(), [=] (TFluentMap fluent) {
            EstimatedInputDataSizeHistogram_->BuildHistogramView();
            fluent
                .Item("estimated_input_data_size_histogram").Value(*EstimatedInputDataSizeHistogram_);
        })
        .DoIf(InputDataSizeHistogram_.operator bool(), [=] (TFluentMap fluent) {
            InputDataSizeHistogram_->BuildHistogramView();
            fluent
                .Item("input_data_size_histogram").Value(*InputDataSizeHistogram_);
        });
}

void TOperationControllerBase::BuildBriefProgress(IYsonConsumer* consumer) const
{
    BuildYsonMapFluently(consumer)
        .Item("jobs").Value(JobCounter);
}

void TOperationControllerBase::BuildAndSaveProgress()
{
    auto progressString = BuildYsonStringFluently()
        .BeginMap()
            .Do(BIND([=] (IYsonConsumer* consumer) {
                WaitFor(
                    BIND(&IOperationController::BuildProgress, MakeStrong(this))
                        .AsyncVia(GetInvoker())
                        .Run(consumer));
            }))
        .EndMap();

    auto briefProgressString = BuildYsonStringFluently()
        .BeginMap()
            .Do(BIND([=] (IYsonConsumer* consumer) {
                WaitFor(
                    BIND(&IOperationController::BuildBriefProgress, MakeStrong(this))
                        .AsyncVia(GetInvoker())
                        .Run(consumer));
            }))
        .EndMap();

    {
        TGuard<TSpinLock> guard(ProgressLock_);
        ProgressString_ = progressString;
        BriefProgressString_ = briefProgressString;
    }
}

TYsonString TOperationControllerBase::GetProgress() const
{
    TGuard<TSpinLock> guard(ProgressLock_);
    return ProgressString_;
}

TYsonString TOperationControllerBase::GetBriefProgress() const
{
    TGuard<TSpinLock> guard(ProgressLock_);
    return BriefProgressString_;
}

void TOperationControllerBase::UpdateJobStatistics(const TJobSummary& jobSummary)
{
    // NB: There is a copy happening here that can be eliminated.
    auto statistics = jobSummary.Statistics;
    LOG_TRACE("Job data statistics (JobId: %v, Input: %v, Output: %v)",
        jobSummary.Id,
        GetTotalInputDataStatistics(statistics),
        GetTotalOutputDataStatistics(statistics));

    statistics.AddSuffixToNames(jobSummary.StatisticsSuffix);
    JobStatistics.Update(statistics);
}

void TOperationControllerBase::BuildBriefSpec(IYsonConsumer* consumer) const
{
    VERIFY_THREAD_AFFINITY_ANY();

    BuildYsonMapFluently(consumer)
        .DoIf(Spec->Title.HasValue(), [&] (TFluentMap fluent) {
            fluent
                .Item("title").Value(*Spec->Title);
        })
        .Item("input_table_paths").ListLimited(GetInputTablePaths(), 1)
        .Item("output_table_paths").ListLimited(GetOutputTablePaths(), 1);
}

TYsonString TOperationControllerBase::BuildInputPathYson(const TJobId& jobId) const
{
    VERIFY_INVOKER_AFFINITY(CancelableInvoker);

    auto joblet = GetJobletOrThrow(jobId);
    return BuildInputPaths(
        GetInputTablePaths(),
        joblet->InputStripeList,
        OperationType,
        joblet->JobType);
}

void TOperationControllerBase::BuildJobSplitterInfo(IYsonConsumer* consumer) const
{
    VERIFY_INVOKER_AFFINITY(SuspendableInvoker);
    YCHECK(JobSplitter_);

    JobSplitter_->BuildJobSplitterInfo(consumer);
}

std::vector<TOperationControllerBase::TPathWithStage> TOperationControllerBase::GetFilePaths() const
{
    return std::vector<TPathWithStage>();
}

bool TOperationControllerBase::IsRowCountPreserved() const
{
    return false;
}

void TOperationControllerBase::InitUserJobSpecTemplate(
    NScheduler::NProto::TUserJobSpec* jobSpec,
    TUserJobSpecPtr config,
    const std::vector<TUserFile>& files,
    const Stroka& fileAccount)
{
    jobSpec->set_shell_command(config->Command);
    if (config->JobTimeLimit) {
        jobSpec->set_job_time_limit(config->JobTimeLimit.Get().MilliSeconds());
    }
    jobSpec->set_memory_limit(config->MemoryLimit);
    jobSpec->set_include_memory_mapped_files(config->IncludeMemoryMappedFiles);
    jobSpec->set_use_yamr_descriptors(config->UseYamrDescriptors);
    jobSpec->set_check_input_fully_consumed(config->CheckInputFullyConsumed);
    jobSpec->set_max_stderr_size(config->MaxStderrSize);
    jobSpec->set_custom_statistics_count_limit(config->CustomStatisticsCountLimit);
    jobSpec->set_copy_files(config->CopyFiles);
    jobSpec->set_file_account(fileAccount);

    if (config->TmpfsPath && Config->EnableTmpfs) {
        auto tmpfsSize = config->TmpfsSize
            ? *config->TmpfsSize
            : config->MemoryLimit;
        jobSpec->set_tmpfs_size(tmpfsSize);
        jobSpec->set_tmpfs_path(*config->TmpfsPath);
    }

    if (Config->IopsThreshold) {
        jobSpec->set_iops_threshold(*Config->IopsThreshold);
        if (Config->IopsThrottlerLimit) {
            jobSpec->set_iops_throttler_limit(*Config->IopsThrottlerLimit);
        }
    }

    {
        // Set input and output format.
        TFormat inputFormat(EFormatType::Yson);
        TFormat outputFormat(EFormatType::Yson);

        if (config->Format) {
            inputFormat = outputFormat = *config->Format;
        }

        if (config->InputFormat) {
            inputFormat = *config->InputFormat;
        }

        if (config->OutputFormat) {
            outputFormat = *config->OutputFormat;
        }

        jobSpec->set_input_format(ConvertToYsonString(inputFormat).GetData());
        jobSpec->set_output_format(ConvertToYsonString(outputFormat).GetData());
    }

    auto fillEnvironment = [&] (yhash<Stroka, Stroka>& env) {
        for (const auto& pair : env) {
            jobSpec->add_environment(Format("%v=%v", pair.first, pair.second));
        }
    };

    // Global environment.
    fillEnvironment(Config->Environment);

    // Local environment.
    fillEnvironment(config->Environment);

    jobSpec->add_environment(Format("YT_OPERATION_ID=%v", OperationId));

    for (const auto& file : files) {
        auto* descriptor = jobSpec->add_files();
        descriptor->set_file_name(file.FileName);
        ToProto(descriptor->mutable_chunk_specs(), file.ChunkSpecs);

        if (file.Type == EObjectType::Table && file.IsDynamic && file.Schema.IsSorted()) {
            descriptor->set_type(static_cast<int>(EDataSourceType::VersionedTable));
            auto dataSource = MakeVersionedDataSource(
                file.GetPath(),
                file.Schema,
                file.Path.GetTimestamp().Get(AsyncLastCommittedTimestamp));
            ToProto(descriptor->mutable_data_source(), dataSource);
        } else {
            auto dataSource = file.Type == EObjectType::File
                    ? MakeFileDataSource(file.GetPath())
                    : MakeUnversionedDataSource(file.GetPath(), file.Schema);

            descriptor->set_type(file.Type == EObjectType::File
                ? static_cast<int>(EDataSourceType::File)
                : static_cast<int>(EDataSourceType::UnversionedTable));

            ToProto(descriptor->mutable_data_source(), dataSource);
        }

        switch (file.Type) {
            case EObjectType::File:
                descriptor->set_executable(file.Executable);
                break;
            case EObjectType::Table:
                descriptor->set_format(file.Format.GetData());
                break;
            default:
                Y_UNREACHABLE();
        }
    }
}

void TOperationControllerBase::InitUserJobSpec(
    NScheduler::NProto::TUserJobSpec* jobSpec,
    TJobletPtr joblet)
{
    ToProto(jobSpec->mutable_async_scheduler_transaction_id(), AsyncSchedulerTransaction->GetId());

    i64 memoryReserve = joblet->EstimatedResourceUsage.GetUserJobMemory() * joblet->UserJobMemoryReserveFactor;
    // Memory reserve should greater than or equal to tmpfs_size (see YT-5518 for more details).
    // This is ensured by adjusting memory reserve factor in user job config as initialization,
    // but just in case we also limit the actual memory_reserve value here.
    if (jobSpec->has_tmpfs_size()) {
        memoryReserve = std::max(memoryReserve, jobSpec->tmpfs_size());
    }
    jobSpec->set_memory_reserve(memoryReserve);

    jobSpec->add_environment(Format("YT_JOB_INDEX=%v", joblet->JobIndex));
    jobSpec->add_environment(Format("YT_JOB_ID=%v", joblet->JobId));
    if (joblet->StartRowIndex >= 0) {
        jobSpec->add_environment(Format("YT_START_ROW_INDEX=%v", joblet->StartRowIndex));
    }

    if (SecureVault) {
        // NB: These environment variables should be added to user job spec, not to the user job spec template.
        // They may contain sensitive information that should not be persisted with a controller.

        // We add a single variable storing the whole secure vault and all top-level scalar values.
        jobSpec->add_environment(Format("YT_SECURE_VAULT=%v",
            ConvertToYsonString(SecureVault, EYsonFormat::Text)));

        for (const auto& pair : SecureVault->GetChildren()) {
            Stroka value;
            auto node = pair.second;
            if (node->GetType() == ENodeType::Int64) {
                value = ToString(node->GetValue<i64>());
            } else if (node->GetType() == ENodeType::Uint64) {
                value = ToString(node->GetValue<ui64>());
            } else if (node->GetType() == ENodeType::Boolean) {
                value = ToString(node->GetValue<bool>());
            } else if (node->GetType() == ENodeType::Double) {
                value = ToString(node->GetValue<double>());
            } else if (node->GetType() == ENodeType::String) {
                value = node->GetValue<Stroka>();
            } else {
                // We do not export composite values as a separate environment variables.
                continue;
            }
            jobSpec->add_environment(Format("YT_SECURE_VAULT_%v=%v", pair.first, value));
        }
    }

    if (joblet->StderrTableChunkListId) {
        AddStderrOutputSpecs(jobSpec, joblet);
    }
    if (joblet->CoreTableChunkListId) {
        AddCoreOutputSpecs(jobSpec, joblet);
    }
}

void TOperationControllerBase::AddStderrOutputSpecs(
    NScheduler::NProto::TUserJobSpec* jobSpec,
    TJobletPtr joblet)
{
    auto* stderrTableSpec = jobSpec->mutable_stderr_table_spec();
    auto* outputSpec = stderrTableSpec->mutable_output_table_spec();
    outputSpec->set_table_writer_options(ConvertToYsonString(StderrTable->Options).GetData());
    ToProto(outputSpec->mutable_table_schema(), StderrTable->TableUploadOptions.TableSchema);
    ToProto(outputSpec->mutable_chunk_list_id(), joblet->StderrTableChunkListId);

    auto writerConfig = GetStderrTableWriterConfig();
    YCHECK(writerConfig);
    stderrTableSpec->set_blob_table_writer_config(ConvertToYsonString(writerConfig).GetData());
}

void TOperationControllerBase::AddCoreOutputSpecs(
    NScheduler::NProto::TUserJobSpec* jobSpec,
    TJobletPtr joblet)
{
    auto* coreTableSpec = jobSpec->mutable_core_table_spec();
    auto* outputSpec = coreTableSpec->mutable_output_table_spec();
    outputSpec->set_table_writer_options(ConvertToYsonString(CoreTable->Options).GetData());
    ToProto(outputSpec->mutable_table_schema(), CoreTable->TableUploadOptions.TableSchema);
    ToProto(outputSpec->mutable_chunk_list_id(), joblet->CoreTableChunkListId);

    auto writerConfig = GetCoreTableWriterConfig();
    YCHECK(writerConfig);
    coreTableSpec->set_blob_table_writer_config(ConvertToYsonString(writerConfig).GetData());
}

TDataSourceDirectoryPtr TOperationControllerBase::MakeInputDataSources() const
{
    auto dataSourceDirectory = New<TDataSourceDirectory>();
    for (const auto& inputTable : InputTables) {
        auto dataSource = (inputTable.IsDynamic && inputTable.Schema.IsSorted())
            ? MakeVersionedDataSource(
                inputTable.GetPath(),
                inputTable.Schema,
                inputTable.Path.GetTimestamp().Get(AsyncLastCommittedTimestamp))
            : MakeUnversionedDataSource(
                inputTable.GetPath(),
                inputTable.Schema);
        dataSourceDirectory->DataSources().push_back(dataSource);
    }
    return dataSourceDirectory;
}

TDataSourceDirectoryPtr TOperationControllerBase::CreateIntermediateDataSource() const
{
    static const Stroka IntermediatePath("<intermediate>");

    auto dataSourceDirectory = New<TDataSourceDirectory>();
    dataSourceDirectory->DataSources().push_back(MakeUnversionedDataSource(
        IntermediatePath,
        Null));

    return dataSourceDirectory;
}

i64 TOperationControllerBase::GetFinalOutputIOMemorySize(TJobIOConfigPtr ioConfig) const
{
    i64 result = 0;
    for (const auto& outputTable : OutputTables) {
        if (outputTable.Options->ErasureCodec == NErasure::ECodec::None) {
            i64 maxBufferSize = std::max(
                ioConfig->TableWriter->MaxRowWeight,
                ioConfig->TableWriter->MaxBufferSize);
            result += GetOutputWindowMemorySize(ioConfig) + maxBufferSize;
        } else {
            auto* codec = NErasure::GetCodec(outputTable.Options->ErasureCodec);
            double replicationFactor = (double) codec->GetTotalPartCount() / codec->GetDataPartCount();
            result += static_cast<i64>(ioConfig->TableWriter->DesiredChunkSize * replicationFactor);
        }
    }
    return result;
}

i64 TOperationControllerBase::GetFinalIOMemorySize(
    TJobIOConfigPtr ioConfig,
    const TChunkStripeStatisticsVector& stripeStatistics) const
{
    i64 result = 0;
    for (const auto& stat : stripeStatistics) {
        result += GetInputIOMemorySize(ioConfig, stat);
    }
    result += GetFinalOutputIOMemorySize(ioConfig);
    return result;
}

void TOperationControllerBase::InitIntermediateOutputConfig(TJobIOConfigPtr config)
{
    // Don't replicate intermediate output.
    config->TableWriter->UploadReplicationFactor = Spec->IntermediateDataReplicationFactor;
    config->TableWriter->MinUploadReplicationFactor = 1;

    // Cache blocks on nodes.
    config->TableWriter->PopulateCache = true;

    // Don't sync intermediate chunks.
    config->TableWriter->SyncOnClose = false;
}

void TOperationControllerBase::InitFinalOutputConfig(TJobIOConfigPtr /* config */)
{ }

NTableClient::TTableReaderOptionsPtr TOperationControllerBase::CreateTableReaderOptions(TJobIOConfigPtr ioConfig)
{
    auto options = New<TTableReaderOptions>();
    options->EnableRowIndex = ioConfig->ControlAttributes->EnableRowIndex;
    options->EnableTableIndex = ioConfig->ControlAttributes->EnableTableIndex;
    options->EnableRangeIndex = ioConfig->ControlAttributes->EnableRangeIndex;
    return options;
}

NTableClient::TTableReaderOptionsPtr TOperationControllerBase::CreateIntermediateTableReaderOptions()
{
    auto options = New<TTableReaderOptions>();
    options->AllowFetchingSeedsFromMaster = true;
    return options;
}

INativeClientPtr TOperationControllerBase::CreateClient()
{
    TClientOptions options;
    options.User = AuthenticatedUser;
    return Host
        ->GetMasterClient()
        ->GetNativeConnection()
        ->CreateNativeClient(options);
}

void TOperationControllerBase::ValidateUserFileCount(TUserJobSpecPtr spec, const Stroka& operation)
{
    if (spec && spec->FilePaths.size() > Config->MaxUserFileCount) {
        THROW_ERROR_EXCEPTION("Too many user files in %v: maximum allowed %v, actual %v",
            operation,
            Config->MaxUserFileCount,
            spec->FilePaths.size());
    }
}

void TOperationControllerBase::GetExecNodesInformation()
{
    auto now = NProfiling::GetCpuInstant();
    if (now < GetExecNodesInformationDeadline_) {
        return;
    }

    ExecNodeCount_ = Host->GetExecNodeCount();
    ExecNodesDescriptors_ = Host->GetExecNodeDescriptors(TSchedulingTagFilter(Spec->SchedulingTagFilter));
    GetExecNodesInformationDeadline_ = now + NProfiling::DurationToCpuDuration(Config->ControllerUpdateExecNodesInformationDelay);
}

int TOperationControllerBase::GetExecNodeCount()
{
    GetExecNodesInformation();
    return ExecNodeCount_;
}

const std::vector<TExecNodeDescriptor>& TOperationControllerBase::GetExecNodeDescriptors()
{
    GetExecNodesInformation();
    return ExecNodesDescriptors_->Descriptors;
}

bool TOperationControllerBase::ShouldSkipSanityCheck()
{
    auto nodeCount = GetExecNodeCount();
    if (nodeCount < Config->SafeOnlineNodeCount) {
        return true;
    }

    if (TInstant::Now() < Host->GetConnectionTime() + Config->SafeSchedulerOnlineTime) {
        return true;
    }

    return false;
}

void TOperationControllerBase::BuildMemoryDigestStatistics(IYsonConsumer* consumer) const
{
    VERIFY_INVOKER_AFFINITY(Invoker);

    BuildYsonMapFluently(consumer)
        .Item("job_proxy_memory_digest")
        .DoMapFor(JobProxyMemoryDigests_, [&] (
                TFluentMap fluent,
                const TMemoryDigestMap::value_type& item)
        {
            BuildYsonMapFluently(fluent)
                .Item(ToString(item.first)).Value(
                    item.second->GetQuantile(Config->JobProxyMemoryReserveQuantile));
        })
        .Item("user_job_memory_digest")
        .DoMapFor(JobProxyMemoryDigests_, [&] (
                TFluentMap fluent,
                const TMemoryDigestMap::value_type& item)
        {
            BuildYsonMapFluently(fluent)
                .Item(ToString(item.first)).Value(
                    item.second->GetQuantile(Config->UserJobMemoryReserveQuantile));
        });
}

void TOperationControllerBase::RegisterUserJobMemoryDigest(EJobType jobType, double memoryReserveFactor)
{
    YCHECK(UserJobMemoryDigests_.find(jobType) == UserJobMemoryDigests_.end());
    auto config = New<TLogDigestConfig>();
    config->LowerBound = memoryReserveFactor;
    config->UpperBound = 1.0;
    config->RelativePrecision = Config->UserJobMemoryDigestPrecision;
    UserJobMemoryDigests_[jobType] = CreateLogDigest(config);
}

IDigest* TOperationControllerBase::GetUserJobMemoryDigest(EJobType jobType)
{
    auto iter = UserJobMemoryDigests_.find(jobType);
    YCHECK(iter != UserJobMemoryDigests_.end());
    return iter->second.get();
}

const IDigest* TOperationControllerBase::GetUserJobMemoryDigest(EJobType jobType) const
{
    auto iter = UserJobMemoryDigests_.find(jobType);
    YCHECK(iter != UserJobMemoryDigests_.end());
    return iter->second.get();
}

void TOperationControllerBase::RegisterJobProxyMemoryDigest(EJobType jobType, const TLogDigestConfigPtr& config)
{
    YCHECK(JobProxyMemoryDigests_.find(jobType) == JobProxyMemoryDigests_.end());
    JobProxyMemoryDigests_[jobType] = CreateLogDigest(config);
}

void TOperationControllerBase::InferSchemaFromInput(const TKeyColumns& keyColumns)
{
    // We infer schema only for operations with one output table.
    YCHECK(OutputTables.size() == 1);
    YCHECK(InputTables.size() >= 1);

    OutputTables[0].TableUploadOptions.SchemaMode = InputTables[0].SchemaMode;
    for (const auto& table : InputTables) {
        if (table.SchemaMode != OutputTables[0].TableUploadOptions.SchemaMode) {
            THROW_ERROR_EXCEPTION("Cannot infer output schema from input, tables have different schema modes");
        }
    }

    if (OutputTables[0].TableUploadOptions.SchemaMode == ETableSchemaMode::Weak) {
        OutputTables[0].TableUploadOptions.TableSchema = TTableSchema::FromKeyColumns(keyColumns);
    } else {
        auto schema = InputTables[0].Schema
            .ToStrippedColumnAttributes()
            .ToCanonical();

        for (const auto& table : InputTables) {
            if (table.Schema.ToStrippedColumnAttributes().ToCanonical() != schema) {
                THROW_ERROR_EXCEPTION("Cannot infer output schema from input in strong schema mode, tables have incompatible schemas");
            }
        }

        OutputTables[0].TableUploadOptions.TableSchema = InputTables[0].Schema
            .ToSorted(keyColumns)
            .ToSortedStrippedColumnAttributes()
            .ToCanonical();
    }
}

void TOperationControllerBase::InferSchemaFromInputOrdered()
{
    // We infer schema only for operations with one output table.
    YCHECK(OutputTables.size() == 1);
    YCHECK(InputTables.size() >= 1);

    auto& outputUploadOptions = OutputTables[0].TableUploadOptions;

    if (InputTables.size() == 1 && outputUploadOptions.UpdateMode == EUpdateMode::Overwrite) {
        // If only only one input table given, we inherit the whole schema including column attributes.
        outputUploadOptions.SchemaMode = InputTables[0].SchemaMode;
        outputUploadOptions.TableSchema = InputTables[0].Schema;
        return;
    }

    InferSchemaFromInput();
}

void TOperationControllerBase::ValidateOutputSchemaOrdered() const
{
    YCHECK(OutputTables.size() == 1);
    YCHECK(InputTables.size() >= 1);

    if (InputTables.size() > 1 && OutputTables[0].TableUploadOptions.TableSchema.IsSorted()) {
        THROW_ERROR_EXCEPTION("Cannot generate sorted output for ordered operation with multiple input tables")
            << TErrorAttribute("output_schema", OutputTables[0].TableUploadOptions.TableSchema);
    }
}

TJobSplitterConfigPtr TOperationControllerBase::GetJobSplitterConfig() const
{
    return nullptr;
}

IDigest* TOperationControllerBase::GetJobProxyMemoryDigest(EJobType jobType)
{
    auto iter = JobProxyMemoryDigests_.find(jobType);
    YCHECK(iter != JobProxyMemoryDigests_.end());
    return iter->second.get();
}

const IDigest* TOperationControllerBase::GetJobProxyMemoryDigest(EJobType jobType) const
{
    auto iter = JobProxyMemoryDigests_.find(jobType);
    YCHECK(iter != JobProxyMemoryDigests_.end());
    return iter->second.get();
}

void TOperationControllerBase::Persist(const TPersistenceContext& context)
{
    using NYT::Persist;

    Persist(context, TotalEstimatedInputChunkCount);
    Persist(context, TotalEstimatedInputDataSize);
    Persist(context, TotalEstimatedInputRowCount);
    Persist(context, TotalEstimatedCompressedDataSize);
    Persist(context, TotalEstimatedInputDataWeight);

    Persist(context, UnavailableInputChunkCount);

    Persist(context, JobCounter);

    Persist(context, InputNodeDirectory);

    Persist(context, InputTables);

    Persist(context, OutputTables);

    Persist(context, StderrTable);

    Persist(context, CoreTable);

    Persist(context, IntermediateTable);

    Persist(context, Files);

    Persist(context, Tasks);

    Persist(context, TaskGroups);

    Persist(context, InputChunkMap);

    Persist(context, IntermediateOutputCellTag);

    Persist(context, CellTagToOutputRequiredChunkList);

    Persist(context, CachedPendingJobCount);

    Persist(context, CachedNeededResources);

    Persist(context, ChunkOriginMap);

    Persist(context, JobletMap);

    Persist(context, JobIndexGenerator);

    Persist(context, JobStatistics);

    Persist(context, ScheduleJobStatistics_);

    Persist(context, RowCountLimitTableIndex);
    Persist(context, RowCountLimit);

    Persist<
        TMapSerializer<
            TDefaultSerializer,
            TDefaultSerializer,
            TUnsortedTag
        >
    >(context, JobProxyMemoryDigests_);

    Persist<
        TMapSerializer<
            TDefaultSerializer,
            TDefaultSerializer,
            TUnsortedTag
        >
    >(context, UserJobMemoryDigests_);

    Persist(context, EstimatedInputDataSizeHistogram_);
    Persist(context, InputDataSizeHistogram_);

    Persist(context, CurrentInputDataSliceTag_);

    if (context.IsLoad()) {
        for (const auto& task : Tasks) {
            task->Initialize();
        }
        InitUpdatingTables();
    }
}

TCodicilGuard TOperationControllerBase::MakeCodicilGuard() const
{
    return TCodicilGuard(CodicilData_);
}

TBlobTableWriterConfigPtr TOperationControllerBase::GetStderrTableWriterConfig() const
{
    return nullptr;
}

TNullable<TRichYPath> TOperationControllerBase::GetStderrTablePath() const
{
    return Null;
}

TBlobTableWriterConfigPtr TOperationControllerBase::GetCoreTableWriterConfig() const
{
    return nullptr;
}

TNullable<TRichYPath> TOperationControllerBase::GetCoreTablePath() const
{
    return Null;
}

////////////////////////////////////////////////////////////////////////////////

//! Ensures that operation controllers are being destroyed in a
//! dedicated invoker.
class TOperationControllerWrapper
    : public IOperationController
{
public:
    TOperationControllerWrapper(
        const TOperationId& id,
        IOperationControllerPtr underlying,
        IInvokerPtr dtorInvoker)
        : Id_(id)
        , Underlying_(std::move(underlying))
        , DtorInvoker_(std::move(dtorInvoker))
    { }

    virtual ~TOperationControllerWrapper()
    {
        DtorInvoker_->Invoke(BIND([underlying = std::move(Underlying_), id = Id_] () mutable {
            auto Logger = OperationLogger;
            Logger.AddTag("OperationId: %v", id);
            NProfiling::TScopedTimer timer;
            LOG_INFO("Started destroying operation controller");
            underlying.Reset();
            LOG_INFO("Finished destroying operation controller (Elapsed: %v)",
                timer.GetElapsed());
        }));
    }

    virtual void Initialize() override
    {
        Underlying_->Initialize();
    }

    virtual void InitializeReviving(TControllerTransactionsPtr controllerTransactions) override
    {
        Underlying_->InitializeReviving(controllerTransactions);
    }

    virtual void Prepare() override
    {
        Underlying_->Prepare();
    }

    virtual void Materialize() override
    {
        Underlying_->Materialize();
    }

    virtual void Commit() override
    {
        Underlying_->Commit();
    }

    virtual void SaveSnapshot(TOutputStream* stream) override
    {
        Underlying_->SaveSnapshot(stream);
    }

    virtual void Revive() override
    {
        Underlying_->Revive();
    }

    virtual void Abort() override
    {
        Underlying_->Abort();
    }

    virtual void Forget() override
    {
        Underlying_->Forget();
    }

    virtual std::vector<ITransactionPtr> GetTransactions() override
    {
        return Underlying_->GetTransactions();
    }

    virtual void Complete() override
    {
        Underlying_->Complete();
    }

    virtual TCancelableContextPtr GetCancelableContext() const override
    {
        return Underlying_->GetCancelableContext();
    }

    virtual IInvokerPtr GetCancelableControlInvoker() const override
    {
        return Underlying_->GetCancelableControlInvoker();
    }

    virtual IInvokerPtr GetCancelableInvoker() const override
    {
        return Underlying_->GetCancelableInvoker();
    }

    virtual IInvokerPtr GetInvoker() const override
    {
        return Underlying_->GetInvoker();
    }

    virtual TFuture<void> Suspend() override
    {
        return Underlying_->Suspend();
    }

    virtual void Resume() override
    {
        Underlying_->Resume();
    }

    virtual int GetPendingJobCount() const override
    {
        return Underlying_->GetPendingJobCount();
    }

    virtual int GetTotalJobCount() const override
    {
        return Underlying_->GetTotalJobCount();
    }

    virtual bool IsForgotten() const override
    {
        return Underlying_->IsForgotten();
    }

    virtual TJobResources GetNeededResources() const override
    {
        return Underlying_->GetNeededResources();
    }

    virtual void OnJobStarted(const TJobId& jobId, TInstant startTime) override
    {
        Underlying_->OnJobStarted(jobId, startTime);
    }

    virtual void OnJobCompleted(std::unique_ptr<TCompletedJobSummary> jobSummary) override
    {
        Underlying_->OnJobCompleted(std::move(jobSummary));
    }

    virtual void OnJobFailed(std::unique_ptr<TFailedJobSummary> jobSummary) override
    {
        Underlying_->OnJobFailed(std::move(jobSummary));
    }

    virtual void OnJobAborted(std::unique_ptr<TAbortedJobSummary> jobSummary) override
    {
        Underlying_->OnJobAborted(std::move(jobSummary));
    }

    virtual void OnJobRunning(std::unique_ptr<TJobSummary> jobSummary) override
    {
        Underlying_->OnJobRunning(std::move(jobSummary));
    }

    virtual TScheduleJobResultPtr ScheduleJob(
        ISchedulingContextPtr context,
        const TJobResources& jobLimits) override
    {
        return Underlying_->ScheduleJob(std::move(context), jobLimits);
    }

    virtual void UpdateConfig(TSchedulerConfigPtr config) override
    {
        Underlying_->UpdateConfig(std::move(config));
    }

    virtual bool HasProgress() const override
    {
        return Underlying_->HasProgress();
    }

    virtual bool HasJobSplitterInfo() const override
    {
        return Underlying_->HasJobSplitterInfo();
    }

    virtual void BuildOperationAttributes(NYson::IYsonConsumer* consumer) const override
    {
        Underlying_->BuildOperationAttributes(consumer);
    }

    virtual void BuildProgress(IYsonConsumer* consumer) const override
    {
        Underlying_->BuildProgress(consumer);
    }

    virtual void BuildBriefProgress(IYsonConsumer* consumer) const override
    {
        Underlying_->BuildBriefProgress(consumer);
    }

    virtual Stroka GetLoggingProgress() const override
    {
        return Underlying_->GetLoggingProgress();
    }

    virtual void BuildMemoryDigestStatistics(IYsonConsumer* consumer) const override
    {
        Underlying_->BuildMemoryDigestStatistics(consumer);
    }

    virtual void BuildBriefSpec(IYsonConsumer* consumer) const override
    {
        Underlying_->BuildBriefSpec(consumer);
    }

    virtual TYsonString BuildInputPathYson(const TJobId& jobId) const override
    {
        return Underlying_->BuildInputPathYson(jobId);
    }

    virtual void BuildJobSplitterInfo(IYsonConsumer* consumer) const override
    {
        Underlying_->BuildJobSplitterInfo(consumer);
    }

    virtual TYsonString GetProgress() const override
    {
        return Underlying_->GetProgress();
    }

    virtual TYsonString GetBriefProgress() const override
    {
        return Underlying_->GetBriefProgress();
    }

private:
    const TOperationId Id_;
    const IOperationControllerPtr Underlying_;
    const IInvokerPtr DtorInvoker_;
};

////////////////////////////////////////////////////////////////////////////////

IOperationControllerPtr CreateControllerWrapper(
    const TOperationId& id,
    const IOperationControllerPtr& controller,
    const IInvokerPtr& dtorInvoker)
{
    return New<TOperationControllerWrapper>(id, controller, dtorInvoker);
}

////////////////////////////////////////////////////////////////////////////////

} // namespace NScheduler
} // namespace NYT<|MERGE_RESOLUTION|>--- conflicted
+++ resolved
@@ -98,16 +98,8 @@
     transaction.Reset();
 
     auto result = WaitFor(asyncResult);
-<<<<<<< HEAD
-    if (!result.IsOK()) {
-        THROW_ERROR_EXCEPTION("Transaction %v has failed to commit",
-            transactionId)
-            << result;
-    }
-=======
     THROW_ERROR_EXCEPTION_IF_FAILED(result, "Transaction %v has failed to commit",
         transactionId);
->>>>>>> 5366e56c
 }
 
 } // namespace
