#include "stdafx.h"
#include "operation_controller_detail.h"
#include "private.h"
#include "chunk_list_pool.h"
#include "chunk_pool.h"
#include "helpers.h"

#include <ytlib/transaction_client/transaction.h>

#include <ytlib/node_tracker_client/node_directory_builder.h>

#include <ytlib/chunk_client/chunk_list_ypath_proxy.h>
#include <ytlib/chunk_client/key.h>
#include <ytlib/chunk_client/schema.h>

#include <ytlib/object_client/object_ypath_proxy.h>

#include <ytlib/cypress_client/cypress_ypath_proxy.h>

#include <ytlib/ytree/fluent.h>
#include <ytlib/ytree/convert.h>

#include <ytlib/formats/format.h>

#include <ytlib/chunk_client/chunk_meta_extensions.h>

#include <ytlib/transaction_client/transaction_ypath_proxy.h>
#include <ytlib/transaction_client/transaction_manager.h>

#include <ytlib/scheduler/config.h>

#include <ytlib/chunk_client/input_chunk.h>

#include <ytlib/meta_state/rpc_helpers.h>

#include <ytlib/security_client/rpc_helpers.h>

#include <cmath>

namespace NYT {
namespace NScheduler {

using namespace NNodeTrackerClient;
using namespace NCypressClient;
using namespace NTransactionClient;
using namespace NFileClient;
using namespace NTableClient;
using namespace NChunkClient;
using namespace NObjectClient;
using namespace NYTree;
using namespace NYson;
using namespace NYPath;
using namespace NFormats;
using namespace NJobProxy;
using namespace NSecurityClient;
using namespace NJobTrackerClient;
using namespace NNodeTrackerClient;
using namespace NScheduler::NProto;
using namespace NJobTrackerClient::NProto;
using namespace NNodeTrackerClient::NProto;

////////////////////////////////////////////////////////////////////

TOperationControllerBase::TTask::TTask(TOperationControllerBase* controller)
    : Controller(controller)
    , CachedPendingJobCount(0)
    , CachedTotalNeededResources(ZeroNodeResources())
    , LastDemandSanityCheckTime(TInstant::Zero())
    , CompletedFired(false)
    , Logger(Controller->Logger)
{ }

int TOperationControllerBase::TTask::GetPendingJobCount() const
{
    return GetChunkPoolOutput()->GetPendingJobCount();
}

int TOperationControllerBase::TTask::GetPendingJobCountDelta()
{
    int oldValue = CachedPendingJobCount;
    int newValue = GetPendingJobCount();
    CachedPendingJobCount = newValue;
    return newValue - oldValue;
}

TNodeResources TOperationControllerBase::TTask::GetTotalNeededResourcesDelta()
{
    auto oldValue = CachedTotalNeededResources;
    auto newValue = GetTotalNeededResources();
    CachedTotalNeededResources = newValue;
    newValue -= oldValue;
    return newValue;
}

TNodeResources TOperationControllerBase::TTask::GetTotalNeededResources() const
{
    i64 count = GetPendingJobCount();
    // NB: Don't call GetMinNeededResources if there are no pending jobs.
    return count == 0 ? ZeroNodeResources() : GetMinNeededResources() * count;
}

i64 TOperationControllerBase::TTask::GetLocality(const Stroka& address) const
{
    return GetChunkPoolOutput()->GetLocality(address);
}

bool TOperationControllerBase::TTask::HasInputLocality()
{
    return true;
}

IChunkPoolInput::TCookie TOperationControllerBase::TTask::AddInput(TChunkStripePtr stripe)
{
    auto cookie = GetChunkPoolInput()->Add(stripe);
    if (HasInputLocality()) {
        Controller->AddTaskLocalityHint(this, stripe);
    }
    AddPendingHint();
    return cookie;
}

void TOperationControllerBase::TTask::AddInput(const std::vector<TChunkStripePtr>& stripes)
{
    FOREACH (auto stripe, stripes) {
        AddInput(stripe);
    }
}

void TOperationControllerBase::TTask::FinishInput()
{
    LOG_DEBUG("Task input finished (Task: %s)", ~GetId());

    GetChunkPoolInput()->Finish();
    AddPendingHint();
}

void TOperationControllerBase::TTask::CheckCompleted()
{
    if (!CompletedFired && IsCompleted()) {
        CompletedFired = true;
        OnTaskCompleted();
    }
}

TJobPtr TOperationControllerBase::TTask::ScheduleJob(
    ISchedulingContext* context,
    const TNodeResources& jobLimits)
{
    int chunkListCount = GetChunkListCountPerJob();
    if (!Controller->HasEnoughChunkLists(chunkListCount)) {
        LOG_DEBUG("Job chunk list demand is not met (Task: %s)", ~GetId());
        return nullptr;
    }

    int jobIndex = Controller->JobIndexGenerator.Next();
    auto joblet = New<TJoblet>(this, jobIndex);

    auto node = context->GetNode();
    const auto& address = node->GetAddress();
    auto* chunkPoolOutput = GetChunkPoolOutput();
    joblet->OutputCookie = chunkPoolOutput->Extract(address);
    if (joblet->OutputCookie == IChunkPoolOutput::NullCookie) {
        LOG_DEBUG("Job input is empty (Task: %s)", ~GetId());
        return nullptr;
    }

    joblet->InputStripeList = chunkPoolOutput->GetStripeList(joblet->OutputCookie);
    auto neededResources = GetNeededResources(joblet);

    // Check the usage against the limits. This is the last chance to give up.
    if (!Dominates(jobLimits, neededResources)) {
        LOG_DEBUG("Job actual resource demand is not met (Task: %s, Limits: {%s}, Demand: {%s})",
            ~GetId(),
            ~FormatResources(jobLimits),
            ~FormatResources(neededResources));
        CheckResourceDemandSanity(node, neededResources);
        chunkPoolOutput->Aborted(joblet->OutputCookie);
        // Seems like cached min needed resources are too optimistic.
        CachedMinNeededResources = GetMinNeededResourcesHeavy();
        return nullptr;
    }

    auto jobType = GetJobType();

    // Async part.
    auto this_ = MakeStrong(this);
    auto jobSpecBuilder = BIND([=] (TJobSpec* jobSpec) -> TVoid {
        this_->BuildJobSpec(joblet, jobSpec);
        this_->Controller->CustomizeJobSpec(joblet, jobSpec);

        // Adjust sizes if approximation flag is set.
        if (joblet->InputStripeList->IsApproximate) {
            auto* schedulerJobSpecExt = jobSpec->MutableExtension(TSchedulerJobSpecExt::scheduler_job_spec_ext);
            schedulerJobSpecExt->set_input_uncompressed_data_size(static_cast<i64>(
                schedulerJobSpecExt->input_uncompressed_data_size() *
                ApproximateSizesBoostFactor));
            schedulerJobSpecExt->set_input_row_count(static_cast<i64>(
                schedulerJobSpecExt->input_row_count() *
                ApproximateSizesBoostFactor));
        }

        return TVoid();
    });

    joblet->Job = context->StartJob(
        Controller->Operation,
        jobType,
        neededResources,
        jobSpecBuilder);

    LOG_INFO(
        "Job scheduled (JobId: %s, OperationId: %s, JobType: %s, Address: %s, Task: %s, JobIndex: %d, ChunkCount: %d (%d local), "
        "Approximate: %s, DataSize: %" PRId64 ", RowCount: %" PRId64 ", ResourceLimits: {%s})",
        ~ToString(joblet->Job->GetId()),
        ~ToString(Controller->Operation->GetOperationId()),
        ~jobType.ToString(),
        ~context->GetNode()->GetAddress(),
        ~GetId(),
        jobIndex,
        joblet->InputStripeList->TotalChunkCount,
        joblet->InputStripeList->LocalChunkCount,
        ~FormatBool(joblet->InputStripeList->IsApproximate),
        joblet->InputStripeList->TotalDataSize,
        joblet->InputStripeList->TotalRowCount,
        ~FormatResources(neededResources));

    // Prepare chunk lists.
    for (int index = 0; index < chunkListCount; ++index) {
        auto id = Controller->ExtractChunkList();
        joblet->ChunkListIds.push_back(id);
    }

    // Sync part.
    PrepareJoblet(joblet);
    Controller->CustomizeJoblet(joblet);

    Controller->RegisterJoblet(joblet);

    OnJobStarted(joblet);

    return joblet->Job;
}

bool TOperationControllerBase::TTask::IsPending() const
{
    return GetChunkPoolOutput()->GetPendingJobCount() > 0;
}

bool TOperationControllerBase::TTask::IsCompleted() const
{
    return GetChunkPoolOutput()->IsCompleted();
}

i64 TOperationControllerBase::TTask::GetTotalDataSize() const
{
    return GetChunkPoolOutput()->GetTotalDataSize();
}

i64 TOperationControllerBase::TTask::GetCompletedDataSize() const
{
    return GetChunkPoolOutput()->GetCompletedDataSize();
}

i64 TOperationControllerBase::TTask::GetPendingDataSize() const
{
    return GetChunkPoolOutput()->GetPendingDataSize();
}

void TOperationControllerBase::TTask::PrepareJoblet(TJobletPtr joblet)
{
    UNUSED(joblet);
}

void TOperationControllerBase::TTask::OnJobStarted(TJobletPtr joblet)
{
    UNUSED(joblet);
}

void TOperationControllerBase::TTask::OnJobCompleted(TJobletPtr joblet)
{
    GetChunkPoolOutput()->Completed(joblet->OutputCookie);
}

void TOperationControllerBase::TTask::ReinstallJob(TJobletPtr joblet, EJobReinstallReason reason)
{
    Controller->ChunkListPool->Release(joblet->ChunkListIds);

    auto* chunkPoolOutput = GetChunkPoolOutput();

    auto list =
        HasInputLocality()
        ? chunkPoolOutput->GetStripeList(joblet->OutputCookie)
        : nullptr;

    switch (reason) {
        case EJobReinstallReason::Failed:
            chunkPoolOutput->Failed(joblet->OutputCookie);
            break;
        case EJobReinstallReason::Aborted:
            chunkPoolOutput->Aborted(joblet->OutputCookie);
            break;
        default:
            YUNREACHABLE();
    }

    if (HasInputLocality()) {
        FOREACH (const auto& stripe, list->Stripes) {
            Controller->AddTaskLocalityHint(this, stripe);
        }
    }

    AddPendingHint();
}

void TOperationControllerBase::TTask::OnJobFailed(TJobletPtr joblet)
{
    ReinstallJob(joblet, EJobReinstallReason::Failed);
}

void TOperationControllerBase::TTask::OnJobAborted(TJobletPtr joblet)
{
    ReinstallJob(joblet, EJobReinstallReason::Aborted);
}

void TOperationControllerBase::TTask::OnTaskCompleted()
{
    LOG_DEBUG("Task completed (Task: %s)", ~GetId());
}

<<<<<<< HEAD
void TOperationControllerBase::TTask::DoCheckResourceDemandSanity(
    const NProto::TNodeResources& neededResources)
=======
void TOperationControllerBase::TTask::CheckResourceDemandSanity(
    TExecNodePtr node,
    const TNodeResources& neededResources)
>>>>>>> ed579ffa
{
    auto nodes = Controller->Host->GetExecNodes();
    FOREACH (auto node, nodes) {
        if (Dominates(node->ResourceLimits(), neededResources))
            return;
    }

    // It seems nobody can satisfy the demand.
    Controller->OnOperationFailed(
        TError("No online exec node can satisfy the resource demand")
            << TErrorAttribute("task", TRawString(GetId()))
            << TErrorAttribute("needed_resources", neededResources));
}

void TOperationControllerBase::TTask::CheckResourceDemandSanity(
    const NProto::TNodeResources& neededResources)
{
    // Run sanity check to see if any node can provide enough resources.
    // Don't run these checks too often to avoid jeopardizing performance.
    auto now = TInstant::Now();
    if (now < LastDemandSanityCheckTime + Controller->Config->ResourceDemandSanityCheckPeriod)
        return;
    LastDemandSanityCheckTime = now;

    // Schedule check in control thread.
    Controller->GetCancelableControlInvoker()->Invoke(BIND(
        &TTask::DoCheckResourceDemandSanity,
        MakeWeak(this),
        neededResources));
}

void TOperationControllerBase::TTask::CheckResourceDemandSanity(
    TExecNodePtr node,
    const NProto::TNodeResources& neededResources)
{
    // The task is requesting more than some node is willing to provide it.
    // Maybe it's OK and we should wait for some time.
    // Or maybe it's not and the task is requesting something no one is able to provide.

    // First check if this very node has enough resources (including those currently
    // allocated by other jobs).
    if (Dominates(node->ResourceLimits(), neededResources))
        return;

    CheckResourceDemandSanity(neededResources);
}

void TOperationControllerBase::TTask::AddPendingHint()
{
    Controller->AddTaskPendingHint(this);
}

void TOperationControllerBase::TTask::AddLocalityHint(const Stroka& address)
{
    Controller->AddTaskLocalityHint(this, address);
}

void TOperationControllerBase::TTask::AddSequentialInputSpec(
    TJobSpec* jobSpec,
    TJobletPtr joblet,
    bool enableTableIndex)
{
    auto* schedulerJobSpecExt = jobSpec->MutableExtension(TSchedulerJobSpecExt::scheduler_job_spec_ext);
    TNodeDirectoryBuilder directoryBuilder(Controller->NodeDirectory, schedulerJobSpecExt->mutable_node_directory());
    auto* inputSpec = schedulerJobSpecExt->add_input_specs();
    auto list = joblet->InputStripeList;
    FOREACH (const auto& stripe, list->Stripes) {
        AddChunksToInputSpec(&directoryBuilder, inputSpec, stripe, list->PartitionTag, enableTableIndex);
    }
    UpdateInputSpecTotals(jobSpec, joblet);
}

void TOperationControllerBase::TTask::AddParallelInputSpec(
    TJobSpec* jobSpec,
    TJobletPtr joblet,
    bool enableTableIndex)
{
    auto* schedulerJobSpecExt = jobSpec->MutableExtension(TSchedulerJobSpecExt::scheduler_job_spec_ext);
    TNodeDirectoryBuilder directoryBuilder(Controller->NodeDirectory, schedulerJobSpecExt->mutable_node_directory());
    auto list = joblet->InputStripeList;
    FOREACH (const auto& stripe, list->Stripes) {
        auto* inputSpec = schedulerJobSpecExt->add_input_specs();
        AddChunksToInputSpec(&directoryBuilder, inputSpec, stripe, list->PartitionTag, enableTableIndex);
    }
    UpdateInputSpecTotals(jobSpec, joblet);
}

void TOperationControllerBase::TTask::AddChunksToInputSpec(
    TNodeDirectoryBuilder* directoryBuilder,
    TTableInputSpec* inputSpec,
    TChunkStripePtr stripe,
    TNullable<int> partitionTag,
    bool enableTableIndex)
{
    FOREACH (const auto& stripeChunk, stripe->Chunks) {
        auto* inputChunk = inputSpec->add_chunks();
        *inputChunk = *stripeChunk;
        FOREACH (ui32 protoReplica, stripeChunk->replicas()) {
            auto replica = FromProto<TChunkReplica>(protoReplica);
            directoryBuilder->Add(replica);
        }
        if (!enableTableIndex) {
            inputChunk->clear_table_index();
        }
        if (partitionTag) {
            inputChunk->set_partition_tag(partitionTag.Get());
        }
    }
}

void TOperationControllerBase::TTask::UpdateInputSpecTotals(
    TJobSpec* jobSpec,
    TJobletPtr joblet)
{
    auto list = joblet->InputStripeList;
    auto* schedulerJobSpecExt = jobSpec->MutableExtension(TSchedulerJobSpecExt::scheduler_job_spec_ext);
    schedulerJobSpecExt->set_input_uncompressed_data_size(
        schedulerJobSpecExt->input_uncompressed_data_size() +
        list->TotalDataSize);
    schedulerJobSpecExt->set_input_row_count(
        schedulerJobSpecExt->input_row_count() +
        list->TotalRowCount);
}

void TOperationControllerBase::TTask::AddFinalOutputSpecs(
    TJobSpec* jobSpec,
    TJobletPtr joblet)
{
    YCHECK(joblet->ChunkListIds.size() == Controller->OutputTables.size());
    auto* schedulerJobSpecExt = jobSpec->MutableExtension(TSchedulerJobSpecExt::scheduler_job_spec_ext);
    for (int index = 0; index < static_cast<int>(Controller->OutputTables.size()); ++index) {
        const auto& table = Controller->OutputTables[index];
        auto* outputSpec = schedulerJobSpecExt->add_output_specs();
        outputSpec->set_table_writer_options(ConvertToYsonString(table.Options).Data());
        ToProto(outputSpec->mutable_chunk_list_id(), joblet->ChunkListIds[index]);
    }
}

void TOperationControllerBase::TTask::AddIntermediateOutputSpec(
    TJobSpec* jobSpec,
    TJobletPtr joblet)
{
    YCHECK(joblet->ChunkListIds.size() == 1);
    auto* schedulerJobSpecExt = jobSpec->MutableExtension(TSchedulerJobSpecExt::scheduler_job_spec_ext);
    auto* outputSpec = schedulerJobSpecExt->add_output_specs();
    auto options = New<TTableWriterOptions>();
    options->Account = Controller->Spec->IntermediateDataAccount;
    options->ReplicationFactor = 1;
    outputSpec->set_table_writer_options(ConvertToYsonString(options).Data());
    ToProto(outputSpec->mutable_chunk_list_id(), joblet->ChunkListIds[0]);
}

const TNodeResources& TOperationControllerBase::TTask::GetMinNeededResources() const
{
    if (!CachedMinNeededResources) {
        YCHECK(GetPendingJobCount() > 0);
        CachedMinNeededResources = GetMinNeededResourcesHeavy();
    }
    return *CachedMinNeededResources;
}

TNodeResources TOperationControllerBase::TTask::GetNeededResources(TJobletPtr joblet) const
{
    UNUSED(joblet);
    return GetMinNeededResources();
}

void TOperationControllerBase::TTask::RegisterIntermediateChunks(
    TJobletPtr joblet,
    IChunkPoolInput* destinationPool)
{
    IChunkPoolInput::TCookie inputCookie;

    auto stripe = joblet->OutputStripe;
    auto lostIt = LostJobCookieMap.find(joblet->OutputCookie);
    if (lostIt == LostJobCookieMap.end()) {
        inputCookie = destinationPool->Add(stripe);
    } else {
        inputCookie = lostIt->second;
        destinationPool->Resume(inputCookie, stripe);
        LostJobCookieMap.erase(lostIt);
    }

    // Store recovery info.
    auto completedJob = New<TCompletedJob>(
        joblet->Job->GetId(),
        this,
        joblet->OutputCookie,
        destinationPool,
        inputCookie,
        joblet->Job->GetNode());

    FOREACH (const auto& chunk, stripe->Chunks) {
        auto chunkId = FromProto<TChunkId>(chunk->chunk_id());
        YCHECK(Controller->ChunkOriginMap.insert(std::make_pair(chunkId, completedJob)).second);
    }
}

TChunkStripePtr TOperationControllerBase::TTask::BuildIntermediateChunkStripe(
    google::protobuf::RepeatedPtrField<NChunkClient::NProto::TInputChunk>* inputChunks)
{
    auto stripe = New<TChunkStripe>();
    FOREACH (auto& inputChunk, *inputChunks) {
        stripe->Chunks.push_back(New<TRefCountedInputChunk>(std::move(inputChunk)));
    }
    return stripe;
}

void TOperationControllerBase::TTask::RegisterOutput(TJobletPtr joblet, int key)
{
    Controller->RegisterOutput(joblet, key);
}

////////////////////////////////////////////////////////////////////

TOperationControllerBase::TOperationControllerBase(
    TSchedulerConfigPtr config,
    TOperationSpecBasePtr spec,
    IOperationHost* host,
    TOperation* operation)
    : Config(config)
    , Host(host)
    , Operation(operation)
    , ObjectProxy(CreateAuthenticatedChannel(
        host->GetMasterChannel(),
        operation->GetAuthenticatedUser()))
    , Logger(OperationLogger)
    , CancelableContext(New<TCancelableContext>())
    , CancelableControlInvoker(CancelableContext->CreateInvoker(Host->GetControlInvoker()))
    , CancelableBackgroundInvoker(CancelableContext->CreateInvoker(Host->GetBackgroundInvoker()))
    , Running(false)
    , TotalInputChunkCount(0)
    , TotalInputDataSize(0)
    , TotalInputRowCount(0)
    , TotalInputValueCount(0)
    , NodeDirectory(New<NNodeTrackerClient::TNodeDirectory>())
    , Spec(spec)
    , CachedPendingJobCount(0)
    , CachedNeededResources(ZeroNodeResources())
{
    Logger.AddTag(Sprintf("OperationId: %s", ~ToString(operation->GetOperationId())));
}

void TOperationControllerBase::Initialize()
{
    VERIFY_THREAD_AFFINITY(ControlThread);

    LOG_INFO("Initializing operation");

    FOREACH (const auto& path, GetInputTablePaths()) {
        TInputTable table;
        table.Path = path;
        InputTables.push_back(table);
    }

    FOREACH (const auto& path, GetOutputTablePaths()) {
        TOutputTable table;
        table.Path = path;
        if (NChunkClient::ExtractOverwriteFlag(path.Attributes())) {
            table.Clear = true;
            table.Overwrite = true;
            table.LockMode = ELockMode::Exclusive;
        }

        table.Options->KeyColumns = path.Attributes().Find< std::vector<Stroka> >("sorted_by");
        if (table.Options->KeyColumns) {
            if (!IsSortedOutputSupported()) {
                THROW_ERROR_EXCEPTION("Sorted outputs are not supported");
            } else {
                table.Clear = true;
                table.LockMode = ELockMode::Exclusive;
            }
        }

        OutputTables.push_back(table);
    }

    try {
        if (OutputTables.size() > Config->MaxOutputTableCount) {
            THROW_ERROR_EXCEPTION(
                "Too many output tables: maximum allowed %d, actual %" PRISZT,
                Config->MaxOutputTableCount,
                OutputTables.size());
        }

        if (Host->GetExecNodes().empty()) {
            THROW_ERROR_EXCEPTION("No online exec nodes to start operation");
        }
        DoInitialize();
    } catch (const std::exception& ex) {
        LOG_INFO(ex, "Operation has failed to initialize");
        throw;
    }

    LOG_INFO("Operation initialized");
}

void TOperationControllerBase::DoInitialize()
{
    Operation->SetMaxStdErrCount(Spec->MaxStdErrCount.Get(Config->MaxStdErrCount));
}

TFuture<TError> TOperationControllerBase::Prepare()
{
    VERIFY_THREAD_AFFINITY(ControlThread);

    auto this_ = MakeStrong(this);
    auto pipeline = StartAsyncPipeline(CancelableBackgroundInvoker)
        ->Add(BIND(&TThis::GetObjectIds, this_))
        ->Add(BIND(&TThis::OnObjectIdsReceived, this_))
        ->Add(BIND(&TThis::GetInputTypes, this_))
        ->Add(BIND(&TThis::OnInputTypesReceived, this_))
        ->Add(BIND(&TThis::RequestInputs, this_))
        ->Add(BIND(&TThis::OnInputsReceived, this_))
        ->Add(BIND(&TThis::CompletePreparation, this_));
     pipeline = CustomizePreparationPipeline(pipeline);
     return pipeline
        ->Run()
        .Apply(BIND([=] (TValueOrError<void> result) -> TError {
            if (result.IsOK()) {
                this_->Running = true;
            }
            return result;
        }));
}

void TOperationControllerBase::SaveSnapshot(TOutputStream* stream)
{
    *stream << "Hello! This is operation " << ToString(Operation->GetOperationId()) << ". Now is "
        << ToString(TInstant::Now());
}

TFuture<TError> TOperationControllerBase::Revive(TInputStream* stream)
{
    VERIFY_THREAD_AFFINITY(ControlThread);
    UNUSED(stream);

    try {
        Initialize();
    } catch (const std::exception& ex) {
        auto wrappedError = TError("Operation has failed to initialize")
            << ex;
        return MakeFuture(wrappedError);
    }

    return Prepare();
}

TFuture<TError> TOperationControllerBase::Commit()
{
    VERIFY_THREAD_AFFINITY(ControlThread);

    auto this_ = MakeStrong(this);
    return StartAsyncPipeline(CancelableBackgroundInvoker)
        ->Add(BIND(&TThis::CommitResults, this_))
        ->Add(BIND(&TThis::OnResultsCommitted, this_))
        ->Run()
        .Apply(BIND([] (TValueOrError<void> result) -> TError {
            return result;
        }));
}

void TOperationControllerBase::OnJobRunning(TJobPtr job, const TJobStatus& status)
{
    VERIFY_THREAD_AFFINITY(ControlThread);
    UNUSED(job);
    UNUSED(status);
}

void TOperationControllerBase::OnJobStarted(TJobPtr job)
{
    VERIFY_THREAD_AFFINITY(ControlThread);
    UNUSED(job);

    JobCounter.Start(1);
}

void TOperationControllerBase::OnJobCompleted(TJobPtr job)
{
    VERIFY_THREAD_AFFINITY(ControlThread);

    JobCounter.Completed(1);

    auto joblet = GetJoblet(job);

    auto& result = joblet->Job->Result();
    const auto& schedulerResultEx = result.GetExtension(TSchedulerJobResultExt::scheduler_job_result_ext);

    // Populate node directory by adding additional nodes returned from the job.
    NodeDirectory->MergeFrom(schedulerResultEx.node_directory());

    // Construct a stripe representing job result.
    joblet->OutputStripe = New<TChunkStripe>();
    FOREACH (auto& inputChunk, schedulerResultEx.chunks()) {
        joblet->OutputStripe->Chunks.push_back(New<TRefCountedInputChunk>(std::move(inputChunk)));
    }

    joblet->Task->OnJobCompleted(joblet);

    RemoveJoblet(job);

    OnTaskUpdated(joblet->Task);

    if (JobCounter.GetRunning() == 0 && GetPendingJobCount() == 0) {
        OnOperationCompleted();
    }
}

void TOperationControllerBase::OnJobFailed(TJobPtr job)
{
    VERIFY_THREAD_AFFINITY(ControlThread);

    const auto& result = job->Result();
    const auto& schedulerResultExt = result.GetExtension(TSchedulerJobResultExt::scheduler_job_result_ext);

    // If some input chunks have failed then the job is considered aborted rather than failed.
    if (schedulerResultExt.failed_chunk_ids_size() > 0) {
        job->SetState(EJobState::Aborted);
        OnJobAborted(job);
        FOREACH (const auto& chunkId, schedulerResultExt.failed_chunk_ids()) {
            OnChunkFailed(FromProto<TChunkId>(chunkId));
        }
        return;
    }

    JobCounter.Failed(1);

    auto joblet = GetJoblet(job);
    joblet->Task->OnJobFailed(joblet);

    RemoveJoblet(job);

    auto error = FromProto(job->Result().error());
    if (error.Attributes().Get<bool>("fatal", false)) {
        OnOperationFailed(error);
        return;
    }

    int failedJobCount = JobCounter.GetFailed();
    int maxFailedJobCount = Spec->MaxFailedJobCount.Get(Config->MaxFailedJobCount);
    if (failedJobCount >= maxFailedJobCount) {
        OnOperationFailed(TError("Failed jobs limit %d has been reached",
            maxFailedJobCount));
        return;
    }
}

void TOperationControllerBase::OnJobAborted(TJobPtr job)
{
    VERIFY_THREAD_AFFINITY(ControlThread);

    JobCounter.Aborted(1);

    auto joblet = GetJoblet(job);
    joblet->Task->OnJobAborted(joblet);

    RemoveJoblet(job);
}

void TOperationControllerBase::TTask::OnJobLost(TCompleteJobPtr completedJob)
{
    YCHECK(LostJobCookieMap.insert(std::make_pair(
        completedJob->OutputCookie,
        completedJob->InputCookie)).second);
}

void TOperationControllerBase::OnChunkFailed(const TChunkId& chunkId)
{
    if (InputChunkIds.find(chunkId) == InputChunkIds.end()) {
        LOG_WARNING("Intermediate chunk %s has failed", ~ToString(chunkId));
        OnIntermediateChunkFailed(chunkId);
    } else {
        LOG_WARNING("Input chunk %s has failed", ~ToString(chunkId));
        OnInputChunkFailed(chunkId);
    }
}

void TOperationControllerBase::OnInputChunkFailed(const TChunkId& chunkId)
{
    OnOperationFailed(TError("Unable to read input chunk %s", ~ToString(chunkId)));
}

void TOperationControllerBase::OnIntermediateChunkFailed(const TChunkId& chunkId)
{
    auto it = ChunkOriginMap.find(chunkId);
    YCHECK(it != ChunkOriginMap.end());
    auto completedJob = it->second;
    if (completedJob->IsLost)
        return;

    LOG_INFO("Job is lost (Address: %s, JobId: %s, SourceTask: %s, OutputCookie: %d, InputCookie: %d)",
        ~completedJob->ExecNode->GetAddress(),
        ~ToString(completedJob->JobId),
        ~completedJob->SourceTask->GetId(),
        completedJob->OutputCookie,
        completedJob->InputCookie);

    JobCounter.Lost(1);
    completedJob->IsLost = true;
    completedJob->DestinationPool->Suspend(completedJob->InputCookie);
    completedJob->SourceTask->GetChunkPoolOutput()->Lost(completedJob->OutputCookie);
    completedJob->SourceTask->OnJobLost(completedJob);
    AddTaskPendingHint(completedJob->SourceTask);
}

void TOperationControllerBase::Abort()
{
    VERIFY_THREAD_AFFINITY(ControlThread);

    LOG_INFO("Aborting operation");

    Running = false;
    CancelableContext->Cancel();

    LOG_INFO("Operation aborted");
}

void TOperationControllerBase::OnNodeOnline(TExecNodePtr node)
{
    VERIFY_THREAD_AFFINITY(ControlThread);
    UNUSED(node);
}

void TOperationControllerBase::OnNodeOffline(TExecNodePtr node)
{
    VERIFY_THREAD_AFFINITY(ControlThread);
    UNUSED(node);
}

TJobPtr TOperationControllerBase::ScheduleJob(
    ISchedulingContext* context,
    const TNodeResources& jobLimits)
{
    VERIFY_THREAD_AFFINITY(ControlThread);

    if (!Running) {
        LOG_TRACE("Operation is not running, scheduling request ignored");
        return nullptr;
    }

    if (GetPendingJobCount() == 0) {
        LOG_TRACE("No pending jobs left, scheduling request ignored");
        return nullptr;
    }

    auto job = DoScheduleJob(context, jobLimits);
    if (!job) {
        return nullptr;
    }

    OnJobStarted(job);

    return job;
}

void TOperationControllerBase::CustomizeJoblet(TJobletPtr joblet)
{
    UNUSED(joblet);
}

void TOperationControllerBase::CustomizeJobSpec(TJobletPtr joblet, TJobSpec* jobSpec)
{
    UNUSED(joblet);
    UNUSED(jobSpec);
}

void TOperationControllerBase::RegisterTaskGroup(TTaskGroup* group)
{
    TaskGroups.push_back(group);
}

void TOperationControllerBase::OnTaskUpdated(TTaskPtr task)
{
    int oldJobCount = CachedPendingJobCount;
    int newJobCount = CachedPendingJobCount + task->GetPendingJobCountDelta();
    CachedPendingJobCount = newJobCount;

    CachedNeededResources += task->GetTotalNeededResourcesDelta();

    LOG_DEBUG_IF(newJobCount != oldJobCount, "Pending job count updated (JobCount: %d -> %d, NeededResources: {%s})",
        oldJobCount,
        newJobCount,
        ~FormatResources(CachedNeededResources));

    task->CheckCompleted();
}

void TOperationControllerBase::MoveTaskToCandidates(
    TTaskPtr task,
    std::multimap<i64, TTaskPtr>& candidateTasks)
{
    const auto& neededResources = task->GetMinNeededResources();
    task->CheckResourceDemandSanity(neededResources);
    i64 minMemory = neededResources.memory();
    candidateTasks.insert(std::make_pair(minMemory, task));
    LOG_DEBUG("Task moved to candidates (Task: %s, MinMemory: %" PRId64 ")",
        ~task->GetId(),
        minMemory);

}

void TOperationControllerBase::AddTaskPendingHint(TTaskPtr task)
{
    if (task->GetPendingJobCount() > 0) {
        auto* group = task->GetGroup();
        if (group->NonLocalTasks.insert(task).second) {
            LOG_DEBUG("Task pending hint added (Task: %s)", ~task->GetId());
            MoveTaskToCandidates(task, group->CandidateTasks);
        }
    }
    OnTaskUpdated(task);
}

void TOperationControllerBase::DoAddTaskLocalityHint(TTaskPtr task, const Stroka& address)
{
    auto* group = task->GetGroup();
    if (group->LocalTasks[address].insert(task).second) {
        LOG_TRACE("Task locality hint added (Task: %s, Address: %s)",
            ~task->GetId(),
            ~address);
    }
}

void TOperationControllerBase::AddTaskLocalityHint(TTaskPtr task, const Stroka& address)
{
    DoAddTaskLocalityHint(task, address);
    OnTaskUpdated(task);
}

void TOperationControllerBase::AddTaskLocalityHint(TTaskPtr task, TChunkStripePtr stripe)
{
    FOREACH (const auto& chunk, stripe->Chunks) {
        FOREACH (ui32 protoReplica, chunk->replicas()) {
            auto replica = FromProto<NChunkClient::TChunkReplica>(protoReplica);
            const auto& descriptor = NodeDirectory->GetDescriptor(replica);
            DoAddTaskLocalityHint(task, descriptor.Address);
        }
    }
    OnTaskUpdated(task);
}

void TOperationControllerBase::ResetTaskLocalityDelays()
{
    LOG_DEBUG("Task locality delays are reset");
    FOREACH (auto* group, TaskGroups) {
        FOREACH (const auto& pair, group->DelayedTasks) {
            auto task = pair.second;
            if (task->GetPendingJobCount() > 0) {
                MoveTaskToCandidates(task, group->CandidateTasks);
            }
        }
        group->DelayedTasks.clear();
    }
}

bool TOperationControllerBase::CheckJobLimits(TExecNodePtr node, TTaskPtr task, const TNodeResources& jobLimits)
{
    auto neededResources = task->GetMinNeededResources();
    if (Dominates(jobLimits, neededResources)) {
        return true;
    }
    task->CheckResourceDemandSanity(node, neededResources);
    return false;
}

TJobPtr TOperationControllerBase::DoScheduleJob(
    ISchedulingContext* context,
    const TNodeResources& jobLimits)
{
    auto localJob = DoScheduleLocalJob(context, jobLimits);
    if (localJob) {
        return localJob;
    }

    auto nonLocalJob = DoScheduleNonLocalJob(context, jobLimits);
    if (nonLocalJob) {
        return nonLocalJob;
    }

    return nullptr;
}

TJobPtr TOperationControllerBase::DoScheduleLocalJob(
    ISchedulingContext* context,
    const TNodeResources& jobLimits)
{
    auto node = context->GetNode();
    const auto& address = node->GetAddress();

    FOREACH (auto* group, TaskGroups) {
        if (!Dominates(jobLimits, group->MinNeededResources)) {
            continue;
        }

        auto localTasksIt = group->LocalTasks.find(address);
        if (localTasksIt == group->LocalTasks.end()) {
            continue;
        }

        i64 bestLocality = 0;
        TTaskPtr bestTask = nullptr;

        auto& localTasks = localTasksIt->second;
        auto it = localTasks.begin();
        while (it != localTasks.end()) {
            auto jt = it++;
            auto task = *jt;

            // Make sure that the task have positive locality.
            // Remove pending hint if not.
            i64 locality = task->GetLocality(address);
            if (locality <= 0) {
                localTasks.erase(jt);
                LOG_TRACE("Task locality hint removed (Task: %s, Address: %s)",
                    ~task->GetId(),
                    ~address);
                continue;
            }

            if (locality <= bestLocality) {
                continue;
            }

            if (task->GetPendingJobCount() == 0) {
                OnTaskUpdated(task);
                continue;
            }

            if (!CheckJobLimits(node, task, jobLimits)) {
                continue;
            }

            bestLocality = locality;
            bestTask = task;
        }

        if (!Running) {
            return nullptr;
        }

        if (bestTask) {
            LOG_DEBUG(
                "Attempting to schedule a local job (Task: %s, Address: %s, Locality: %" PRId64 ", JobLimits: {%s}, "
                "PendingDataSize: %" PRId64 ", PendingJobCount: %d)",
                ~bestTask->GetId(),
                ~address,
                bestLocality,
                ~FormatResources(jobLimits),
                bestTask->GetPendingDataSize(),
                bestTask->GetPendingJobCount());
            auto job = bestTask->ScheduleJob(context, jobLimits);
            if (job) {
                bestTask->SetDelayedTime(Null);
                OnTaskUpdated(bestTask);
                return job;
            }
        }
    }
    return nullptr;
}

TJobPtr TOperationControllerBase::DoScheduleNonLocalJob(
    ISchedulingContext* context,
    const TNodeResources& jobLimits)
{
    auto now = TInstant::Now();
    const auto& node = context->GetNode();
    const auto& address = node->GetAddress();

    FOREACH (auto* group, TaskGroups) {
        if (!Dominates(jobLimits, group->MinNeededResources)) {
            continue;
        }

        auto& nonLocalTasks = group->NonLocalTasks;
        auto& candidateTasks = group->CandidateTasks;
        auto& delayedTasks = group->DelayedTasks;

        // Move tasks from delayed to candidates.
        while (!delayedTasks.empty()) {
            auto it = delayedTasks.begin();
            auto deadline = it->first;
            if (now < deadline) {
                break;
            }
            auto task = it->second;
            delayedTasks.erase(it);
            if (task->GetPendingJobCount() == 0) {
                LOG_DEBUG("Task pending hint removed (Task: %s)",
                    ~task->GetId());
                YCHECK(nonLocalTasks.erase(task) == 1);
                OnTaskUpdated(task);
            } else {
                LOG_DEBUG("Task delay deadline reached (Task: %s)", ~task->GetId());
                MoveTaskToCandidates(task, candidateTasks);
            }
        }

        // Consider candidates in the order of increasing memory demand.
        {
            auto it = candidateTasks.begin();
            while (it != candidateTasks.end()) {
                auto task = it->second;

                // Check min memory demand for early exit.
                if (task->GetMinNeededResources().memory() > jobLimits.memory()) {
                    break;
                }

                // Make sure that the task is ready to launch jobs.
                // Remove pending hint if not.
                if (task->GetPendingJobCount() == 0) {
                    LOG_DEBUG("Task pending hint removed (Task: %s)", ~task->GetId());
                    candidateTasks.erase(it++);
                    YCHECK(nonLocalTasks.erase(task) == 1);
                    OnTaskUpdated(task);
                    continue;
                }

                if (!CheckJobLimits(node, task, jobLimits)) {
                    ++it;
                    continue;
                }

                if (!task->GetDelayedTime()) {
                    task->SetDelayedTime(now);
                }

                auto deadline = task->GetDelayedTime().Get() + task->GetLocalityTimeout();
                if (deadline > now) {
                    LOG_DEBUG("Task delayed (Task: %s, Deadline: %s)",
                        ~task->GetId(),
                        ~ToString(deadline));
                    delayedTasks.insert(std::make_pair(deadline, task));
                    candidateTasks.erase(it++);
                    continue;
                }

                if (!Running) {
                    return nullptr;
                }

                LOG_DEBUG(
                    "Attempting to schedule a non-local job (Task: %s, Address: %s, JobLimits: {%s}, "
                    "PendingDataSize: %" PRId64 ", PendingJobCount: %d)",
                    ~task->GetId(),
                    ~address,
                    ~FormatResources(jobLimits),
                    task->GetPendingDataSize(),
                    task->GetPendingJobCount());

                auto job = task->ScheduleJob(context, jobLimits);
                if (job) {
                    OnTaskUpdated(task);
                    return job;
                }

                // If task failed to schedule job, its min resources might have been updated.
                auto minMemory = task->GetMinNeededResources().memory();
                if (it->first == minMemory) {
                    ++it;
                } else {
                    it = candidateTasks.erase(it);
                    candidateTasks.insert(std::make_pair(minMemory, task));
                }
            }
        }
    }
    return nullptr;
}

TCancelableContextPtr TOperationControllerBase::GetCancelableContext()
{
    VERIFY_THREAD_AFFINITY_ANY();

    return CancelableContext;
}

IInvokerPtr TOperationControllerBase::GetCancelableControlInvoker()
{
    VERIFY_THREAD_AFFINITY_ANY();

    return CancelableControlInvoker;
}

IInvokerPtr TOperationControllerBase::GetCancelableBackgroundInvoker()
{
    VERIFY_THREAD_AFFINITY_ANY();

    return CancelableBackgroundInvoker;
}

int TOperationControllerBase::GetPendingJobCount()
{
    VERIFY_THREAD_AFFINITY(ControlThread);

    return CachedPendingJobCount;
}

TNodeResources TOperationControllerBase::GetNeededResources()
{
    VERIFY_THREAD_AFFINITY(ControlThread);

    return CachedNeededResources;
}

void TOperationControllerBase::OnOperationCompleted()
{
    VERIFY_THREAD_AFFINITY_ANY();

    CancelableControlInvoker->Invoke(BIND(&TThis::DoOperationCompleted, MakeStrong(this)));
}

void TOperationControllerBase::DoOperationCompleted()
{
    VERIFY_THREAD_AFFINITY(ControlThread);

    LOG_INFO("Operation completed");

    JobCounter.Finalize();

    Running = false;

    Host->OnOperationCompleted(Operation);
}

void TOperationControllerBase::OnOperationFailed(const TError& error)
{
    VERIFY_THREAD_AFFINITY_ANY();

    CancelableControlInvoker->Invoke(BIND(&TThis::DoOperationFailed, MakeStrong(this), error));
}

void TOperationControllerBase::DoOperationFailed(const TError& error)
{
    VERIFY_THREAD_AFFINITY(ControlThread);

    Running = false;

    Host->OnOperationFailed(Operation, error);
}

TObjectServiceProxy::TInvExecuteBatch TOperationControllerBase::CommitResults()
{
    VERIFY_THREAD_AFFINITY(BackgroundThread);

    LOG_INFO("Committing results");

    auto batchReq = ObjectProxy.ExecuteBatch();

    FOREACH (auto& table, OutputTables) {
        auto path = FromObjectId(table.ObjectId);
        // Split large outputs into separate requests.
        {
            TChunkListYPathProxy::TReqAttachPtr req;
            int reqSize = 0;
            auto flushReq = [&] () {
                if (req) {
                    batchReq->AddRequest(req, "attach_out");
                    reqSize = 0;
                    req.Reset();
                }
            };

            auto addChunkTree = [&] (const NChunkServer::TChunkTreeId chunkTreeId) {
                if (!req) {
                    req = TChunkListYPathProxy::Attach(FromObjectId(table.OutputChunkListId));
                    NMetaState::GenerateRpcMutationId(req);
                }
                ToProto(req->add_children_ids(), chunkTreeId);
                ++reqSize;
                if (reqSize >= Config->MaxChildrenPerAttachRequest) {
                    flushReq();
                }
            };

            if (table.Options->KeyColumns && IsSortedOutputSupported()) {
                // Sorted output generated by user operation requires to rearrange job outputs.
                YCHECK(table.Endpoints.size() % 2 == 0);

                LOG_DEBUG("Sorting %d endpoints", static_cast<int>(table.Endpoints.size()));
                std::sort(
                    table.Endpoints.begin(),
                    table.Endpoints.end(),
                    [=] (const TOutputTable::TEndpoint& lhs, const TOutputTable::TEndpoint& rhs) -> bool {
                        // First sort by keys.
                        // Then sort by ChunkTreeKeys.
                        auto keysResult = NChunkClient::NProto::CompareKeys(lhs.Key, rhs.Key);
                        if (keysResult != 0) {
                            return keysResult < 0;
                        }
                        return (lhs.ChunkTreeKey - rhs.ChunkTreeKey) < 0;
                });

                auto outputCount = static_cast<int>(table.Endpoints.size()) / 2;
                for (int outputIndex = 0; outputIndex < outputCount; ++outputIndex) {
                    auto& leftEndpoint = table.Endpoints[2 * outputIndex];
                    auto& rightEndpoint = table.Endpoints[2 * outputIndex + 1];
                    if (leftEndpoint.ChunkTreeKey != rightEndpoint.ChunkTreeKey) {
                        auto error = TError("Output table %s is not sorted: job outputs have overlapping key ranges",
                            ~table.Path.GetPath());

                        LOG_DEBUG(error);
                        THROW_ERROR error;
                    }

                    auto pair = table.OutputChunkTreeIds.equal_range(leftEndpoint.ChunkTreeKey);
                    auto it = pair.first;
                    addChunkTree(it->second);
                    // In user operations each ChunkTreeKey corresponds to a single OutputChunkTreeId.
                    // Let's check it.
                    YCHECK(++it == pair.second);
                }
            } else {
                FOREACH (const auto& pair, table.OutputChunkTreeIds) {
                    addChunkTree(pair.second);
                }
            }

            flushReq();
        }

        if (table.Options->KeyColumns) {
            LOG_INFO("Table %s will be marked as sorted by %s",
                ~table.Path.GetPath(),
                ~ConvertToYsonString(table.Options->KeyColumns.Get(), EYsonFormat::Text).Data());
            auto req = TTableYPathProxy::SetSorted(path);
            SetTransactionId(req, Operation->GetOutputTransaction());
            ToProto(req->mutable_key_columns(), table.Options->KeyColumns.Get());
            NMetaState::GenerateRpcMutationId(req);
            batchReq->AddRequest(req, "set_out_sorted");
        }
    }

    return batchReq->Invoke();
}

void TOperationControllerBase::OnResultsCommitted(TObjectServiceProxy::TRspExecuteBatchPtr batchRsp)
{
    VERIFY_THREAD_AFFINITY(BackgroundThread);

    THROW_ERROR_EXCEPTION_IF_FAILED(batchRsp->GetCumulativeError(), "Error committing results");

    LOG_INFO("Results committed");
}

TObjectServiceProxy::TInvExecuteBatch TOperationControllerBase::GetObjectIds()
{
    VERIFY_THREAD_AFFINITY(BackgroundThread);

    LOG_INFO("Getting object ids");

    auto batchReq = ObjectProxy.ExecuteBatch();

    FOREACH (const auto& table, InputTables) {
        auto req = TObjectYPathProxy::GetId(table.Path.GetPath());
        SetTransactionId(req, Operation->GetInputTransaction());
        batchReq->AddRequest(req, "get_in_id");
    }

    FOREACH (const auto& table, OutputTables) {
        auto req = TObjectYPathProxy::GetId(table.Path.GetPath());
        SetTransactionId(req, Operation->GetInputTransaction());
        batchReq->AddRequest(req, "get_out_id");
    }

    return batchReq->Invoke();
}

void TOperationControllerBase::OnObjectIdsReceived(TObjectServiceProxy::TRspExecuteBatchPtr batchRsp)
{
    VERIFY_THREAD_AFFINITY(BackgroundThread);

    THROW_ERROR_EXCEPTION_IF_FAILED(*batchRsp, "Error getting ids for input objects");

    {
        auto getInIdRsps = batchRsp->GetResponses<TObjectYPathProxy::TRspGetId>("get_in_id");
        for (int index = 0; index < static_cast<int>(InputTables.size()); ++index) {
            auto& table = InputTables[index];
            {
                auto rsp = getInIdRsps[index];
                THROW_ERROR_EXCEPTION_IF_FAILED(*rsp, "Error getting id for input table %s",
                    ~table.Path.GetPath());
                table.ObjectId = FromProto<TObjectId>(rsp->object_id());
            }
        }
    }

    {
        auto getOutIdRsps = batchRsp->GetResponses<TObjectYPathProxy::TRspGetId>("get_out_id");
        for (int index = 0; index < static_cast<int>(OutputTables.size()); ++index) {
            auto& table = OutputTables[index];
            {
                auto rsp = getOutIdRsps[index];
                THROW_ERROR_EXCEPTION_IF_FAILED(*rsp, "Error getting id for output table %s",
                    ~table.Path.GetPath());
                table.ObjectId = FromProto<TObjectId>(rsp->object_id());
            }
        }
    }

    LOG_INFO("Object ids received");
}

TObjectServiceProxy::TInvExecuteBatch TOperationControllerBase::GetInputTypes()
{
    VERIFY_THREAD_AFFINITY(BackgroundThread);

    LOG_INFO("Getting input object types");

    auto batchReq = ObjectProxy.ExecuteBatch();

    FOREACH (const auto& table, InputTables) {
        auto req = TObjectYPathProxy::Get(FromObjectId(table.ObjectId) + "/@type");
        SetTransactionId(req, Operation->GetInputTransaction());
        batchReq->AddRequest(req, "get_input_types");
    }

    FOREACH (const auto& table, OutputTables) {
        auto req = TObjectYPathProxy::Get(FromObjectId(table.ObjectId) + "/@type");
        SetTransactionId(req, Operation->GetInputTransaction());
        batchReq->AddRequest(req, "get_output_types");
    }

    FOREACH (const auto& pair, GetFilePaths()) {
        const auto& path = pair.first;
        auto req = TObjectYPathProxy::Get(path.GetPath() + "/@type");
        SetTransactionId(req, Operation->GetInputTransaction());
        batchReq->AddRequest(req, "get_file_types");
    }

    return batchReq->Invoke();
}

void TOperationControllerBase::OnInputTypesReceived(TObjectServiceProxy::TRspExecuteBatchPtr batchRsp)
{
    VERIFY_THREAD_AFFINITY(BackgroundThread);

    THROW_ERROR_EXCEPTION_IF_FAILED(*batchRsp, "Error getting input object types");

    {
        auto getInputTypes = batchRsp->GetResponses<TObjectYPathProxy::TRspGet>("get_input_types");
        for (int index = 0; index < static_cast<int>(InputTables.size()); ++index) {
            auto& table = InputTables[index];
            const auto& path = table.Path;
            auto rsp = getInputTypes[index];
            THROW_ERROR_EXCEPTION_IF_FAILED(*rsp, "Error getting type for input %s",
                ~path.GetPath());

            auto type = ConvertTo<EObjectType>(TYsonString(rsp->value()));
            if (type != EObjectType::Table) {
                THROW_ERROR_EXCEPTION("Object %s has invalid type: expected %s, actual %s",
                    ~path.GetPath(),
                    ~FormatEnum(EObjectType(EObjectType::Table)).Quote(),
                    ~FormatEnum(type).Quote());
            }
        }
    }

    {
        auto getOutputTypes = batchRsp->GetResponses<TObjectYPathProxy::TRspGet>("get_output_types");
        for (int index = 0; index < static_cast<int>(OutputTables.size()); ++index) {
            auto& table = OutputTables[index];
            const auto& path = table.Path;
            auto rsp = getOutputTypes[index];
            THROW_ERROR_EXCEPTION_IF_FAILED(*rsp, "Error getting type for output %s",
                ~path.GetPath());

            auto type = ConvertTo<EObjectType>(TYsonString(rsp->value()));
            if (type != EObjectType::Table) {
                THROW_ERROR_EXCEPTION("Object %s has invalid type: expected %s, actual %s",
                    ~path.GetPath(),
                    ~FormatEnum(EObjectType(EObjectType::Table)).Quote(),
                    ~FormatEnum(type).Quote());
            }
        }
    }

    {
        auto paths = GetFilePaths();
        auto getFileTypes = batchRsp->GetResponses<TObjectYPathProxy::TRspGet>("get_file_types");
        for (int index = 0; index < static_cast<int>(paths.size()); ++index) {
            auto path = paths[index].first;
            auto stage = paths[index].second;
            auto rsp = getFileTypes[index];
            THROW_ERROR_EXCEPTION_IF_FAILED(*rsp, "Error getting type for file %s",
                ~path.GetPath());

            auto type = ConvertTo<EObjectType>(TYsonString(rsp->value()));
            TUserFile* file;
            switch (type) {
                case EObjectType::File:
                    RegularFiles.push_back(TRegularUserFile());
                    file = &RegularFiles.back();
                    break;
                case EObjectType::Table:
                    TableFiles.push_back(TUserTableFile());
                    file = &TableFiles.back();
                    break;
                default:
                    THROW_ERROR_EXCEPTION("Object %s has invalid type: expected %s or %s, actual %s",
                        ~path.GetPath(),
                        ~FormatEnum(EObjectType(EObjectType::File)).Quote(),
                        ~FormatEnum(EObjectType(EObjectType::Table)).Quote(),
                        ~FormatEnum(type).Quote());
            }
            file->Stage = stage;
            file->Path = path;
        }
    }

    LOG_INFO("Input types received");
}

TObjectServiceProxy::TInvExecuteBatch TOperationControllerBase::RequestInputs()
{
    VERIFY_THREAD_AFFINITY(BackgroundThread);

    LOG_INFO("Requesting inputs");

    auto batchReq = ObjectProxy.ExecuteBatch();

    FOREACH (const auto& table, InputTables) {
        auto path = FromObjectId(table.ObjectId);
        {
            auto req = TCypressYPathProxy::Lock(path);
            SetTransactionId(req, Operation->GetInputTransaction());
            req->set_mode(ELockMode::Snapshot);
            NMetaState::GenerateRpcMutationId(req);
            batchReq->AddRequest(req, "lock_in");
        }
        {
            // Construct rich YPath for fetch.
            auto attributes = table.Path.Attributes().Clone();
            if (table.ComplementFetch) {
                attributes->Set("complement", !attributes->Get("complement", false));
            }
            TRichYPath fetchPath(table.Path.GetPath(), *attributes);
            auto req = TTableYPathProxy::Fetch(fetchPath);
            SetTransactionId(req, Operation->GetInputTransaction());
            req->set_fetch_all_meta_extensions(true);
            req->set_ignore_lost_chunks(Spec->IgnoreLostChunks);
            batchReq->AddRequest(req, "fetch_in");
        }
        {
            auto req = TYPathProxy::Get(path);
            SetTransactionId(req, Operation->GetInputTransaction());
            TAttributeFilter attributeFilter(EAttributeFilterMode::MatchingOnly);
            attributeFilter.Keys.push_back("sorted");
            attributeFilter.Keys.push_back("sorted_by");
            ToProto(req->mutable_attribute_filter(), attributeFilter);
            batchReq->AddRequest(req, "get_in_attributes");
        }
    }

    FOREACH (const auto& table, OutputTables) {
        auto path = FromObjectId(table.ObjectId);
        {
            auto req = TCypressYPathProxy::Lock(path);
            SetTransactionId(req, Operation->GetOutputTransaction());
            req->set_mode(table.LockMode);
            NMetaState::GenerateRpcMutationId(req);
            batchReq->AddRequest(req, "lock_out");
        }
        {
            auto req = TYPathProxy::Get(path);
            SetTransactionId(req, Operation->GetOutputTransaction());
            TAttributeFilter attributeFilter(EAttributeFilterMode::MatchingOnly);
            attributeFilter.Keys.push_back("channels");
            attributeFilter.Keys.push_back("compression_codec");
            attributeFilter.Keys.push_back("row_count");
            attributeFilter.Keys.push_back("replication_factor");
            attributeFilter.Keys.push_back("account");
            ToProto(req->mutable_attribute_filter(), attributeFilter);
            batchReq->AddRequest(req, "get_out_attributes");
        }
        {
            auto req = TTableYPathProxy::PrepareForUpdate(path);
            SetTransactionId(req, Operation->GetOutputTransaction());
            NMetaState::GenerateRpcMutationId(req);
            req->set_mode(table.Clear ? ETableUpdateMode::Overwrite : ETableUpdateMode::Append);
            batchReq->AddRequest(req, "prepare_for_update");
        }
    }

    FOREACH (const auto& file, RegularFiles) {
        auto path = file.Path.GetPath();
        {
            auto req = TCypressYPathProxy::Lock(path);
            SetTransactionId(req, Operation->GetInputTransaction());
            req->set_mode(ELockMode::Snapshot);
            NMetaState::GenerateRpcMutationId(req);
            batchReq->AddRequest(req, "lock_regular_file");
        }
        {
            auto req = TFileYPathProxy::FetchFile(path);
            SetTransactionId(req, Operation->GetInputTransaction()->GetId());
            batchReq->AddRequest(req, "fetch_regular_file");
        }
    }

    FOREACH (const auto& file, TableFiles) {
        auto path = file.Path;
        {
            auto req = TCypressYPathProxy::Lock(path);
            SetTransactionId(req, Operation->GetInputTransaction());
            req->set_mode(ELockMode::Snapshot);
            NMetaState::GenerateRpcMutationId(req);
            batchReq->AddRequest(req, "lock_table_file");
        }
        {
            auto req = TTableYPathProxy::Fetch(path);
            req->set_fetch_all_meta_extensions(true);
            SetTransactionId(req, Operation->GetInputTransaction()->GetId());
            batchReq->AddRequest(req, "fetch_table_file_chunks");
        }
        {
            auto req = TYPathProxy::GetKey(path);
            SetTransactionId(req, Operation->GetInputTransaction()->GetId());
            batchReq->AddRequest(req, "get_table_file_name");
        }
        {
            auto req = TYPathProxy::Get(file.Path.GetPath() + "/@uncompressed_data_size");
            SetTransactionId(req, Operation->GetInputTransaction()->GetId());
            batchReq->AddRequest(req, "get_table_file_size");
        }
    }

    RequestCustomInputs(batchReq);

    return batchReq->Invoke();
}

void TOperationControllerBase::OnInputsReceived(TObjectServiceProxy::TRspExecuteBatchPtr batchRsp)
{
    VERIFY_THREAD_AFFINITY(BackgroundThread);

    THROW_ERROR_EXCEPTION_IF_FAILED(*batchRsp, "Error requesting inputs");

    {
        auto fetchInRsps = batchRsp->GetResponses<TTableYPathProxy::TRspFetch>("fetch_in");
        auto lockInRsps = batchRsp->GetResponses<TCypressYPathProxy::TRspLock>("lock_in");
        auto getInAttributesRsps = batchRsp->GetResponses<TYPathProxy::TRspGet>("get_in_attributes");
        for (int index = 0; index < static_cast<int>(InputTables.size()); ++index) {
            auto& table = InputTables[index];
            {
                auto rsp = lockInRsps[index];
                THROW_ERROR_EXCEPTION_IF_FAILED(*rsp, "Error locking input table %s",
                    ~table.Path.GetPath());

                LOG_INFO("Input table %s locked",
                    ~table.Path.GetPath());
            }
            {
                auto rsp = fetchInRsps[index];
                THROW_ERROR_EXCEPTION_IF_FAILED(*rsp, "Error fetching input table %s",
                    ~table.Path.GetPath());

                NodeDirectory->MergeFrom(rsp->node_directory());

                table.FetchResponse = rsp;
                FOREACH (const auto& chunk, rsp->chunks()) {
                    auto chunkId = FromProto<TChunkId>(chunk.chunk_id());
                    YCHECK(chunk.replicas_size() > 0);
                    InputChunkIds.insert(chunkId);
                }
                LOG_INFO("Input table %s has %d chunks",
                    ~table.Path.GetPath(),
                    rsp->chunks_size());
            }
            {
                auto rsp = getInAttributesRsps[index];
                THROW_ERROR_EXCEPTION_IF_FAILED(*rsp, "Error getting attributes for input table %s",
                    ~table.Path.GetPath());

                auto node = ConvertToNode(TYsonString(rsp->value()));
                const auto& attributes = node->Attributes();

                if (attributes.Get<bool>("sorted")) {
                    table.KeyColumns = attributes.Get< std::vector<Stroka> >("sorted_by");
                    LOG_INFO("Input table %s is sorted by %s",
                        ~table.Path.GetPath(),
                        ~ConvertToYsonString(table.KeyColumns.Get(), EYsonFormat::Text).Data());
                } else {
                    LOG_INFO("Input table %s is not sorted",
                        ~table.Path.GetPath());
                }
            }
        }
    }

    {
        auto lockOutRsps = batchRsp->GetResponses<TCypressYPathProxy::TRspLock>("lock_out");
        auto getOutAttributesRsps = batchRsp->GetResponses<TYPathProxy::TRspGet>("get_out_attributes");
        auto prepareForUpdateRsps = batchRsp->GetResponses<TTableYPathProxy::TRspPrepareForUpdate>("prepare_for_update");
        for (int index = 0; index < static_cast<int>(OutputTables.size()); ++index) {
            auto& table = OutputTables[index];
            {
                auto rsp = lockOutRsps[index];
                THROW_ERROR_EXCEPTION_IF_FAILED(*rsp, "Error locking output table %s",
                    ~table.Path.GetPath());

                LOG_INFO("Output table %s locked",
                    ~table.Path.GetPath());
            }
            {
                auto rsp = getOutAttributesRsps[index];
                THROW_ERROR_EXCEPTION_IF_FAILED(*rsp, "Error getting attributes for output table %s",
                    ~table.Path.GetPath());

                auto node = ConvertToNode(TYsonString(rsp->value()));
                const auto& attributes = node->Attributes();

                Deserialize(
                    table.Options->Channels,
                    ConvertToNode(attributes.GetYson("channels")));

                i64 initialRowCount = attributes.Get<i64>("row_count");
                if (initialRowCount > 0 && table.Clear && !table.Overwrite) {
                    THROW_ERROR_EXCEPTION("Output table %s must be empty (use \"overwrite\" attribute to force clearing it)",
                        ~table.Path.GetPath());
                }
                table.Options->Codec = ParseEnum<NCompression::ECodec>(attributes.Get<Stroka>("compression_codec"));
                table.Options->ReplicationFactor = attributes.Get<int>("replication_factor");
                table.Options->Account = attributes.Get<Stroka>("account");

                LOG_INFO("Output table %s attributes received (Options: %s)",
                    ~table.Path.GetPath(),
                    ~ConvertToYsonString(table.Options, EYsonFormat::Text).Data());
            }
            {
                auto rsp = prepareForUpdateRsps[index];
                THROW_ERROR_EXCEPTION_IF_FAILED(*rsp, "Error preparing output table %s for update",
                    ~table.Path.GetPath());

                table.OutputChunkListId = FromProto<TChunkListId>(rsp->chunk_list_id());
                LOG_INFO("Output table %s has output chunk list %s",
                    ~table.Path.GetPath(),
                    ~ToString(table.OutputChunkListId));
            }
        }
    }

    {
        auto lockRegularFileRsps = batchRsp->GetResponses<TCypressYPathProxy::TRspLock>("lock_regular_file");
        auto fetchRegularFileRsps = batchRsp->GetResponses<TFileYPathProxy::TRspFetchFile>("fetch_regular_file");
        for (int index = 0; index < static_cast<int>(RegularFiles.size()); ++index) {
            auto& file = RegularFiles[index];
            {
                auto rsp = lockRegularFileRsps[index];
                THROW_ERROR_EXCEPTION_IF_FAILED(*rsp, "Error locking regular file %s",
                    ~file.Path.GetPath());

                LOG_INFO("Regular file %s locked",
                    ~file.Path.GetPath());
            }
            {
                auto rsp = fetchRegularFileRsps[index];
                THROW_ERROR_EXCEPTION_IF_FAILED(*rsp, "Error fetching regular files");

                NodeDirectory->MergeFrom(rsp->node_directory());

                if (file.Path.Attributes().Contains("file_name")) {
                    rsp->set_file_name(file.Path.Attributes().Get<Stroka>("file_name"));
                }
                file.FetchResponse = rsp;
                LOG_INFO("File %s attributes received (ChunkId: %s)",
                    ~file.Path.GetPath(),
                    ~ToString(FromProto<TChunkId>(rsp->chunk_id())));
            }
        }
    }

    {
        auto lockTableFileRsps = batchRsp->GetResponses<TCypressYPathProxy::TRspLock>("lock_table_file");
        auto getTableFileSizeRsps = batchRsp->GetResponses<TTableYPathProxy::TRspGet>("get_table_file_size");
        auto fetchTableFileRsps = batchRsp->GetResponses<TTableYPathProxy::TRspFetch>("fetch_table_file_chunks");
        auto getTableFileNameRsps = batchRsp->GetResponses<TYPathProxy::TRspGetKey>("get_table_file_name");
        for (int index = 0; index < static_cast<int>(TableFiles.size()); ++index) {
            auto& file = TableFiles[index];
            {
                auto rsp = lockTableFileRsps[index];
                THROW_ERROR_EXCEPTION_IF_FAILED(*rsp, "Error locking table file %s",
                    ~file.Path.GetPath());

                LOG_INFO("Table file %s locked",
                    ~file.Path.GetPath());
            }
            {
                auto rsp = getTableFileSizeRsps[index];
                THROW_ERROR_EXCEPTION_IF_FAILED(*rsp, "Error getting table file size");
                i64 tableSize = ConvertTo<i64>(TYsonString(rsp->value()));
                if (tableSize > Config->MaxTableFileSize) {
                    THROW_ERROR_EXCEPTION(
                        "Table file %s exceeds the size limit: " PRId64 " > " PRId64,
                        ~file.Path.GetPath(),
                        tableSize,
                        Config->MaxTableFileSize);
                }
            }
            {
                auto rsp = fetchTableFileRsps[index];
                THROW_ERROR_EXCEPTION_IF_FAILED(*rsp, "Error fetching table file chunks");
                NodeDirectory->MergeFrom(rsp->node_directory());
                file.FetchResponse = rsp;
            }
            {
                auto rsp = getTableFileNameRsps[index];
                THROW_ERROR_EXCEPTION_IF_FAILED(*rsp, "Error getting table file name");
                auto key = ConvertTo<Stroka>(TYsonString(rsp->value()));
                file.FileName = file.Path.Attributes().Get<Stroka>("file_name", key);
                file.Format = file.Path.Attributes().GetYson("format");
            }
            {
                std::vector<TChunkId> chunkIds;
                FOREACH (const auto& chunk, file.FetchResponse->chunks()) {
                    chunkIds.push_back(FromProto<TChunkId>(chunk.chunk_id()));
                }
                LOG_INFO("Table file %s attributes received (FileName: %s, Format: %s, ChunkIds: [%s])",
                    ~file.Path.GetPath(),
                    ~file.FileName,
                    ~file.Format.Data(),
                    ~JoinToString(chunkIds));
            }
        }
    }

    OnCustomInputsRecieved(batchRsp);

    LOG_INFO("Inputs received");
}

void TOperationControllerBase::RequestCustomInputs(TObjectServiceProxy::TReqExecuteBatchPtr batchReq)
{
    UNUSED(batchReq);
}

void TOperationControllerBase::OnCustomInputsRecieved(TObjectServiceProxy::TRspExecuteBatchPtr batchRsp)
{
    UNUSED(batchRsp);
}

TFuture<void> TOperationControllerBase::CompletePreparation()
{
    VERIFY_THREAD_AFFINITY(BackgroundThread);

    FOREACH (const auto& table, InputTables) {
        FOREACH (const auto& chunk, table.FetchResponse->chunks()) {
            i64 chunkDataSize;
            i64 chunkRowCount;
            i64 chunkValueCount;
            NChunkClient::GetStatistics(chunk, &chunkDataSize, &chunkRowCount, &chunkValueCount);

            TotalInputDataSize += chunkDataSize;
            TotalInputRowCount += chunkRowCount;
            TotalInputValueCount += chunkValueCount;
            ++TotalInputChunkCount;
        }
    }

    LOG_INFO("Input totals collected (ChunkCount: %d, DataSize: %" PRId64 ", RowCount: % " PRId64 ", ValueCount: %" PRId64 ")",
        TotalInputChunkCount,
        TotalInputDataSize,
        TotalInputRowCount,
        TotalInputValueCount);

    // Check for empty inputs.
    if (TotalInputChunkCount == 0) {
        LOG_INFO("Empty input");
        CancelableControlInvoker->Invoke(BIND(&TThis::OnOperationCompleted, MakeStrong(this)));
        return NewPromise<void>();
    }

    ChunkListPool = New<TChunkListPool>(
        Config,
        Host->GetMasterChannel(),
        CancelableControlInvoker,
        Operation->GetOperationId(),
        Operation->GetOutputTransaction()->GetId());

    return MakeFuture();
}

TAsyncPipeline<void>::TPtr TOperationControllerBase::CustomizePreparationPipeline(TAsyncPipeline<void>::TPtr pipeline)
{
    return pipeline;
}

std::vector<TRefCountedInputChunkPtr> TOperationControllerBase::CollectInputChunks()
{
    std::vector<TRefCountedInputChunkPtr> result;
    for (int tableIndex = 0; tableIndex < InputTables.size(); ++tableIndex) {
        const auto& table = InputTables[tableIndex];
        FOREACH (const auto& inputChunk, table.FetchResponse->chunks()) {
            result.push_back(New<TRefCountedInputChunk>(inputChunk, tableIndex));
        }
    }
    return result;
}

std::vector<TChunkStripePtr> TOperationControllerBase::SliceInputChunks(i64 maxSliceDataSize, int* jobCount)
{
    auto inputChunks = CollectInputChunks();

    i64 sliceDataSize = std::min(maxSliceDataSize, TotalInputDataSize / (*jobCount) + 1);
    YCHECK(sliceDataSize > 0);

    // Ensure that no input chunk has size larger than sliceSize.
    std::vector<TChunkStripePtr> stripes;
    FOREACH (auto inputChunk, inputChunks) {
        auto chunkId = FromProto<TChunkId>(inputChunk->chunk_id());

        i64 dataSize;
        GetStatistics(*inputChunk, &dataSize);

        if (dataSize > sliceDataSize) {
            int sliceCount = (int) std::ceil((double) dataSize / (double) sliceDataSize);
            auto slicedInputChunks = SliceChunkEvenly(inputChunk, sliceCount);
            FOREACH (auto slicedInputChunk, slicedInputChunks) {
                auto stripe = New<TChunkStripe>(slicedInputChunk);
                stripes.push_back(stripe);
            }
            LOG_TRACE("Slicing chunk (ChunkId: %s, SliceCount: %d)",
                ~ToString(chunkId),
                sliceCount);
        } else {
            auto stripe = New<TChunkStripe>(inputChunk);
            stripes.push_back(stripe);
            LOG_TRACE("Taking whole chunk (ChunkId: %s)",
                ~ToString(chunkId));
        }
    }

    *jobCount = std::min(*jobCount, static_cast<int>(stripes.size()));

    LOG_DEBUG("Sliced chunks prepared (InputChunkCount: %d, SlicedChunkCount: %d, JobCount: %d, MaxSliceDataSize: %" PRId64 ", SliceDataSize: %" PRId64 ")",
        static_cast<int>(inputChunks.size()),
        static_cast<int>(stripes.size()),
        *jobCount,
        maxSliceDataSize,
        sliceDataSize);


    return stripes;
}

std::vector<Stroka> TOperationControllerBase::CheckInputTablesSorted(const TNullable< std::vector<Stroka> >& keyColumns)
{
    YCHECK(!InputTables.empty());

    FOREACH (const auto& table, InputTables) {
        if (!table.KeyColumns) {
            THROW_ERROR_EXCEPTION("Input table %s is not sorted",
                ~table.Path.GetPath());
        }
    }

    if (keyColumns) {
        FOREACH (const auto& table, InputTables) {
            if (!CheckKeyColumnsCompatible(table.KeyColumns.Get(), keyColumns.Get())) {
                THROW_ERROR_EXCEPTION("Input table %s is sorted by columns %s that are not compatible with the requested columns %s",
                    ~table.Path.GetPath(),
                    ~ConvertToYsonString(table.KeyColumns.Get(), EYsonFormat::Text).Data(),
                    ~ConvertToYsonString(keyColumns.Get(), EYsonFormat::Text).Data());
            }
        }
        return keyColumns.Get();
    } else {
        const auto& referenceTable = InputTables[0];
        FOREACH (const auto& table, InputTables) {
            if (table.KeyColumns != referenceTable.KeyColumns) {
                THROW_ERROR_EXCEPTION("Key columns do not match: input table %s is sorted by columns %s while input table %s is sorted by columns %s",
                    ~table.Path.GetPath(),
                    ~ConvertToYsonString(table.KeyColumns.Get(), EYsonFormat::Text).Data(),
                    ~referenceTable.Path.GetPath(),
                    ~ConvertToYsonString(referenceTable.KeyColumns.Get(), EYsonFormat::Text).Data());
            }
        }
        return referenceTable.KeyColumns.Get();
    }
}

bool TOperationControllerBase::CheckKeyColumnsCompatible(
    const std::vector<Stroka>& fullColumns,
    const std::vector<Stroka>& prefixColumns)
{
    if (fullColumns.size() < prefixColumns.size()) {
        return false;
    }

    for (int index = 0; index < static_cast<int>(prefixColumns.size()); ++index) {
        if (fullColumns[index] != prefixColumns[index]) {
            return false;
        }
    }

    return true;
}

bool TOperationControllerBase::IsSortedOutputSupported() const
{
    return false;
}

void TOperationControllerBase::RegisterOutput(
    const NChunkServer::TChunkTreeId& chunkTreeId,
    int key,
    int tableIndex,
    TOutputTable& table)
{
    table.OutputChunkTreeIds.insert(std::make_pair(key, chunkTreeId));

    LOG_DEBUG("Output chunk tree registered (Table: %d, ChunkTreeId: %s, Key: %d)",
        tableIndex,
        ~ToString(chunkTreeId),
        key);
}

void TOperationControllerBase::RegisterOutput(
    const NChunkServer::TChunkTreeId& chunkTreeId,
    int key,
    int tableIndex)
{
    auto& table = OutputTables[tableIndex];
    RegisterOutput(chunkTreeId, key, tableIndex, table);
}

void TOperationControllerBase::RegisterOutput(TJobletPtr joblet, int key)
{
    const auto* userJobResult = FindUserJobResult(joblet);

    for (int tableIndex = 0; tableIndex < static_cast<int>(OutputTables.size()); ++tableIndex) {
        auto& table = OutputTables[tableIndex];
        RegisterOutput(joblet->ChunkListIds[tableIndex], key, tableIndex, table);

        if (table.Options->KeyColumns && IsSortedOutputSupported()) {
            YCHECK(userJobResult);
            auto& boundaryKeys = userJobResult->output_boundary_keys(tableIndex);
            YCHECK(boundaryKeys.start() <= boundaryKeys.end());
            {
                TOutputTable::TEndpoint endpoint;
                endpoint.Key = boundaryKeys.start();
                endpoint.Left = true;
                endpoint.ChunkTreeKey = key;
                table.Endpoints.push_back(endpoint);
            }
            {
                TOutputTable::TEndpoint endpoint;
                endpoint.Key = boundaryKeys.end();
                endpoint.Left = false;
                endpoint.ChunkTreeKey = key;
                table.Endpoints.push_back(endpoint);
            }
        }
    }
}

bool TOperationControllerBase::HasEnoughChunkLists(int requestedCount)
{
    return ChunkListPool->HasEnough(requestedCount);
}

TChunkListId TOperationControllerBase::ExtractChunkList()
{
    return ChunkListPool->Extract();
}

void TOperationControllerBase::RegisterJoblet(TJobletPtr joblet)
{
    YCHECK(JobletMap.insert(std::make_pair(joblet->Job, joblet)).second);
}

TOperationControllerBase::TJobletPtr TOperationControllerBase::GetJoblet(TJobPtr job)
{
    auto it = JobletMap.find(job);
    YCHECK(it != JobletMap.end());
    return it->second;
}

void TOperationControllerBase::RemoveJoblet(TJobPtr job)
{
    YCHECK(JobletMap.erase(job) == 1);
}

void TOperationControllerBase::BuildProgressYson(IYsonConsumer* consumer)
{
    VERIFY_THREAD_AFFINITY(ControlThread);

    BuildYsonMapFluently(consumer)
        .Item("jobs").BeginMap()
            .Item("total").Value(JobCounter.GetCompleted() + JobCounter.GetRunning() + GetPendingJobCount())
            .Item("pending").Value(GetPendingJobCount())
            .Item("running").Value(JobCounter.GetRunning())
            .Item("completed").Value(JobCounter.GetCompleted())
            .Item("failed").Value(JobCounter.GetFailed())
            .Item("aborted").Value(JobCounter.GetAborted())
            .Item("lost").Value(JobCounter.GetLost())
        .EndMap()
        .Item("job_statistics").BeginMap()
            .Item("completed").Value(Operation->CompletedJobStatistics())
            .Item("failed").Value(Operation->FailedJobStatistics())
            .Item("aborted").Value(Operation->AbortedJobStatistics())
        .EndMap();
}

void TOperationControllerBase::BuildResultYson(IYsonConsumer* consumer)
{
    VERIFY_THREAD_AFFINITY(ControlThread);

    auto error = FromProto(Operation->Result().error());
    BuildYsonFluently(consumer)
        .BeginMap()
            .Item("error").Value(error)
        .EndMap();
}

std::vector<TOperationControllerBase::TPathWithStage> TOperationControllerBase::GetFilePaths() const
{
    return std::vector<TPathWithStage>();
}

int TOperationControllerBase::SuggestJobCount(
    i64 totalDataSize,
    i64 dataSizePerJob,
    TNullable<int> configJobCount) const
{
    i64 suggestionBySize = 1 + totalDataSize / dataSizePerJob;
    i64 jobCount = configJobCount.Get(suggestionBySize);
    return static_cast<int>(Clamp(jobCount, 1, Config->MaxJobCount));
}

void TOperationControllerBase::InitUserJobSpec(
    NScheduler::NProto::TUserJobSpec* jobSpec,
    TUserJobSpecPtr config,
    const std::vector<TRegularUserFile>& regularFiles,
    const std::vector<TUserTableFile>& tableFiles)
{
    jobSpec->set_shell_command(config->Command);
    jobSpec->set_memory_limit(config->MemoryLimit);
    i64 memoryReserve = static_cast<i64>(config->MemoryLimit * config->MemoryReserveFactor);
    jobSpec->set_memory_reserve(memoryReserve);
    jobSpec->set_use_yamr_descriptors(config->UseYamrDescriptors);
    jobSpec->set_max_stderr_size(config->MaxStderrSize);

    {
        if (Operation->GetStdErrCount() < Operation->GetMaxStdErrCount()) {
            auto stdErrTransactionId = Operation->GetAsyncSchedulerTransaction()->GetId();
            ToProto(jobSpec->mutable_stderr_transaction_id(), stdErrTransactionId);
        }
    }

    {
        // Set input and output format.
        TFormat inputFormat(EFormatType::Yson);
        TFormat outputFormat(EFormatType::Yson);

        if (config->Format) {
            inputFormat = outputFormat = config->Format.Get();
        }

        if (config->InputFormat) {
            inputFormat = config->InputFormat.Get();
        }

        if (config->OutputFormat) {
            outputFormat = config->OutputFormat.Get();
        }

        jobSpec->set_input_format(ConvertToYsonString(inputFormat).Data());
        jobSpec->set_output_format(ConvertToYsonString(outputFormat).Data());
    }

    auto fillEnvironment = [&] (yhash_map<Stroka, Stroka>& env) {
        FOREACH (const auto& pair, env) {
            jobSpec->add_environment(Sprintf("%s=%s", ~pair.first, ~pair.second));
        }
    };

    // Global environment.
    fillEnvironment(Config->Environment);

    // Local environment.
    fillEnvironment(config->Environment);

    jobSpec->add_environment(Sprintf("YT_OPERATION_ID=%s",
        ~ToString(Operation->GetOperationId())));

    FOREACH (const auto& file, regularFiles) {
        auto* descriptor = jobSpec->add_regular_files();
        *descriptor->mutable_file() = *file.FetchResponse;
    }

    FOREACH (const auto& file, tableFiles) {
        auto* descriptor = jobSpec->add_table_files();
        *descriptor->mutable_table() = *file.FetchResponse;
        descriptor->set_file_name(file.FileName);
        descriptor->set_format(file.Format.Data());
    }
}

void TOperationControllerBase::AddUserJobEnvironment(
    NScheduler::NProto::TUserJobSpec* proto,
    TJobletPtr joblet)
{
    proto->add_environment(Sprintf("YT_JOB_INDEX=%d", joblet->JobIndex));
    proto->add_environment(Sprintf("YT_JOB_ID=%s", ~ToString(joblet->Job->GetId())));
    if (joblet->StartRowIndex >= 0) {
        proto->add_environment(Sprintf("YT_START_ROW_INDEX=%" PRId64, joblet->StartRowIndex));
    }
}

void TOperationControllerBase::InitIntermediateInputConfig(TJobIOConfigPtr config)
{
    // Disable master requests.
    config->TableReader->AllowFetchingSeedsFromMaster = false;
}

void TOperationControllerBase::InitIntermediateOutputConfig(TJobIOConfigPtr config)
{
    // Don't replicate intermediate output.
    config->TableWriter->UploadReplicationFactor = 1;

    // Cache blocks on nodes.
    config->TableWriter->EnableNodeCaching = true;

    // Don't move intermediate chunks.
    config->TableWriter->ChunksMovable = false;
    config->TableWriter->ChunksVital = false;
}

void TOperationControllerBase::InitFinalOutputConfig(TJobIOConfigPtr config)
{
    UNUSED(config);
}

const NProto::TUserJobResult* TOperationControllerBase::FindUserJobResult(TJobletPtr joblet)
{
    const auto& result = joblet->Job->Result();

    if (result.HasExtension(TReduceJobResultExt::reduce_job_result_ext)) {
        return &result
               .GetExtension(TReduceJobResultExt::reduce_job_result_ext)
               .reducer_result();
    }

    if (result.HasExtension(TMapJobResultExt::map_job_result_ext)) {
        return &result
               .GetExtension(TMapJobResultExt::map_job_result_ext)
               .mapper_result();
    }

    return nullptr;
}

////////////////////////////////////////////////////////////////////

} // namespace NScheduler
} // namespace NYT
<|MERGE_RESOLUTION|>--- conflicted
+++ resolved
@@ -327,14 +327,9 @@
     LOG_DEBUG("Task completed (Task: %s)", ~GetId());
 }
 
-<<<<<<< HEAD
-void TOperationControllerBase::TTask::DoCheckResourceDemandSanity(
-    const NProto::TNodeResources& neededResources)
-=======
 void TOperationControllerBase::TTask::CheckResourceDemandSanity(
     TExecNodePtr node,
-    const TNodeResources& neededResources)
->>>>>>> ed579ffa
+    const NProto::TNodeResources& neededResources)
 {
     auto nodes = Controller->Host->GetExecNodes();
     FOREACH (auto node, nodes) {
