--- conflicted
+++ resolved
@@ -1091,7 +1091,9 @@
         if (chunkDescriptor.State == EInputChunkState::Waiting) {
             LOG_TRACE("Input chunk is unavailable (ChunkId: %s)", ~ToString(pair.first));
             FOREACH(const auto& inputStripe, chunkDescriptor.InputStripes) {
-                inputStripe.Task->GetChunkPoolInput()->Suspend(inputStripe.Cookie);
+                if (inputStripe.Stripe->WaitingChunkCount == 0) {
+                    inputStripe.Task->GetChunkPoolInput()->Suspend(inputStripe.Cookie);
+                }
                 ++inputStripe.Stripe->WaitingChunkCount;
             }
             ++UnavailableInputChunkCount;
@@ -2806,53 +2808,6 @@
     }
 }
 
-<<<<<<< HEAD
-=======
-void TOperationControllerBase::CompletePreparation()
-{
-    if (InputChunks.empty()) {
-        // Possible reasons:
-        // - All input chunks are unavailable && Strategy == Skip
-        // - Merge decided to passthrough all input chunks
-        // - Anything else?
-        LOG_INFO("Empty input");
-        OnOperationCompleted();
-        return;
-    }
-
-    ChunkListPool = New<TChunkListPool>(
-        Config,
-        Host->GetMasterChannel(),
-        CancelableControlInvoker,
-        Operation->GetOperationId(),
-        Operation->GetOutputTransaction()->GetId());
-
-    if (Spec->UnavailableChunkStrategy != EUnavailableChunkAction::Wait)
-        return;
-
-    YCHECK(UnavailableInputChunkCount == 0);
-    FOREACH(auto& pair, InputChunks) {
-        auto& chunkDescriptor = pair.second;
-
-        if (chunkDescriptor.State == EInputChunkState::Waiting) {
-            LOG_DEBUG("Input chunk is unavailable (ChunkId: %s)", ~ToString(pair.first));
-            ++UnavailableInputChunkCount;
-            FOREACH(const auto& inputStripe, chunkDescriptor.InputStripes) {
-                if (inputStripe.Stripe->WaitingChunkCount == 0) {
-                    inputStripe.Task->GetChunkPoolInput()->Suspend(inputStripe.Cookie);
-                }
-                ++inputStripe.Stripe->WaitingChunkCount;
-            }
-        }
-    }
-
-    if (UnavailableInputChunkCount > 0) {
-        LOG_DEBUG("Waiting for %d unavailable chunks", UnavailableInputChunkCount);
-        InputChunkScratcher->Start();
-    }
-}
-
->>>>>>> 34ca5ffd
 void TOperationControllerBase::RegisterInputStripe(TChunkStripePtr stripe, TTaskPtr task)
 {
     yhash_set<TChunkId> visitedChunks;
