--- conflicted
+++ resolved
@@ -2412,8 +2412,6 @@
                 const auto& attributes = node->Attributes();
 
                 file.FileName = attributes.Get<Stroka>("file_name", file.FileName);
-                file.Executable = attributes.Get<bool>("executable", false);
-                file.FileName = file.Path.Attributes().Get<Stroka>("file_name", fileName);
 
                 LOG_INFO("Regular file attributes received (Path: %s)",
                     ~path);
@@ -2427,15 +2425,12 @@
 
                 file.FetchResponse.Swap(~rsp);
 
-<<<<<<< HEAD
                 LOG_INFO("Regular file fetched (Path: %s)",
                     ~path);
             }
-=======
-            LOG_INFO("File %s attributes received", ~path);
+            
             file.FileName = file.Path.Attributes().Get<Stroka>("file_name", file.FileName);
             file.Executable = file.Path.Attributes().Get<bool>("executable", file.Executable);
->>>>>>> 956c7f03
         }
     }
 
