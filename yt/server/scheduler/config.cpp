--- conflicted
+++ resolved
@@ -162,227 +162,6 @@
 
 ////////////////////////////////////////////////////////////////////////////////
 
-<<<<<<< HEAD
-=======
-TJobSplitterConfig::TJobSplitterConfig()
-{
-    RegisterParameter("min_job_time", MinJobTime)
-        .Default(TDuration::Seconds(60));
-
-    RegisterParameter("exec_to_prepare_time_ratio", ExecToPrepareTimeRatio)
-        .Default(20.0);
-
-    RegisterParameter("min_total_data_weight", MinTotalDataWeight)
-        .Alias("min_total_data_size")
-        .Default(1_GB);
-
-    RegisterParameter("update_period", UpdatePeriod)
-        .Default(TDuration::Seconds(60));
-
-    RegisterParameter("median_excess_duration", MedianExcessDuration)
-        .Default(TDuration::Minutes(3));
-
-    RegisterParameter("candidate_percentile", CandidatePercentile)
-        .GreaterThanOrEqual(0.5)
-        .LessThanOrEqual(1.0)
-        .Default(0.8);
-
-    RegisterParameter("max_jobs_per_split", MaxJobsPerSplit)
-        .GreaterThan(0)
-        .Default(5);
-}
-
-////////////////////////////////////////////////////////////////////////////////
-
-TOperationOptions::TOperationOptions()
-{
-    RegisterParameter("spec_template", SpecTemplate)
-        .Default()
-        .MergeBy(NYTree::EMergeStrategy::Combine);
-
-    RegisterParameter("slice_data_weight_multiplier", SliceDataWeightMultiplier)
-        .Alias("slice_data_size_multiplier")
-        .Default(0.51)
-        .GreaterThan(0.0);
-
-    RegisterParameter("max_data_slices_per_job", MaxDataSlicesPerJob)
-        // This is a reasonable default for jobs with user code.
-        // Defaults for system jobs are in Initializer.
-        .Default(1000)
-        .GreaterThan(0);
-
-    RegisterParameter("max_slice_data_weight", MaxSliceDataWeight)
-        .Alias("max_slice_data_size")
-        .Default(1_GB)
-        .GreaterThan(0);
-
-    RegisterParameter("min_slice_data_weight", MinSliceDataWeight)
-        .Alias("min_slice_data_size")
-        .Default(1_MB)
-        .GreaterThan(0);
-
-    RegisterParameter("max_output_tables_times_jobs_count", MaxOutputTablesTimesJobsCount)
-        .Default(20 * 100000)
-        .GreaterThanOrEqual(100000);
-
-    RegisterParameter("job_splitter", JobSplitter)
-        .DefaultNew();
-
-    RegisterPostprocessor([&] () {
-        if (MaxSliceDataWeight < MinSliceDataWeight) {
-            THROW_ERROR_EXCEPTION("Minimum slice data weight must be less than or equal to maximum slice data size")
-                << TErrorAttribute("min_slice_data_weight", MinSliceDataWeight)
-                << TErrorAttribute("max_slice_data_weight", MaxSliceDataWeight);
-        }
-    });
-}
-
-////////////////////////////////////////////////////////////////////////////////
-
-TSimpleOperationOptions::TSimpleOperationOptions()
-{
-    RegisterParameter("max_job_count", MaxJobCount)
-        .Default(100000);
-
-    RegisterParameter("data_weight_per_job", DataWeightPerJob)
-        .Alias("data_size_per_job")
-        .Default(256_MB)
-        .GreaterThan(0);
-}
-
-////////////////////////////////////////////////////////////////////////////////
-
-TMapOperationOptions::TMapOperationOptions()
-{
-    RegisterParameter("job_size_adjuster", JobSizeAdjuster)
-        .DefaultNew();
-
-    RegisterPreprocessor([&] () {
-        DataWeightPerJob = 128_MB;
-    });
-}
-
-////////////////////////////////////////////////////////////////////////////////
-
-TReduceOperationOptions::TReduceOperationOptions()
-{
-    RegisterPreprocessor([&] () {
-        DataWeightPerJob = 128_MB;
-    });
-}
-
-////////////////////////////////////////////////////////////////////////////////
-
-TSortOperationOptionsBase::TSortOperationOptionsBase()
-{
-    RegisterParameter("max_partition_job_count", MaxPartitionJobCount)
-        .Default(100000)
-        .GreaterThan(0);
-
-    RegisterParameter("max_partition_count", MaxPartitionCount)
-        .Default(10000)
-        .GreaterThan(0);
-
-    RegisterParameter("max_sample_size", MaxSampleSize)
-        .Default(10_KB)
-        .GreaterThanOrEqual(1_KB)
-        // NB(psushin): removing this validator may lead to weird errors in sorting.
-        .LessThanOrEqual(NTableClient::MaxSampleSize);
-
-    RegisterParameter("compressed_block_size", CompressedBlockSize)
-        .Default(1_MB)
-        .GreaterThanOrEqual(1_KB);
-
-    RegisterParameter("min_partition_weight", MinPartitionWeight)
-        .Alias("min_partition_size")
-        .Default(256_MB)
-        .GreaterThanOrEqual(1);
-
-    // Minimum is 1 for tests.
-    RegisterParameter("min_uncompressed_block_size", MinUncompressedBlockSize)
-        .Default(100_KB)
-        .GreaterThanOrEqual(1);
-
-    RegisterParameter("partition_job_size_adjuster", PartitionJobSizeAdjuster)
-        .DefaultNew();
-}
-
-////////////////////////////////////////////////////////////////////////////////
-
-TTestingOptions::TTestingOptions()
-{
-    RegisterParameter("enable_random_master_disconnection", EnableRandomMasterDisconnection)
-        .Default(false);
-    RegisterParameter("random_master_disconnection_max_backoff", RandomMasterDisconnectionMaxBackoff)
-        .Default(TDuration::Seconds(5));
-    RegisterParameter("master_disconnect_delay", MasterDisconnectDelay)
-        .Default(Null);
-    RegisterParameter("enable_snapshot_cycle_after_materialization", EnableSnapshotCycleAfterMaterialization)
-        .Default(false);
-    RegisterParameter("finish_operation_transition_delay", FinishOperationTransitionDelay)
-        .Default(Null);
-}
-
-////////////////////////////////////////////////////////////////////////////////
-
-TOperationAlertsConfig::TOperationAlertsConfig()
-{
-    RegisterParameter("tmpfs_alert_max_unused_space_ratio", TmpfsAlertMaxUnusedSpaceRatio)
-        .InRange(0.0, 1.0)
-        .Default(0.2);
-
-    RegisterParameter("tmpfs_alert_min_unused_space_threshold", TmpfsAlertMinUnusedSpaceThreshold)
-        .Default(512_MB)
-        .GreaterThan(0);
-
-    RegisterParameter("aborted_jobs_alert_max_aborted_time", AbortedJobsAlertMaxAbortedTime)
-        .Default((i64) 10 * 60 * 1000)
-        .GreaterThan(0);
-
-    RegisterParameter("aborted_jobs_alert_max_aborted_time_ratio", AbortedJobsAlertMaxAbortedTimeRatio)
-        .InRange(0.0, 1.0)
-        .Default(0.25);
-
-    RegisterParameter("short_jobs_alert_min_job_duration", ShortJobsAlertMinJobDuration)
-        .Default(TDuration::Minutes(1));
-
-    RegisterParameter("short_jobs_alert_min_job_count", ShortJobsAlertMinJobCount)
-        .Default(1000);
-
-    RegisterParameter("intermediate_data_skew_alert_min_partition_size", IntermediateDataSkewAlertMinPartitionSize)
-        .Default(10_GB)
-        .GreaterThan(0);
-
-    RegisterParameter("intermediate_data_skew_alert_min_interquartile_range", IntermediateDataSkewAlertMinInterquartileRange)
-        .Default(1_GB)
-        .GreaterThan(0);
-
-    RegisterParameter("job_spec_throttling_alert_activation_count_threshold", JobSpecThrottlingAlertActivationCountThreshold)
-        .Default(1000)
-        .GreaterThan(0);
-}
-
-////////////////////////////////////////////////////////////////////////////////
-
-TSuspiciousJobsOptions::TSuspiciousJobsOptions()
-{
-    RegisterParameter("inactivity_timeout", InactivityTimeout)
-        .Default(TDuration::Minutes(1));
-    RegisterParameter("cpu_usage_threshold", CpuUsageThreshold)
-        .Default(300);
-    RegisterParameter("input_pipe_time_idle_fraction", InputPipeIdleTimeFraction)
-        .Default(0.95);
-    RegisterParameter("output_pipe_time_idle_fraction", OutputPipeIdleTimeFraction)
-        .Default(0.95);
-    RegisterParameter("update_period", UpdatePeriod)
-        .Default(TDuration::Seconds(5));
-    RegisterParameter("max_orchid_entry_count_per_type", MaxOrchidEntryCountPerType)
-        .Default(100);
-}
-
-////////////////////////////////////////////////////////////////////////////////
-
->>>>>>> 145b5b27
 TSchedulerConfig::TSchedulerConfig()
 {
     SetUnrecognizedStrategy(NYTree::EUnrecognizedStrategy::KeepRecursive);
@@ -475,7 +254,7 @@
 
     RegisterParameter("controller_agent_light_rpc_timeout", ControllerAgentLightRpcTimeout)
         .Default(TDuration::Seconds(30));
-    
+
     RegisterParameter("controller_agent_heavy_rpc_timeout", ControllerAgentHeavyRpcTimeout)
         .Default(TDuration::Minutes(30));
 
