--- conflicted
+++ resolved
@@ -162,11 +162,7 @@
     , ServiceInvoker(serviceInvoker)
     , LocalResult(MakeFuture(TLocalResult()))
 #if defined(_unix_)
-<<<<<<< HEAD
-    , WatchdogQueue(New<TActionQueue>("SnapshotWatchdog"))
-=======
     , WatchdogQueue(New<TActionQueue>("SnapshotWDog"))
->>>>>>> 6d4167f2
 #endif
 {
     YASSERT(cellManager);
