#pragma once

#include "public.h"
#include "meta_state_manager_proxy.h"

#include <ytlib/misc/periodic_invoker.h>
#include <ytlib/misc/configurable.h>
#include <ytlib/misc/thread_affinity.h>

namespace NYT {
namespace NMetaState {

////////////////////////////////////////////////////////////////////////////////

class TFollowerPinger
    : public TRefCounted
{
public:
    typedef TIntrusivePtr<TFollowerPinger> TPtr;

    TFollowerPinger(
<<<<<<< HEAD
        TConfig* config,
=======
        EFollowerPingerMode mode,
        TFollowerPingerConfig* config,
        TDecoratedMetaState* metaState,
>>>>>>> e128524d
        TCellManager* cellManager,
        TLeaderCommitter* committer,
        TFollowerTracker* followerTracker,
        const TEpoch& epoch,
        IInvoker* epochControlInvoker);

    void Start();
    void Stop();

private:
    typedef TMetaStateManagerProxy TProxy;

    void SendPing(TPeerId followerId);
    void SchedulePing(TPeerId followerId);
    void OnPingResponse(TProxy::TRspPingFollower::TPtr response, TPeerId followerId);

<<<<<<< HEAD
    TConfig::TPtr Config;
=======
    EFollowerPingerMode Mode;
    TFollowerPingerConfigPtr Config;
>>>>>>> e128524d
    TPeriodicInvoker::TPtr PeriodicInvoker;
    TCellManagerPtr CellManager;
    TLeaderCommitterPtr Committer;
    TFollowerTrackerPtr FollowerTracker;
    TSnapshotStorePtr SnapshotStore;
    TEpoch Epoch;
    IInvoker::TPtr EpochControlInvoker;

    DECLARE_THREAD_AFFINITY_SLOT(ControlThread);
};

////////////////////////////////////////////////////////////////////////////////

} // namespace NMetaState
} // namespace NYT<|MERGE_RESOLUTION|>--- conflicted
+++ resolved
@@ -19,13 +19,7 @@
     typedef TIntrusivePtr<TFollowerPinger> TPtr;
 
     TFollowerPinger(
-<<<<<<< HEAD
         TConfig* config,
-=======
-        EFollowerPingerMode mode,
-        TFollowerPingerConfig* config,
-        TDecoratedMetaState* metaState,
->>>>>>> e128524d
         TCellManager* cellManager,
         TLeaderCommitter* committer,
         TFollowerTracker* followerTracker,
@@ -42,12 +36,7 @@
     void SchedulePing(TPeerId followerId);
     void OnPingResponse(TProxy::TRspPingFollower::TPtr response, TPeerId followerId);
 
-<<<<<<< HEAD
     TConfig::TPtr Config;
-=======
-    EFollowerPingerMode Mode;
-    TFollowerPingerConfigPtr Config;
->>>>>>> e128524d
     TPeriodicInvoker::TPtr PeriodicInvoker;
     TCellManagerPtr CellManager;
     TLeaderCommitterPtr Committer;
