#include "recovery.h"
#include "snapshot_downloader.h"
#include "change_log_downloader.h"

#include "../actions/action_util.h"
#include "../misc/serialize.h"
#include "../misc/foreach.h"

// TODO: wrap with try/catch to handle IO errors

namespace NYT {
namespace NMetaState {

////////////////////////////////////////////////////////////////////////////////

static NLog::TLogger& Logger = MetaStateLogger;

////////////////////////////////////////////////////////////////////////////////

TRecovery::TRecovery(
    const TMetaStateManagerConfig& config,
    TCellManager::TPtr cellManager,
    TDecoratedMetaState::TPtr metaState,
    TChangeLogCache::TPtr changeLogCache,
    TSnapshotStore::TPtr snapshotStore,
    TEpoch epoch,
    TPeerId leaderId,
    IInvoker::TPtr controlInvoker)
    : Config(config)
    , CellManager(cellManager)
    , MetaState(metaState)
    , ChangeLogCache(changeLogCache)
    , SnapshotStore(snapshotStore)
    , Epoch(epoch)
    , LeaderId(leaderId)
    , CancelableControlInvoker(New<TCancelableInvoker>(controlInvoker))
{
    YASSERT(~cellManager != NULL);
    YASSERT(~metaState != NULL);
    YASSERT(~changeLogCache != NULL);
    YASSERT(~snapshotStore != NULL);
    YASSERT(~controlInvoker != NULL);

    VERIFY_THREAD_AFFINITY(ServiceThread);

    CancelableStateInvoker = New<TCancelableInvoker>(metaState->GetInvoker());

    VERIFY_INVOKER_AFFINITY(CancelableStateInvoker, StateThread);
    VERIFY_INVOKER_AFFINITY(CancelableControlInvoker, ControlThread);
}

void TRecovery::Stop()
{
<<<<<<< HEAD
    CancelableControlInvoker->Cancel();
=======
    VERIFY_THREAD_AFFINITY_ANY();

    CancelableServiceInvoker->Cancel();
>>>>>>> a9c52ab5
    CancelableStateInvoker->Cancel();
}

TRecovery::TResult::TPtr TRecovery::RecoverFromSnapshot(
    TMetaVersion targetVersion,
    i32 snapshotId)
{
    VERIFY_THREAD_AFFINITY(StateThread);

    LOG_INFO("Recovering state from %s to %s",
        ~MetaState->GetVersion().ToString(),
        ~targetVersion.ToString());

    YASSERT(MetaState->GetVersion() <= targetVersion);

    // Check if loading a snapshot is preferable.
    // Currently this is done by comparing segmentIds and is subject to further optimization.
    if (snapshotId != NonexistingSnapshotId && MetaState->GetVersion().SegmentId < snapshotId)
    {
        // Load the snapshot.
        LOG_DEBUG("Using snapshot %d for recovery", snapshotId);

        TSnapshotReader::TPtr snapshotReader = SnapshotStore->GetReader(snapshotId);
        if (~snapshotReader == NULL) {
            if (IsLeader()) {
                LOG_FATAL("Snapshot %d has vanished", snapshotId);
            }

            LOG_DEBUG("Snapshot is not found locally and will be downloaded");

            TSnapshotDownloader snapshotDownloader(
                // TODO: pass proper config
                TSnapshotDownloader::TConfig(),
                CellManager);

            auto snapshotWriter = SnapshotStore->GetWriter(snapshotId);
            auto snapshotResult = snapshotDownloader.GetSnapshot(
                snapshotId,
                ~snapshotWriter);

            if (snapshotResult != TSnapshotDownloader::EResult::OK) {
                LOG_ERROR("Error downloading snapshot (SnapshotId: %d, Result: %s)",
                    snapshotId,
                    ~snapshotResult.ToString());
                return New<TResult>(EResult::Failed);
            }

            snapshotReader = SnapshotStore->GetReader(snapshotId);
            if (~snapshotReader == NULL) {
                LOG_FATAL("Snapshot %d has vanished", snapshotId);
            }
        }

        snapshotReader->Open();
        auto* stream = &snapshotReader->GetStream();

        // The reader reference is being held by the closure action.
        return MetaState
            ->Load(snapshotId, stream)
            ->Apply(
                FromMethod(
                    &TRecovery::RecoverFromChangeLog,
                    TPtr(this),
                    snapshotReader,
                    targetVersion,
                    snapshotReader->GetPrevRecordCount())
                ->AsyncVia(~CancelableStateInvoker));
    } else {
        // Recovery using changelogs only.
        LOG_DEBUG("No snapshot is used for recovery");

        i32 prevRecordCount =
            targetVersion.SegmentId == 0
            ? NonexistingPrevRecordCount
            : UnknownPrevRecordCount;

        return RecoverFromChangeLog(
            TVoid(),
            TSnapshotReader::TPtr(),
            targetVersion,
            prevRecordCount);
    }
}

TRecovery::TResult::TPtr TRecovery::RecoverFromChangeLog(
    TVoid,
    TSnapshotReader::TPtr,
    TMetaVersion targetVersion,
    i32 expectedPrevRecordCount)
{
    VERIFY_THREAD_AFFINITY(StateThread);

    // Iterate through the segments and apply the changelogs.
    for (i32 segmentId = MetaState->GetVersion().SegmentId;
         segmentId <= targetVersion.SegmentId;
         ++segmentId)
    {
        bool isFinal = segmentId == targetVersion.SegmentId;
        bool mayBeMissing = isFinal && targetVersion.RecordCount == 0 || !IsLeader();

        auto changeLog = ChangeLogCache->Get(segmentId);
        if (~changeLog == NULL) {
            if (!mayBeMissing) {
                LOG_FATAL("A required changelog %d is missing", segmentId);
            }

            LOG_INFO("Changelog %d is missing and will be created", segmentId);
            YASSERT(expectedPrevRecordCount != UnknownPrevRecordCount);
            changeLog = ChangeLogCache->Create(segmentId, expectedPrevRecordCount);
        }

        LOG_DEBUG("Found changelog (Id: %d, RecordCount: %d, PrevRecordCount: %d, IsFinal: %s)",
            segmentId,
            changeLog->GetRecordCount(),
            changeLog->GetPrevRecordCount(),
            ~ToString(isFinal));

        if (expectedPrevRecordCount != UnknownPrevRecordCount &&
            changeLog->GetPrevRecordCount() != expectedPrevRecordCount)
        {
            LOG_FATAL("PrevRecordCount mismatch (Expected: %d, Actual: %d)",
                expectedPrevRecordCount,
                changeLog->GetPrevRecordCount());
        }

        if (!IsLeader()) {
            auto proxy = CellManager->GetMasterProxy<TProxy>(LeaderId);
            
            auto request = proxy->GetChangeLogInfo();
            request->SetChangeLogId(segmentId);

            auto response = request->Invoke(Config.RpcTimeout)->Get();
            if (!response->IsOK()) {
                LOG_ERROR("Could not get changelog %d info from leader", segmentId);
                return New<TResult>(EResult::Failed);
            }

            i32 localRecordCount = changeLog->GetRecordCount();
            i32 remoteRecordCount = response->GetRecordCount();

            LOG_INFO("Changelog %d has %d local record(s), %d remote record(s)",
                segmentId,
                localRecordCount,
                remoteRecordCount);

            if (segmentId == targetVersion.SegmentId &&
                remoteRecordCount < targetVersion.RecordCount)
            {
                LOG_FATAL("Remote changelog has insufficient records to reach the requested state");
            }

            if (localRecordCount > remoteRecordCount) {
                changeLog->Truncate(remoteRecordCount);
                changeLog->Finalize();
                LOG_INFO("Local changelog %d is longer than expected, truncated to %d records",
                    segmentId,
                    remoteRecordCount);
            }

            // Do not download more than actually needed.
            int desiredRecordCount =
                segmentId == targetVersion.SegmentId
                ? targetVersion.RecordCount
                : remoteRecordCount;
            
            if (localRecordCount < desiredRecordCount) {
                // TODO: provide config
                TChangeLogDownloader changeLogDownloader(
                    TChangeLogDownloader::TConfig(),
                    CellManager);
                auto changeLogResult = changeLogDownloader.Download(
                    TMetaVersion(segmentId, desiredRecordCount),
                    *changeLog);

                if (changeLogResult != TChangeLogDownloader::EResult::OK) {
                    LOG_ERROR("Error downloading changelog (ChangeLogId: %d, Result: %s)",
                        segmentId,
                        ~changeLogResult.ToString());
                    return New<TResult>(EResult::Failed);
                }
            }
        }

        if (!isFinal && !changeLog->IsFinalized()) {
            LOG_WARNING("Forcing finalization of an intermediate changelog %d", segmentId);
            changeLog->Finalize();
        }

        if (segmentId == targetVersion.SegmentId) {
            YASSERT(changeLog->GetRecordCount() == targetVersion.RecordCount);
        }

        ApplyChangeLog(*changeLog, changeLog->GetRecordCount());

        if (!isFinal) {
            MetaState->AdvanceSegment();
        }

        expectedPrevRecordCount = changeLog->GetRecordCount();
    }

    YASSERT(MetaState->GetVersion() == targetVersion);

    return New<TResult>(EResult::OK);
}

void TRecovery::ApplyChangeLog(
    TAsyncChangeLog& changeLog,
    i32 targetRecordCount)
{
    VERIFY_THREAD_AFFINITY(StateThread);

    YASSERT(MetaState->GetVersion().SegmentId == changeLog.GetId());
    
    i32 startRecordId = MetaState->GetVersion().RecordCount;
    i32 recordCount = targetRecordCount - startRecordId;

    if (recordCount == 0)
        return;

    LOG_INFO("Reading records %d-%d from changelog %d",
        startRecordId,
        targetRecordCount - 1, 
        changeLog.GetId());

    yvector<TSharedRef> records;
    changeLog.Read(startRecordId, recordCount, &records);
    if (records.ysize() < recordCount) {
        LOG_FATAL("Not enough records in the changelog"
            "(ChangeLogId: %d, StartRecordId: %d, ExpectedRecordCount: %d, ActualRecordCount: %d)",
            changeLog.GetId(),
            startRecordId,
            recordCount,
            records.ysize());
    }

    // TODO: timing
    LOG_INFO("Applying changes to meta state");

    for (i32 i = 0; i < recordCount; ++i)  {
        MetaState->ApplyChange(records[i]);
    }

    LOG_INFO("Finished applying changes");
}

////////////////////////////////////////////////////////////////////////////////

TLeaderRecovery::TLeaderRecovery(
    const TMetaStateManagerConfig& config,
    TCellManager::TPtr cellManager,
    TDecoratedMetaState::TPtr metaState,
    TChangeLogCache::TPtr changeLogCache,
    TSnapshotStore::TPtr snapshotStore,
    TEpoch epoch,
    TPeerId leaderId,
    IInvoker::TPtr controlInvoker)
    : TRecovery(
        config,    
        cellManager,
        metaState,
        changeLogCache,
        snapshotStore,
        epoch,
        leaderId,
        controlInvoker)
{
    YASSERT(~cellManager != NULL);
    YASSERT(~metaState != NULL);
    YASSERT(~changeLogCache != NULL);
    YASSERT(~snapshotStore != NULL);
    YASSERT(~controlInvoker != NULL);

    VERIFY_THREAD_AFFINITY(ControlThread);
}

TRecovery::TResult::TPtr TLeaderRecovery::Run()
{
    VERIFY_THREAD_AFFINITY(ControlThread);

    auto version = MetaState->GetReachableVersion();
    i32 maxAvailableSnapshotId = SnapshotStore->GetMaxSnapshotId();
    YASSERT(maxAvailableSnapshotId <= version.SegmentId);

    return FromMethod(
               &TRecovery::RecoverFromSnapshot,
               TPtr(this),
               version,
               maxAvailableSnapshotId)
           ->AsyncVia(~CancelableStateInvoker)
           ->Do();
}

bool TLeaderRecovery::IsLeader() const
{
    return true;
}

////////////////////////////////////////////////////////////////////////////////

TFollowerRecovery::TFollowerRecovery(
    const TMetaStateManagerConfig& config,
    TCellManager::TPtr cellManager,
    TDecoratedMetaState::TPtr metaState,
    TChangeLogCache::TPtr changeLogCache,
    TSnapshotStore::TPtr snapshotStore,
    TEpoch epoch,
    TPeerId leaderId,
    IInvoker::TPtr controlInvoker)
    : TRecovery(
        config,
        cellManager,
        metaState,
        changeLogCache,
        snapshotStore,
        epoch,
        leaderId,
        controlInvoker)
    , Result(New<TResult>())
    , SyncReceived(false)
{
    YASSERT(~cellManager != NULL);
    YASSERT(~metaState != NULL);
    YASSERT(~changeLogCache != NULL);
    YASSERT(~snapshotStore != NULL);
    YASSERT(~controlInvoker != NULL);

    VERIFY_THREAD_AFFINITY(ControlThread);
}

TRecovery::TResult::TPtr TFollowerRecovery::Run()
{
    VERIFY_THREAD_AFFINITY(ControlThread);

    LOG_INFO("Synchronizing with leader");

    TAutoPtr<TProxy> leaderProxy(CellManager->GetMasterProxy<TProxy>(LeaderId));
    auto request = leaderProxy->Sync();
    request->Invoke(Config.SyncTimeout)->Subscribe(
        FromMethod(&TFollowerRecovery::OnSync, TPtr(this))
        ->Via(~CancelableControlInvoker));

    return Result;
}

void TFollowerRecovery::OnSync(TProxy::TRspSync::TPtr response)
{
    VERIFY_THREAD_AFFINITY(ControlThread);

    if (!response->IsOK()) {
        LOG_WARNING("Error %s during synchronization with leader",
            ~response->GetErrorCode().ToString());
        Result->Set(EResult::Failed);
        return;
    }

    YASSERT(SyncReceived);

    TMetaVersion version(
        response->GetSegmentId(),
        response->GetRecordCount());
    auto epoch = TEpoch::FromProto(response->GetEpoch());
    i32 maxSnapshotId = response->GetMaxSnapshotId();

    if (epoch != Epoch) {
        LOG_ERROR("Invalid epoch (expected: %s, got %s)",
            ~Epoch.ToString(),
            ~epoch.ToString());
        Result->Set(EResult::Failed);
        return;
    }

    LOG_INFO("Sync received (Version: %s, Epoch: %s, MaxSnapshotId: %d)",
        ~version.ToString(),
        ~epoch.ToString(),
        maxSnapshotId);

    PostponedVersion = version;
    YASSERT(PostponedChanges.ysize() == 0);

    i32 snapshotId = Max(maxSnapshotId, SnapshotStore->GetMaxSnapshotId());

    FromMethod(
        &TRecovery::RecoverFromSnapshot,
        TPtr(this),
        PostponedVersion,
        snapshotId)
    ->AsyncVia(~CancelableStateInvoker)
    ->Do()->Apply(FromMethod(
        &TFollowerRecovery::OnSyncReached,
        TPtr(this)))
    ->Subscribe(FromMethod(
        &TResult::Set,
        Result));
}

TRecovery::TResult::TPtr TFollowerRecovery::OnSyncReached(EResult result)
{
    VERIFY_THREAD_AFFINITY_ANY();

    if (result != EResult::OK) {
        return New<TResult>(result);
    }

    LOG_INFO("Sync reached");

    return FromMethod(&TFollowerRecovery::CapturePostponedChanges, TPtr(this))
           ->AsyncVia(~CancelableControlInvoker)
           ->Do();
}

TRecovery::TResult::TPtr TFollowerRecovery::CapturePostponedChanges()
{
    VERIFY_THREAD_AFFINITY(ControlThread);

    // TODO: use threshold?
    if (PostponedChanges.ysize() == 0) {
        LOG_INFO("No postponed changes left");
        return New<TResult>(EResult::OK);
    }

    THolder<TPostponedChanges> changes(new TPostponedChanges());
    changes->swap(PostponedChanges);

    LOG_INFO("Captured %d postponed changes", changes->ysize());

    return FromMethod(
               &TFollowerRecovery::ApplyPostponedChanges,
               TPtr(this),
               changes)
           ->AsyncVia(~CancelableStateInvoker)
           ->Do();
}

TRecovery::TResult::TPtr TFollowerRecovery::ApplyPostponedChanges(
    TAutoPtr<TPostponedChanges> changes)
{
    VERIFY_THREAD_AFFINITY(StateThread);

    LOG_INFO("Applying %d postponed changes", changes->ysize());
    
    FOREACH(const auto& change, *changes) {
        switch (change.Type) {
            case TPostponedChange::EType::Change:
                MetaState->LogChange(change.ChangeData);
                MetaState->ApplyChange(change.ChangeData);
                break;

            case TPostponedChange::EType::SegmentAdvance:
                MetaState->RotateChangeLog();
                break;

            default:
                YASSERT(false);
                break;
        }
    }
   
    LOG_INFO("Finished applying postponed changes");

    return FromMethod(
               &TFollowerRecovery::CapturePostponedChanges,
               TPtr(this))
           ->AsyncVia(~CancelableControlInvoker)
           ->Do();
}

TRecovery::EResult TFollowerRecovery::PostponeSegmentAdvance(
    const TMetaVersion& version)
{
    VERIFY_THREAD_AFFINITY(ControlThread);

    if (!SyncReceived) {
        LOG_DEBUG("Postponed segment advance received before sync, ignored");
        return EResult::OK;
    }

    if (PostponedVersion != version) {
        LOG_WARNING("Out-of-order postponed segment advance received (ExpectedVersion: %s, Version: %s)",
            ~PostponedVersion.ToString(),
            ~version.ToString());
        return EResult::Failed;
    }

    PostponedChanges.push_back(TPostponedChange::CreateSegmentAdvance());
    
    LOG_DEBUG("Enqueued postponed segment advance %s",
        ~PostponedVersion.ToString());

    ++PostponedVersion.SegmentId;
    PostponedVersion.RecordCount = 0;
    
    return EResult::OK;
}

TRecovery::EResult TFollowerRecovery::PostponeChange(
    const TMetaVersion& version,
    const TSharedRef& changeData)
{
    VERIFY_THREAD_AFFINITY(ControlThread);

    if (!SyncReceived) {
        LOG_DEBUG("Postponed change received before sync, ignored");
        return EResult::OK;
    }

    if (PostponedVersion != version) {
        LOG_WARNING("Out-of-order postponed change received (ExpectedVersion: %s, Version: %s)",
            ~PostponedVersion.ToString(),
            ~version.ToString());
        return EResult::Failed;
    }

    PostponedChanges.push_back(TPostponedChange::CreateChange(changeData));
    
    LOG_DEBUG("Enqueued postponed change %s",
        ~PostponedVersion.ToString());

    ++PostponedVersion.RecordCount;

    return EResult::OK;
}

bool TFollowerRecovery::IsLeader() const
{
    VERIFY_THREAD_AFFINITY_ANY();

    return false;
}

////////////////////////////////////////////////////////////////////////////////

} // namespace NMetaState
} // namespace NYT<|MERGE_RESOLUTION|>--- conflicted
+++ resolved
@@ -41,7 +41,7 @@
     YASSERT(~snapshotStore != NULL);
     YASSERT(~controlInvoker != NULL);
 
-    VERIFY_THREAD_AFFINITY(ServiceThread);
+    VERIFY_THREAD_AFFINITY(ControlThread);
 
     CancelableStateInvoker = New<TCancelableInvoker>(metaState->GetInvoker());
 
@@ -51,13 +51,9 @@
 
 void TRecovery::Stop()
 {
-<<<<<<< HEAD
+    VERIFY_THREAD_AFFINITY_ANY();
+
     CancelableControlInvoker->Cancel();
-=======
-    VERIFY_THREAD_AFFINITY_ANY();
-
-    CancelableServiceInvoker->Cancel();
->>>>>>> a9c52ab5
     CancelableStateInvoker->Cancel();
 }
 
