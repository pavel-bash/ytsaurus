--- conflicted
+++ resolved
@@ -31,11 +31,7 @@
     YASSERT(cellManager);
 }
 
-<<<<<<< HEAD
-int TSnapshotLookup::LookupLatestSnapshot(int maxSnapshotId)
-=======
-i32 TSnapshotLookup::GetLatestSnapshotId(i32 maxSnapshotId)
->>>>>>> aede4ef5
+int TSnapshotLookup::GetLatestSnapshotId(i32 maxSnapshotId)
 {
     CurrentSnapshotId = NonexistingSnapshotId;
     Promise = NewPromise<i32>();
