--- conflicted
+++ resolved
@@ -19,11 +19,7 @@
         TPersistentStateManagerConfigPtr config,
         NElection::TCellManagerPtr cellManager);
 
-<<<<<<< HEAD
-    int LookupLatestSnapshot(int maxSnapshotId);
-=======
-    i32 GetLatestSnapshotId(i32 maxSnapshotId);
->>>>>>> aede4ef5
+    int GetLatestSnapshotId(int maxSnapshotId);
 
 private:
     typedef TMetaStateManagerProxy TProxy;
@@ -38,6 +34,7 @@
         TPeerId peerId,
         TProxy::TRspLookupSnapshotPtr response);
     void OnLookupSnapshotComplete();
+    
 };
 
 ////////////////////////////////////////////////////////////////////////////////
