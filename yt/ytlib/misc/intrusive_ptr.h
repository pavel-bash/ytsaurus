#pragma once

#include <util/system/yassert.h>
#include <util/system/defaults.h>

#include <util/generic/ptr.h>

// Implementation was forked from util/generic/ptr.h.

namespace NYT {

////////////////////////////////////////////////////////////////////////////////

namespace NDetail {

<<<<<<< HEAD
//! TIsConvertible<U, T>::Value True iff #S is convertable to #T.
=======
//! TIsConvertable<U, T>::Value is True iff #S is convertable to #T.
>>>>>>> 0224bf43
template<class U, class T>
struct TIsConvertible
{
    typedef char (&TYes)[1];
    typedef char (&TNo) [2];

    static TYes f(T*);
    static TNo  f(...);

    enum
    {
        Value = sizeof( (f)(static_cast<U*>(0)) ) == sizeof(TYes)
    };
};

struct TEmpty
{ };

template<bool>
struct TEnableIfConvertibleImpl;

template<>
struct TEnableIfConvertibleImpl<true>
{
    typedef TEmpty TType;
};

template<>
<<<<<<< HEAD
struct TEnableIfConvertibleImpl<false>
{
};

template<class U, class T>
struct TEnableIfConvertible
    : public TEnableIfConvertibleImpl< TIsConvertible<U, T>::Value >
{
};
=======
struct TEnableIfConvertableImpl<false>
{ };

template<class U, class T>
struct TEnableIfConvertable
    : public TEnableIfConvertableImpl< TIsConvertable<U, T>::Value >
{ };
>>>>>>> 0224bf43

} // namespace NDetail

////////////////////////////////////////////////////////////////////////////////

template<class T>
struct TIntrusivePtrTraits
{
    static void Ref(T *p)
    {
        p->Ref();
    }

    static void UnRef(T *p)
    {
        p->UnRef();
    }
};

template<class T>
struct TIntrusivePtrTraits<const T>
{
    static void Ref(const T* p)
    {
        const_cast<T*>(p)->Ref();
    }

    static void UnRef(const T* p)
    {
        const_cast<T*>(p)->UnRef();
    }
};

template<class T>
class TIntrusivePtr
{
public:
    TIntrusivePtr() throw()
        : T_(NULL)
    { }

    TIntrusivePtr(T* p, bool addReference = true) throw()
        : T_(p)
    {
        if (T_ != 0 && addReference) {
            TIntrusivePtrTraits<T>::Ref(T_);
        }
    }

    //! Copy constructor.
    TIntrusivePtr(const TIntrusivePtr& other) throw()
        : T_(other.T_)
    {
        if (T_ != 0) {
            TIntrusivePtrTraits<T>::Ref(T_);
        }
    }

    //! Copy constructor with an implicit cast between Convertible classes.
    template<class U>
    TIntrusivePtr(
        const TIntrusivePtr<U>& other,
        typename NDetail::TEnableIfConvertible<U, T>::TType = NDetail::TEmpty())
        throw()
        : T_(other.Get())
    {
        if (T_ != 0) {
            TIntrusivePtrTraits<T>::Ref(T_);
        }
    }

    //! Move constructor.
    TIntrusivePtr(TIntrusivePtr&& other) throw()
        : T_(other.T_)
    {
        other.T_ = 0;
    }

    //! Move constructor with an implicit cast between Convertible classes.
    template<class U>
    TIntrusivePtr(
        TIntrusivePtr<U>&& other,
        typename NDetail::TEnableIfConvertible<U, T>::TType = NDetail::TEmpty())
        throw()
        : T_(other.Get())
    {
        other.T_ = NULL;
    }

    //! Destructor.
    ~TIntrusivePtr()
    {
        if (T_ != NULL) {
            TIntrusivePtrTraits<T>::UnRef(T_);
        }
    }

    //! Copy assignment operator.
    TIntrusivePtr& operator=(const TIntrusivePtr& other) throw()
    {
        TIntrusivePtr(other).Swap(*this);
        return *this;
    }

    //! Move assignment operator.
    TIntrusivePtr& operator=(TIntrusivePtr&& other) throw()
    {
        TIntrusivePtr(MoveRV(other)).Swap(*this);
        return *this;
    }

    //! Drop the pointer.
    void Reset() throw()
    {
        TIntrusivePtr().Swap(*this);
    }

    //! Replace the pointee with a specified.
    void Reset(T* p) throw()
    {
        TIntrusivePtr(p).Swap(*this);
    }

<<<<<<< HEAD
    //! Returns the pointer.
    T* Get() const throw() {
=======
    //! Returns the pointee.
    T* Get() const throw()
    {
>>>>>>> 0224bf43
        return T_;
    }

    T& operator*() const throw()
    {
        YASSERT(T_ != 0);
        return *T_;
    }

    T* operator->() const throw()
    {
        YASSERT(T_ != 0);
        return  T_;
    }

    void Swap(TIntrusivePtr& r) throw()
    {
        DoSwap(T_, r.T_);
    }

private:
    template<class U>
    friend class TIntrusivePtr;

    T* T_;
};

////////////////////////////////////////////////////////////////////////////////

template<class T>
bool operator<(const TIntrusivePtr<T>& lhs, const TIntrusivePtr<T>& rhs)
{
    return lhs.Get() < rhs.Get();
}

template<class T>
bool operator>(const TIntrusivePtr<T>& lhs, const TIntrusivePtr<T>& rhs)
{
    return lhs.Get() > rhs.Get();
}

template<class T, class U>
bool operator==(const TIntrusivePtr<T>& lhs, const TIntrusivePtr<U>& rhs)
{
    return lhs.Get() == rhs.Get();
}

template<class T, class U>
bool operator!=(const TIntrusivePtr<T>& lhs, const TIntrusivePtr<U>& rhs)
{
    return lhs.Get() != rhs.Get();
}

template<class T, class U>
bool operator==(const TIntrusivePtr<T>& lhs, U * rhs)
{
    return lhs.Get() == rhs;
}

template<class T, class U>
bool operator!=(const TIntrusivePtr<T>& lhs, U * rhs)
{
    return lhs.Get() != rhs;
}

template<class T, class U>
bool operator==(T * lhs, const TIntrusivePtr<U>& rhs)
{
    return lhs == rhs.Get();
}

template<class T, class U>
bool operator!=(T * lhs, const TIntrusivePtr<U>& rhs)
{
    return lhs != rhs.Get();
}

template<class T>
T* operator ~ (const TIntrusivePtr<T>& ptr)
{
    return ptr.Get();
}

template<class T>
T* operator ~ (const TAutoPtr<T>& ptr)
{
    return ptr.Get();
}

template<class T>
T* operator ~ (const THolder<T>& ptr)
{
    return ptr.Get();
}

////////////////////////////////////////////////////////////////////////////////

} //namespace NYT<|MERGE_RESOLUTION|>--- conflicted
+++ resolved
@@ -13,11 +13,7 @@
 
 namespace NDetail {
 
-<<<<<<< HEAD
-//! TIsConvertible<U, T>::Value True iff #S is convertable to #T.
-=======
-//! TIsConvertable<U, T>::Value is True iff #S is convertable to #T.
->>>>>>> 0224bf43
+//! TIsConvertible<U, T>::Value is True iff #S is convertable to #T.
 template<class U, class T>
 struct TIsConvertible
 {
@@ -46,25 +42,13 @@
 };
 
 template<>
-<<<<<<< HEAD
 struct TEnableIfConvertibleImpl<false>
-{
-};
+{ };
 
 template<class U, class T>
 struct TEnableIfConvertible
     : public TEnableIfConvertibleImpl< TIsConvertible<U, T>::Value >
-{
-};
-=======
-struct TEnableIfConvertableImpl<false>
 { };
-
-template<class U, class T>
-struct TEnableIfConvertable
-    : public TEnableIfConvertableImpl< TIsConvertable<U, T>::Value >
-{ };
->>>>>>> 0224bf43
 
 } // namespace NDetail
 
@@ -188,14 +172,9 @@
         TIntrusivePtr(p).Swap(*this);
     }
 
-<<<<<<< HEAD
     //! Returns the pointer.
-    T* Get() const throw() {
-=======
-    //! Returns the pointee.
     T* Get() const throw()
     {
->>>>>>> 0224bf43
         return T_;
     }
 
