#pragma once

#include "mpl.h"
#include "rvalue.h"

#include <util/generic/ptr.h>

namespace NYT {

////////////////////////////////////////////////////////////////////////////////

template <class T>
struct TIntrusivePtrTraits
{
    static void Ref(T* p)
    {
        p->Ref();
    }

    static void UnRef(T* p)
    {
        p->UnRef();
    }
};

template <class T>
struct TIntrusivePtrTraits<const T>
{
    static void Ref(const T* p)
    {
        const_cast<T*>(p)->Ref();
    }

    static void UnRef(const T* p)
    {
        const_cast<T*>(p)->UnRef();
    }
};

////////////////////////////////////////////////////////////////////////////////

template <class T>
class TIntrusivePtr
{
public:
    typedef T TElementType;

    //! Empty constructor.
    TIntrusivePtr() // noexcept
        : T_(NULL)
    { }

    //! Constructor from an unqualified reference.
    /*!
     * Note that this constructor could be racy due to unsynchronized operations
     * on the object and on the counter.
     */
    TIntrusivePtr(T* p) // noexcept
        : T_(p)
    {
        if (T_) {
            TIntrusivePtrTraits<T>::Ref(T_);
        }
    }

    //! Constructor from an unqualified reference.
    TIntrusivePtr(T* p, bool addReference) // noexcept
        : T_(p)
    {
        if (T_ && addReference) {
            TIntrusivePtrTraits<T>::Ref(T_);
        }
    }

    //! Copy constructor.    
    TIntrusivePtr(const TIntrusivePtr& other) // noexcept
        : T_(other.Get())
    {
        if (T_) {
            TIntrusivePtrTraits<T>::Ref(T_);
        }           
    }

    //! Copy constructor with an upcast.
<<<<<<< HEAD
    template <class U>
    TIntrusivePtr(
        const TIntrusivePtr<U>& other,
        typename NMpl::TEnableIfC<NMpl::TIsConvertible<U*, T*>::Value, int>::TType = 0) // noexcept
=======
    template<class U, class = typename NMpl::TEnableIf<
            NMpl::TIsConvertible<U*, T*>
        >::TType>
    TIntrusivePtr(const TIntrusivePtr<U>& other) // noexcept
>>>>>>> 3baba530
        : T_(other.Get())
    {
        if (T_) {
            TIntrusivePtrTraits<T>::Ref(T_);
        }
    }

    //! Move constructor.
    TIntrusivePtr(TIntrusivePtr&& other) // noexcept
        : T_(other.Get())
    {
        other.T_ = NULL;
    }

    //! Move constructor with an upcast.
<<<<<<< HEAD
    template <class U>
    TIntrusivePtr(
        TIntrusivePtr<U>&& other,
        typename NMpl::TEnableIf<NMpl::TIsConvertible<U*, T*>, int>::TType = 0) // noexcept
=======
    template<class U, class = typename NMpl::TEnableIf<
            NMpl::TIsConvertible<U*, T*>
        >::TType>
    TIntrusivePtr(TIntrusivePtr<U>&& other) // noexcept
>>>>>>> 3baba530
        : T_(other.Get())
    {
        other.T_ = NULL;
    }

    //! Destructor.
    ~TIntrusivePtr()
    {
        if (T_) {
            TIntrusivePtrTraits<T>::UnRef(T_);
        }
    }

    //! Copy assignment operator.
    TIntrusivePtr& operator=(const TIntrusivePtr& other) // noexcept
    {
        TIntrusivePtr(other).Swap(*this);
        return *this;
    }

    //! Copy assignment operator with an upcast.
<<<<<<< HEAD
    template <class U>
=======
    template<class U, class = typename NMpl::TEnableIf<
            NMpl::TIsConvertible<U*, T*>
        >::TType>
>>>>>>> 3baba530
    TIntrusivePtr& operator=(const TIntrusivePtr<U>& other) // noexcept
    {
        TIntrusivePtr(other).Swap(*this);
        return *this;
    }

    //! Move assignment operator.
    TIntrusivePtr& operator=(TIntrusivePtr&& other) // noexcept
    {
        TIntrusivePtr(MoveRV(other)).Swap(*this);
        return *this;
    }

    //! Move assignment operator with an upcast.
<<<<<<< HEAD
    template <class U>
=======
    template<class U, class = typename NMpl::TEnableIf<
            NMpl::TIsConvertible<U*, T*>
        >::TType>
>>>>>>> 3baba530
    TIntrusivePtr& operator=(TIntrusivePtr<U>&& other) // noexcept
    {
        TIntrusivePtr(MoveRV(other)).Swap(*this);
        return *this;
    }

    //! Drop the pointer.
    void Reset() // noexcept
    {
        TIntrusivePtr().Swap(*this);
    }

    //! Replace the pointer with a specified one.
    void Reset(T* p) // noexcept
    {
        TIntrusivePtr(p).Swap(*this);
    }

    //! Returns the pointer.
    T* Get() const // noexcept
    {
        return T_;
    }

    T& operator*() const // noexcept
    {
        YASSERT(T_);
        return *T_;
    }

    T* operator->() const // noexcept
    {
        YASSERT(T_);
        return  T_;
    }

    // Implicit conversion to bool.
    typedef T* TIntrusivePtr::*TUnspecifiedBoolType;
    operator TUnspecifiedBoolType() const // noexcept
    {
        return T_ ? &TIntrusivePtr::T_ : NULL;
    }

    //! Swap the pointer with the other one.
    void Swap(TIntrusivePtr& r) // noexcept
    {
        DoSwap(T_, r.T_);
    }

private:
    template <class U>
    friend class TIntrusivePtr;

    template <class U>
    friend class TActionTargetTraits;

    T* T_;
};

////////////////////////////////////////////////////////////////////////////////

template <class T>
bool operator<(const TIntrusivePtr<T>& lhs, const TIntrusivePtr<T>& rhs)
{
    return lhs.Get() < rhs.Get();
}

template <class T>
bool operator>(const TIntrusivePtr<T>& lhs, const TIntrusivePtr<T>& rhs)
{
    return lhs.Get() > rhs.Get();
}

template <class T, class U>
bool operator==(const TIntrusivePtr<T>& lhs, const TIntrusivePtr<U>& rhs)
{
    return lhs.Get() == rhs.Get();
}

template <class T, class U>
bool operator!=(const TIntrusivePtr<T>& lhs, const TIntrusivePtr<U>& rhs)
{
    return lhs.Get() != rhs.Get();
}

template <class T, class U>
bool operator==(const TIntrusivePtr<T>& lhs, U* rhs)
{
    return lhs.Get() == rhs;
}

template <class T, class U>
bool operator!=(const TIntrusivePtr<T>& lhs, U* rhs)
{
    return lhs.Get() != rhs;
}

template <class T, class U>
bool operator==(T* lhs, const TIntrusivePtr<U>& rhs)
{
    return lhs == rhs.Get();
}

template <class T, class U>
bool operator!=(T* lhs, const TIntrusivePtr<U>& rhs)
{
    return lhs != rhs.Get();
}

<<<<<<< HEAD
template <class T>
T* operator~(const TIntrusivePtr<T>& ptr)
{
    return ptr.Get();
}

template <class T>
T* operator~(const TAutoPtr<T>& ptr)
{
    return ptr.Get();
}

template <class T>
T* operator~(const TSharedPtr<T>& ptr)
{
    return ptr.Get();
}

template <class T>
T* operator~(const THolder<T>& ptr)
{
    return ptr.Get();
}

=======
>>>>>>> 3baba530
////////////////////////////////////////////////////////////////////////////////

} //namespace NYT<|MERGE_RESOLUTION|>--- conflicted
+++ resolved
@@ -2,8 +2,6 @@
 
 #include "mpl.h"
 #include "rvalue.h"
-
-#include <util/generic/ptr.h>
 
 namespace NYT {
 
@@ -82,17 +80,10 @@
     }
 
     //! Copy constructor with an upcast.
-<<<<<<< HEAD
     template <class U>
     TIntrusivePtr(
         const TIntrusivePtr<U>& other,
-        typename NMpl::TEnableIfC<NMpl::TIsConvertible<U*, T*>::Value, int>::TType = 0) // noexcept
-=======
-    template<class U, class = typename NMpl::TEnableIf<
-            NMpl::TIsConvertible<U*, T*>
-        >::TType>
-    TIntrusivePtr(const TIntrusivePtr<U>& other) // noexcept
->>>>>>> 3baba530
+        typename NMpl::TEnableIf<NMpl::TIsConvertible<U*, T*>, int>::TType = 0) // noexcept
         : T_(other.Get())
     {
         if (T_) {
@@ -108,17 +99,10 @@
     }
 
     //! Move constructor with an upcast.
-<<<<<<< HEAD
     template <class U>
     TIntrusivePtr(
         TIntrusivePtr<U>&& other,
         typename NMpl::TEnableIf<NMpl::TIsConvertible<U*, T*>, int>::TType = 0) // noexcept
-=======
-    template<class U, class = typename NMpl::TEnableIf<
-            NMpl::TIsConvertible<U*, T*>
-        >::TType>
-    TIntrusivePtr(TIntrusivePtr<U>&& other) // noexcept
->>>>>>> 3baba530
         : T_(other.Get())
     {
         other.T_ = NULL;
@@ -140,13 +124,7 @@
     }
 
     //! Copy assignment operator with an upcast.
-<<<<<<< HEAD
-    template <class U>
-=======
-    template<class U, class = typename NMpl::TEnableIf<
-            NMpl::TIsConvertible<U*, T*>
-        >::TType>
->>>>>>> 3baba530
+    template <class U>
     TIntrusivePtr& operator=(const TIntrusivePtr<U>& other) // noexcept
     {
         TIntrusivePtr(other).Swap(*this);
@@ -161,13 +139,7 @@
     }
 
     //! Move assignment operator with an upcast.
-<<<<<<< HEAD
-    template <class U>
-=======
-    template<class U, class = typename NMpl::TEnableIf<
-            NMpl::TIsConvertible<U*, T*>
-        >::TType>
->>>>>>> 3baba530
+    template <class U>
     TIntrusivePtr& operator=(TIntrusivePtr<U>&& other) // noexcept
     {
         TIntrusivePtr(MoveRV(other)).Swap(*this);
@@ -277,33 +249,6 @@
     return lhs != rhs.Get();
 }
 
-<<<<<<< HEAD
-template <class T>
-T* operator~(const TIntrusivePtr<T>& ptr)
-{
-    return ptr.Get();
-}
-
-template <class T>
-T* operator~(const TAutoPtr<T>& ptr)
-{
-    return ptr.Get();
-}
-
-template <class T>
-T* operator~(const TSharedPtr<T>& ptr)
-{
-    return ptr.Get();
-}
-
-template <class T>
-T* operator~(const THolder<T>& ptr)
-{
-    return ptr.Get();
-}
-
-=======
->>>>>>> 3baba530
 ////////////////////////////////////////////////////////////////////////////////
 
 } //namespace NYT