--- conflicted
+++ resolved
@@ -12,11 +12,7 @@
 
 ////////////////////////////////////////////////////////////////////////////////
 
-<<<<<<< HEAD
-bool TRef::AreBiwiseEqual(const TRef& lhs, const TRef& rhs)
-=======
 bool TRef::AreBitwiseEqual(const TRef& lhs, const TRef& rhs)
->>>>>>> 55513f8f
 {
     if (lhs.Size() != rhs.Size())
         return false;
