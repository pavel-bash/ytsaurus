SET(YT_SOURCE_FILES
    common.h
    id_generator.h
    lease_manager.cpp
    metric.cpp
    config.h
    cache.h
    cache-inl.h
    serialize.cpp
    lazy_ptr.h
    hash.h
    fs.cpp
    preprocessor.h
    pattern_formatter.cpp
    enum.h
    checksum.cpp
    backtrace.cpp
    demangle.cpp
    ref_counted_tracker.cpp
    delayed_invoker.cpp
    semaphore.cpp
    guid.cpp
    assert.h
    ptr.h
    string.h
    foreach.h
    thread_affinity.h
    periodic_invoker.cpp
    zigzag.h
    property.h
<<<<<<< HEAD
    ref_counted_base.h
    intrusive_ptr.h
=======
    stdafx.cpp
>>>>>>> 699fad99

    ${SRCDIR}/preprocessor-gen.h
    ${SRCDIR}/new.h
)

ADD_CUSTOM_COMMAND(
    OUTPUT  ${SRCDIR}/preprocessor-gen.h
    COMMAND ${PYTHON} ${SRCDIR}/preprocessor-gen.py > ${SRCDIR}/preprocessor-gen.h
    DEPENDS ${SRCDIR}/preprocessor-gen.py
    COMMENT "Regenerating preprocessor-gen.h..."
)

ADD_CUSTOM_COMMAND(
    OUTPUT  ${SRCDIR}/new.h
    COMMAND ${PYTHON} ${ARCADIA_ROOT}/scripts/pump.py ${SRCDIR}/new.h.pump > ${SRCDIR}/new.h
    DEPENDS ${SRCDIR}/new.h.pump
    COMMENT "Regenerating new.h..."
)<|MERGE_RESOLUTION|>--- conflicted
+++ resolved
@@ -28,12 +28,7 @@
     periodic_invoker.cpp
     zigzag.h
     property.h
-<<<<<<< HEAD
-    ref_counted_base.h
-    intrusive_ptr.h
-=======
     stdafx.cpp
->>>>>>> 699fad99
 
     ${SRCDIR}/preprocessor-gen.h
     ${SRCDIR}/new.h
