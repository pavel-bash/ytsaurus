#pragma once

#include "mpl.h"
#include "ref_counted.h"

namespace NYT {

////////////////////////////////////////////////////////////////////////////////

template <class T>
class TWeakPtr
{
public:
    typedef T TElementType;

    //! Empty constructor.
    TWeakPtr() // noexcept
        : T_(NULL)
        , RefCounter(NULL)
    { }

    //! Constructor from an unqualified reference.
    /*!
     * Note that this constructor could be racy due to unsynchronized operations
     * on the object and on the counter.
     */
    TWeakPtr(T* p) // noexcept
        : T_(p)
        , RefCounter(NULL)
    {
        if (T_) {
            RefCounter = T_->GetRefCounter();
            RefCounter->WeakRef();
        }

        YASSERT(!T_ || RefCounter);
    }

    //! Constructor from a strong reference.
<<<<<<< HEAD
    template <class U>
    TWeakPtr(
        const TIntrusivePtr<U>& p,
        typename NMpl::TEnableIf<NMpl::TIsConvertible<U*, T*>, int>::TType = 0) // noexcept
=======
    template<class U, class = typename NMpl::TEnableIf<
            NMpl::TIsConvertible<U*, T*>
        >::TType>
    TWeakPtr(const TIntrusivePtr<U>& p) // noexcept
>>>>>>> 3baba530
        : T_(p.Get())
        , RefCounter(NULL)
    {
        if (T_) {
            RefCounter = T_->GetRefCounter();
            RefCounter->WeakRef();
        }

        YASSERT(!T_ || RefCounter);
    }

    //! Copy constructor.
    TWeakPtr(const TWeakPtr& other) // noexcept
        : T_(other.T_)
        , RefCounter(other.RefCounter)
    {
        if (RefCounter) {
            RefCounter->WeakRef();
        }

        YASSERT(!T_ || RefCounter);
    }

    //! Copy constructor with an upcast.
<<<<<<< HEAD
    template <class U>
    TWeakPtr(
        const TWeakPtr<U>& other,
        typename NMpl::TEnableIf<NMpl::TIsConvertible<U*, T*>, int>::TType = 0) // noexcept
=======
    template<class U, class = typename NMpl::TEnableIf<
            NMpl::TIsConvertible<U*, T*>
        >::TType>
    TWeakPtr(const TWeakPtr<U>& other) // noexcept
>>>>>>> 3baba530
        : T_(NULL)
        , RefCounter(NULL)
    {
        TIntrusivePtr<U> strongOther = other.Lock();
        if (strongOther) {
            T_ = strongOther.Get();
            RefCounter = strongOther->GetRefCounter();
            RefCounter->WeakRef();
        }

        YASSERT(!T_ || RefCounter);
    }

    //! Move constructor.
    TWeakPtr(TWeakPtr&& other) // noexcept
        : T_(other.T_)
        , RefCounter(other.RefCounter)
    {
        other.T_ = NULL;
        other.RefCounter = NULL;

        YASSERT(!T_ || RefCounter);
    }

    //! Move constructor with an upcast.
<<<<<<< HEAD
    template <class U>
    TWeakPtr(
        TWeakPtr<U>&& other,
        typename NMpl::TEnableIf<NMpl::TIsConvertible<U*, T*>, int>::TType = 0) // noexcept
=======
    template<class U, class = typename NMpl::TEnableIf<
            NMpl::TIsConvertible<U*, T*>
        >::TType>
    TWeakPtr(TWeakPtr<U>&& other) // noexcept
>>>>>>> 3baba530
        : T_(NULL)
        , RefCounter(NULL)
    {
        TIntrusivePtr<U> strongOther = other.Lock();
        if (strongOther) {
            T_ = other.T_;
            RefCounter = other.RefCounter;

            other.T_ = NULL;
            other.RefCounter = NULL;
        }

        YASSERT(!T_ || RefCounter);
    }

    //! Destructor.
    ~TWeakPtr()
    {
        if (RefCounter) {
            RefCounter->WeakUnRef();
        }
    }

    //! Assignment operator from a strong reference.
<<<<<<< HEAD
    template <class U>
=======
    template<class U, class = typename NMpl::TEnableIf<
            NMpl::TIsConvertible<U*, T*>
        >::TType>
>>>>>>> 3baba530
    TWeakPtr& operator=(const TIntrusivePtr<U>& p) // noexcept
    {
        TWeakPtr(p).Swap(*this);
        return *this;
    }

    //! Copy assignment operator.
    TWeakPtr& operator=(const TWeakPtr& other) // noexcept
    {
        TWeakPtr(other).Swap(*this);
        return *this;
    }

    //! Copy assignment operator with an upcast.
<<<<<<< HEAD
    template <class U>
=======
    template<class U, class = typename NMpl::TEnableIf<
            NMpl::TIsConvertible<U*, T*>
        >::TType>
>>>>>>> 3baba530
    TWeakPtr& operator=(const TWeakPtr<U>& other) // noexcept
    {
        TWeakPtr(other).Swap(*this);
        return *this;
    }

    //! Move assignment operator.
    TWeakPtr& operator=(TWeakPtr&& other) // noexcept
    {
        TWeakPtr(MoveRV(other)).Swap(*this);
        return *this;
    }

    //! Move assignment operator with an upcast.
<<<<<<< HEAD
    template <class U>
=======
    template<class U, class = typename NMpl::TEnableIf<
        NMpl::TIsConvertible<U*, T*>
        >::TType>
>>>>>>> 3baba530
    TWeakPtr& operator=(TWeakPtr<U>&& other) // noexcept
    {
        TWeakPtr(MoveRV(other)).Swap(*this);
        return *this;
    }

    //! Drop the pointer.
    void Reset() // noexcept
    {
        TWeakPtr().Swap(*this);
    }

    //! Replace the pointer with a specified one.
    void Reset(T* p) // noexcept
    {
        TWeakPtr(p).Swap(*this);
    }

    //! Replace the pointer with a specified one.
<<<<<<< HEAD
    template <class U>
=======
    template<class U, class = typename NMpl::TEnableIf<
            NMpl::TIsConvertible<U*, T*>
        >::TType>
>>>>>>> 3baba530
    void Reset(const TIntrusivePtr<U>& p) // noexcept
    {
        TWeakPtr(p).Swap(*this);
    }

    //! Acquire a strong reference to the pointee and return a strong pointer.
    TIntrusivePtr<T> Lock() const // noexcept
    {
        if (RefCounter && RefCounter->TryRef()) {
            return TIntrusivePtr<T>(T_, false);
        } else {
            return TIntrusivePtr<T>();
        }
    }

    //! Swap the pointer with the other one.
    void Swap(TWeakPtr& r) // noexcept
    {
        DoSwap(T_, r.T_);
        DoSwap(RefCounter, r.RefCounter);
    }

    bool IsExpired() const // noexcept
    {
        return !RefCounter || (RefCounter->GetRefCount() == 0);
    }

private:
    template <class U>
    friend class TWeakPtr;

    template <class U>
    friend class TActionTargetTraits;

    T* T_;
    NYT::NDetail::TRefCounter* RefCounter;

};

////////////////////////////////////////////////////////////////////////////////

template <class T>
bool operator<(const TWeakPtr<T>& lhs, const TWeakPtr<T>& rhs)
{
    return lhs.Lock().Get() < rhs.Lock().Get();
}

template <class T>
bool operator>(const TWeakPtr<T>& lhs, const TWeakPtr<T>& rhs)
{
    return lhs.Lock().Get() > rhs.Lock().Get();
}

template <class T, class U>
bool operator==(const TWeakPtr<T>& lhs, const TWeakPtr<U>& rhs)
{
    return lhs.Lock().Get() == rhs.Lock().Get();
}

template <class T, class U>
bool operator!=(const TWeakPtr<T>& lhs, const TWeakPtr<U>& rhs)
{
    return lhs.Lock().Get() != rhs.Lock().Get();
}

<<<<<<< HEAD
template <class T, class U>
=======
#if 0
template<class T, class U>
>>>>>>> 3baba530
bool operator==(const TWeakPtr<T>& lhs, U* rhs)
{
    return lhs.Lock().Get() == rhs;
}

template <class T, class U>
bool operator!=(const TWeakPtr<T>& lhs, U* rhs)
{
    return lhs.Lock().Get() != rhs;
}

template <class T, class U>
bool operator==(T* lhs, const TWeakPtr<U>& rhs)
{
    return lhs == rhs.Lock().Get();
}

template <class T, class U>
bool operator!=(T* lhs, const TWeakPtr<U>& rhs)
{
    return lhs != rhs.Lock().Get();
}
#endif

////////////////////////////////////////////////////////////////////////////////

} // namespace NYT<|MERGE_RESOLUTION|>--- conflicted
+++ resolved
@@ -37,17 +37,10 @@
     }
 
     //! Constructor from a strong reference.
-<<<<<<< HEAD
     template <class U>
     TWeakPtr(
         const TIntrusivePtr<U>& p,
         typename NMpl::TEnableIf<NMpl::TIsConvertible<U*, T*>, int>::TType = 0) // noexcept
-=======
-    template<class U, class = typename NMpl::TEnableIf<
-            NMpl::TIsConvertible<U*, T*>
-        >::TType>
-    TWeakPtr(const TIntrusivePtr<U>& p) // noexcept
->>>>>>> 3baba530
         : T_(p.Get())
         , RefCounter(NULL)
     {
@@ -72,17 +65,10 @@
     }
 
     //! Copy constructor with an upcast.
-<<<<<<< HEAD
     template <class U>
     TWeakPtr(
         const TWeakPtr<U>& other,
         typename NMpl::TEnableIf<NMpl::TIsConvertible<U*, T*>, int>::TType = 0) // noexcept
-=======
-    template<class U, class = typename NMpl::TEnableIf<
-            NMpl::TIsConvertible<U*, T*>
-        >::TType>
-    TWeakPtr(const TWeakPtr<U>& other) // noexcept
->>>>>>> 3baba530
         : T_(NULL)
         , RefCounter(NULL)
     {
@@ -108,17 +94,10 @@
     }
 
     //! Move constructor with an upcast.
-<<<<<<< HEAD
     template <class U>
     TWeakPtr(
         TWeakPtr<U>&& other,
         typename NMpl::TEnableIf<NMpl::TIsConvertible<U*, T*>, int>::TType = 0) // noexcept
-=======
-    template<class U, class = typename NMpl::TEnableIf<
-            NMpl::TIsConvertible<U*, T*>
-        >::TType>
-    TWeakPtr(TWeakPtr<U>&& other) // noexcept
->>>>>>> 3baba530
         : T_(NULL)
         , RefCounter(NULL)
     {
@@ -143,13 +122,7 @@
     }
 
     //! Assignment operator from a strong reference.
-<<<<<<< HEAD
-    template <class U>
-=======
-    template<class U, class = typename NMpl::TEnableIf<
-            NMpl::TIsConvertible<U*, T*>
-        >::TType>
->>>>>>> 3baba530
+    template <class U>
     TWeakPtr& operator=(const TIntrusivePtr<U>& p) // noexcept
     {
         TWeakPtr(p).Swap(*this);
@@ -164,13 +137,7 @@
     }
 
     //! Copy assignment operator with an upcast.
-<<<<<<< HEAD
-    template <class U>
-=======
-    template<class U, class = typename NMpl::TEnableIf<
-            NMpl::TIsConvertible<U*, T*>
-        >::TType>
->>>>>>> 3baba530
+    template <class U>
     TWeakPtr& operator=(const TWeakPtr<U>& other) // noexcept
     {
         TWeakPtr(other).Swap(*this);
@@ -185,13 +152,7 @@
     }
 
     //! Move assignment operator with an upcast.
-<<<<<<< HEAD
-    template <class U>
-=======
-    template<class U, class = typename NMpl::TEnableIf<
-        NMpl::TIsConvertible<U*, T*>
-        >::TType>
->>>>>>> 3baba530
+    template <class U>
     TWeakPtr& operator=(TWeakPtr<U>&& other) // noexcept
     {
         TWeakPtr(MoveRV(other)).Swap(*this);
@@ -211,13 +172,7 @@
     }
 
     //! Replace the pointer with a specified one.
-<<<<<<< HEAD
-    template <class U>
-=======
-    template<class U, class = typename NMpl::TEnableIf<
-            NMpl::TIsConvertible<U*, T*>
-        >::TType>
->>>>>>> 3baba530
+    template <class U>
     void Reset(const TIntrusivePtr<U>& p) // noexcept
     {
         TWeakPtr(p).Swap(*this);
@@ -283,12 +238,8 @@
     return lhs.Lock().Get() != rhs.Lock().Get();
 }
 
-<<<<<<< HEAD
-template <class T, class U>
-=======
 #if 0
-template<class T, class U>
->>>>>>> 3baba530
+template <class T, class U>
 bool operator==(const TWeakPtr<T>& lhs, U* rhs)
 {
     return lhs.Lock().Get() == rhs;
