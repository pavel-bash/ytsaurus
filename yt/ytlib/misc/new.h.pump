--- conflicted
+++ resolved
@@ -76,10 +76,6 @@
 #define REF_COUNTED_NEW_EPILOGUE() \
     do { \
         result->BindToCookie(cookie); \
-<<<<<<< HEAD
-        return result; \
-=======
->>>>>>> 8c9c1f2a
     } while(0)
 
 #else // !ENABLE_REF_COUNTED_TRACKING
@@ -90,10 +86,6 @@
 
 #define REF_COUNTED_NEW_EPILOGUE() \
     do { \
-<<<<<<< HEAD
-        return result; \
-=======
->>>>>>> 8c9c1f2a
     } while(0)
 
 #endif // ENABLE_REF_COUNTED_TRACKING
