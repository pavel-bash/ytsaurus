SET( YT_SOURCE_FILES ${YT_SOURCE_FILES}
    ${CMAKE_SOURCE_DIR}/yt/ytlib/ytree/common.cpp

    ${CMAKE_SOURCE_DIR}/yt/ytlib/ytree/ytree_fwd.h

    ${CMAKE_SOURCE_DIR}/yt/ytlib/ytree/ytree.h

    ${CMAKE_SOURCE_DIR}/yt/ytlib/ytree/yson_format.h

<<<<<<< HEAD
    ${CMAKE_SOURCE_DIR}/yt/ytlib/ytree/yson_events.h
    ${CMAKE_SOURCE_DIR}/yt/ytlib/ytree/forwarding_yson_events.cpp
=======
    yson_events.h
    forwarding_yson_events.cpp
    null_yson_consumer.cpp
>>>>>>> 7c8b8a40

    ${CMAKE_SOURCE_DIR}/yt/ytlib/ytree/yson_reader.cpp
    ${CMAKE_SOURCE_DIR}/yt/ytlib/ytree/yson_writer.cpp

    ${CMAKE_SOURCE_DIR}/yt/ytlib/ytree/tree_builder.cpp
    ${CMAKE_SOURCE_DIR}/yt/ytlib/ytree/tree_visitor.cpp

    ${CMAKE_SOURCE_DIR}/yt/ytlib/ytree/node_detail.cpp
    ${CMAKE_SOURCE_DIR}/yt/ytlib/ytree/ephemeral.cpp

    ${CMAKE_SOURCE_DIR}/yt/ytlib/ytree/fluent.h

    ${CMAKE_SOURCE_DIR}/yt/ytlib/ytree/json_adapter.cpp

    ${CMAKE_SOURCE_DIR}/yt/ytlib/ytree/virtual.cpp

<<<<<<< HEAD
    ${CMAKE_SOURCE_DIR}/yt/ytlib/ytree/ypath_client.cpp
    ${CMAKE_SOURCE_DIR}/yt/ytlib/ytree/ypath_service.cpp
    ${CMAKE_SOURCE_DIR}/yt/ytlib/ytree/ypath_detail.cpp
    ${CMAKE_SOURCE_DIR}/yt/ytlib/ytree/ypath_rpc.h
=======
    ypath_client.cpp
    ypath_service.cpp
    ypath_detail.cpp
    ypath_rpc.h
    ypath_rpc.proto

    yson_file_service.cpp
>>>>>>> 7c8b8a40
)

PROTOC( ${CMAKE_SOURCE_DIR}/yt/ytlib/ytree/ypath_rpc.proto YT_SOURCE_FILES )<|MERGE_RESOLUTION|>--- conflicted
+++ resolved
@@ -7,14 +7,9 @@
 
     ${CMAKE_SOURCE_DIR}/yt/ytlib/ytree/yson_format.h
 
-<<<<<<< HEAD
     ${CMAKE_SOURCE_DIR}/yt/ytlib/ytree/yson_events.h
     ${CMAKE_SOURCE_DIR}/yt/ytlib/ytree/forwarding_yson_events.cpp
-=======
-    yson_events.h
-    forwarding_yson_events.cpp
-    null_yson_consumer.cpp
->>>>>>> 7c8b8a40
+    ${CMAKE_SOURCE_DIR}/yt/ytlib/ytree/null_yson_consumer.cpp
 
     ${CMAKE_SOURCE_DIR}/yt/ytlib/ytree/yson_reader.cpp
     ${CMAKE_SOURCE_DIR}/yt/ytlib/ytree/yson_writer.cpp
@@ -31,20 +26,11 @@
 
     ${CMAKE_SOURCE_DIR}/yt/ytlib/ytree/virtual.cpp
 
-<<<<<<< HEAD
     ${CMAKE_SOURCE_DIR}/yt/ytlib/ytree/ypath_client.cpp
     ${CMAKE_SOURCE_DIR}/yt/ytlib/ytree/ypath_service.cpp
     ${CMAKE_SOURCE_DIR}/yt/ytlib/ytree/ypath_detail.cpp
     ${CMAKE_SOURCE_DIR}/yt/ytlib/ytree/ypath_rpc.h
-=======
-    ypath_client.cpp
-    ypath_service.cpp
-    ypath_detail.cpp
-    ypath_rpc.h
-    ypath_rpc.proto
-
-    yson_file_service.cpp
->>>>>>> 7c8b8a40
+    ${CMAKE_SOURCE_DIR}/yt/ytlib/ytree/yson_file_service.cpp
 )
 
 PROTOC( ${CMAKE_SOURCE_DIR}/yt/ytlib/ytree/ypath_rpc.proto YT_SOURCE_FILES )