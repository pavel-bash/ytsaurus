#include "stdafx.h"
#include "ypath_detail.h"
#include "ypath_client.h"
#include "serialize.h"
#include "rpc.pb.h"

#include <ytlib/actions/action_util.h>
#include <ytlib/bus/message.h>
#include <ytlib/rpc/server_detail.h>
#include <ytlib/rpc/message.h>

namespace NYT {
namespace NYTree {

using namespace NProto;
using namespace NBus;
using namespace NRpc;
using namespace NRpc::NProto;

////////////////////////////////////////////////////////////////////////////////

static NLog::TLogger& Logger = YTreeLogger;

////////////////////////////////////////////////////////////////////////////////

TYPathServiceBase::TYPathServiceBase(const Stroka& loggingCategory)
    : Logger(loggingCategory)
{ }

IYPathService::TResolveResult TYPathServiceBase::Resolve(const TYPath& path, const Stroka& verb)
{
    if (IsFinalYPath(path)) {
        return ResolveSelf(path, verb);
    } else if (IsAttributeYPath(path)) {
        auto attributePath = ChopYPathAttributeMarker(path);
        return ResolveAttributes(attributePath, verb);
    } else {
        return ResolveRecursive(path, verb);
    }
}

IYPathService::TResolveResult TYPathServiceBase::ResolveSelf(const TYPath& path, const Stroka& verb)
{
    UNUSED(verb);
    return TResolveResult::Here(path);
}

IYPathService::TResolveResult TYPathServiceBase::ResolveAttributes(const TYPath& path, const Stroka& verb)
{
    UNUSED(path);
    UNUSED(verb);
    ythrow yexception() << "Object cannot have attributes";
}

IYPathService::TResolveResult TYPathServiceBase::ResolveRecursive(const TYPath& path, const Stroka& verb)
{
    UNUSED(path);
    UNUSED(verb);
    ythrow yexception() << "Object cannot have children";
}

void TYPathServiceBase::Invoke(IServiceContext* context)
{
    GuardedInvoke(context);
}

void TYPathServiceBase::GuardedInvoke(IServiceContext* context)
{
    try {
        DoInvoke(context);
    } catch (const TServiceException& ex) {
        context->Reply(ex.GetError());
    }
    catch (const std::exception& ex) {
        context->Reply(TError(ex.what()));
    }
}

void TYPathServiceBase::DoInvoke(IServiceContext* context)
{
    UNUSED(context);
    ythrow TServiceException(EErrorCode::NoSuchVerb) <<
        "Verb is not supported";
}

Stroka TYPathServiceBase::GetLoggingCategory() const
{
    return Logger.GetCategory();
}

bool TYPathServiceBase::IsWriteRequest(IServiceContext* context) const
{
    UNUSED(context);
    return false;
}

////////////////////////////////////////////////////////////////////////////////

#define IMPLEMENT_SUPPORTS_VERB(verb) \
    DEFINE_RPC_SERVICE_METHOD(TSupports##verb, verb) \
    { \
        auto path = context->GetPath(); \
        if (IsFinalYPath(path)) { \
            verb##Self(request, response, ~context); \
        } else if (IsAttributeYPath(path)) { \
            auto attributePath = ChopYPathAttributeMarker(path); \
            verb##Attribute(attributePath, request, response, ~context); \
        } else { \
            verb##Recursive(path, request, response, ~context); \
        } \
    } \
    \
    void TSupports##verb::verb##Self(TReq##verb* request, TRsp##verb* response, TCtx##verb* context) \
    { \
        UNUSED(request); \
        UNUSED(response); \
        UNUSED(context); \
        ythrow TServiceException(EErrorCode::NoSuchVerb) << "Verb is not supported"; \
    } \
    \
    void TSupports##verb::verb##Recursive(const TYPath& path, TReq##verb* request, TRsp##verb* response, TCtx##verb* context) \
    { \
        UNUSED(path); \
        UNUSED(request); \
        UNUSED(response); \
        UNUSED(context); \
        ythrow TServiceException(EErrorCode::NoSuchVerb) << "Verb is not supported"; \
    } \
    \
    void TSupports##verb::verb##Attribute(const TYPath& path, TReq##verb* request, TRsp##verb* response, TCtx##verb* context) \
    { \
        UNUSED(path); \
        UNUSED(request); \
        UNUSED(response); \
        UNUSED(context); \
        ythrow TServiceException(EErrorCode::NoSuchVerb) << "Verb is not supported"; \
    }

IMPLEMENT_SUPPORTS_VERB(Get)
IMPLEMENT_SUPPORTS_VERB(GetNode)
IMPLEMENT_SUPPORTS_VERB(Set)
IMPLEMENT_SUPPORTS_VERB(SetNode)
IMPLEMENT_SUPPORTS_VERB(List)
IMPLEMENT_SUPPORTS_VERB(Remove)

#undef IMPLEMENT_SUPPORTS_VERB

////////////////////////////////////////////////////////////////////////////////

namespace {

static TYson DoGetAttribute(
    IAttributeDictionary* userAttributes,
    ISystemAttributeProvider* systemAttributeProvider,
    const Stroka& key,
    bool* isSystem = NULL)
{
    if (systemAttributeProvider) {
        TStringStream stream;
        TYsonWriter writer(&stream, EYsonFormat::Binary);
        if (systemAttributeProvider->GetSystemAttribute(key, &writer)) {
            if (isSystem) {
                *isSystem = true;
            }
            return stream.Str();
        }
    }

    if (isSystem) {
        *isSystem = false;
    }
    return userAttributes->GetYson(key);
}

static void DoSetAttribute(
    IAttributeDictionary* userAttributes,
    ISystemAttributeProvider* systemAttributeProvider,
    const Stroka& key,
    INode* value,
    bool isSystem)
{
    if (isSystem) {
        YASSERT(systemAttributeProvider);
        if (!systemAttributeProvider->SetSystemAttribute(key, ~ProducerFromNode(value))) {
            ythrow yexception() << Sprintf("System attribute %s cannot be set", ~key.Quote());
        }
    } else {
        userAttributes->SetYson(key, SerializeToYson(value));
    }
}

static void DoSetAttribute(
    IAttributeDictionary* userAttributes,
    ISystemAttributeProvider* systemAttributeProvider,
    const Stroka& key,
    const TYson& value)
{
    if (systemAttributeProvider) {
        if (systemAttributeProvider->SetSystemAttribute(key, ~ProducerFromYson(value))) {
            return;
        }

        // Check for system attributes
	    yvector<ISystemAttributeProvider::TAttributeInfo> systemAttributes;
    	systemAttributeProvider->GetSystemAttributes(&systemAttributes);
    	        
        FOREACH (const auto& attribute, systemAttributes) {
	        if (attribute.Key == key) {
    	        ythrow yexception() << Sprintf("System attribute %s cannot be set", ~key.Quote());
            }
        }
    }
        

    userAttributes->SetYson(key, value);
}

} // namespace <anonymous>

IYPathService::TResolveResult TSupportsAttributes::ResolveAttributes(
    const NYTree::TYPath& path,
    const Stroka& verb)
{
    UNUSED(path);
    if (verb != "Get" &&
        verb != "Set" &&
        verb != "List" &&
        verb != "Remove")
    {
        ythrow TServiceException(EErrorCode::NoSuchVerb) <<
            "Verb is not supported";
    }
    return TResolveResult::Here(AttributeMarker + path);
}

void TSupportsAttributes::GetAttribute(
    const TYPath& path,
    TReqGet* request,
    TRspGet* response,
    TCtxGet* context)
{
    auto userAttributes = GetUserAttributes();
    auto systemAttributeProvider = GetSystemAttributeProvider();
    
    if (IsFinalYPath(path)) {
        TStringStream stream;
        TYsonWriter writer(&stream, EYsonFormat::Binary);
        
        writer.OnBeginMap();

        if (systemAttributeProvider) {
            yvector<ISystemAttributeProvider::TAttributeInfo> systemAttributes;
            systemAttributeProvider->GetSystemAttributes(&systemAttributes);
            FOREACH (const auto& attribute, systemAttributes) {
                if (attribute.IsPresent) {
                    writer.OnMapItem(attribute.Key);
                    if (attribute.IsOpaque) {
                        writer.OnEntity();
                    } else {
                        YVERIFY(systemAttributeProvider->GetSystemAttribute(attribute.Key, &writer));
                    }
                }
            }
        }

<<<<<<< HEAD
        const auto& userAttributeSet = userAttributeDictionary->List();
        std::vector<Stroka> userAttributes(userAttributeSet.begin(), userAttributeSet.end());
        std::sort(userAttributes.begin(), userAttributes.end());
        FOREACH (const auto& name, userAttributes) {
            writer.OnMapItem(name);
            writer.OnRaw(userAttributeDictionary->GetYson(name));
=======
        const auto& userAttributeSet = userAttributes->List();
        std::vector<Stroka> userAttributeList(userAttributeSet.begin(), userAttributeSet.end());
        std::sort(userAttributeList.begin(), userAttributeList.end());
        FOREACH (const auto& key, userAttributeList) {
            writer.OnMapItem(key);
            writer.OnRaw(userAttributes->GetYson(key));
>>>>>>> 1da5cb48
        }
        
        writer.OnEndMap();

        response->set_value(stream.Str());
    } else {
        Stroka token;
        TYPath suffixPath;
        ChopYPathToken(path, &token, &suffixPath);

        const auto& yson = DoGetAttribute(userAttributes, systemAttributeProvider, token);

        if (IsFinalYPath(suffixPath)) {
            response->set_value(yson);
        } else {
            auto wholeValue = DeserializeFromYson(yson);
            auto value = SyncYPathGet(~wholeValue, suffixPath);
            response->set_value(value);
        }
    }

    context->Reply();
}

void TSupportsAttributes::ListAttribute(
    const TYPath& path,
    TReqList* request,
    TRspList* response,
    TCtxList* context)
{
    auto userAttributes = GetUserAttributes();
    auto systemAttributeProvider = GetSystemAttributeProvider();
    
    yvector<Stroka> keys;

    if (IsFinalYPath(path)) {
        if (systemAttributeProvider) {
            yvector<ISystemAttributeProvider::TAttributeInfo> systemAttributes;
            systemAttributeProvider->GetSystemAttributes(&systemAttributes);
            FOREACH (const auto& attribute, systemAttributes) {
                if (attribute.IsPresent) {
                    keys.push_back(attribute.Key);
                }
            }
        }
        
        const auto& userKeys = userAttributes->List();
        // If we used vector instead of yvector, we could start with user
        // attributes instead of copying them.
        keys.insert(keys.end(), userKeys.begin(), userKeys.end());
    } else {
        Stroka token;
        TYPath suffixPath;
        ChopYPathToken(path, &token, &suffixPath);

        auto wholeValue = DeserializeFromYson(DoGetAttribute(userAttributes, systemAttributeProvider, token));
        keys = SyncYPathList(~wholeValue, suffixPath);
    }

    std::sort(keys.begin(), keys.end());

    NYT::ToProto(response->mutable_keys(), keys);
    context->Reply();
}

void TSupportsAttributes::SetAttribute(
    const TYPath& path,
    TReqSet* request,
    TRspSet* response,
    TCtxSet* context)
{
    auto userAttributes = GetUserAttributes();
    auto systemAttributeProvider = GetSystemAttributeProvider();
    
    if (IsFinalYPath(path)) {
        auto value = DeserializeFromYson(request->value());
        if (value->GetType() != ENodeType::Map) {
            ythrow yexception() << "Map value expected";
        }

        const auto& userKeys = userAttributes->List();
        FOREACH (const auto& key, userKeys) {
            YVERIFY(userAttributes->Remove(key));
        }

        auto mapValue = value->AsMap();
        FOREACH (const auto& pair, mapValue->GetChildren()) {
            auto key = pair.first;
            YASSERT(!key.empty());
            auto value = SerializeToYson(~pair.second);
            DoSetAttribute(userAttributes, systemAttributeProvider, key, value);
        }
    } else {
        Stroka token;
        TYPath suffixPath;
        ChopYPathToken(path, &token, &suffixPath);

        if (IsFinalYPath(suffixPath)) {
            if (token.empty()) {
                ythrow yexception() << "Attribute key cannot be empty";
            }
            DoSetAttribute(userAttributes, systemAttributeProvider, token, request->value());
        } else {
            Stroka token;
            TYPath suffixPath;
            ChopYPathToken(path, &token, &suffixPath);

            bool isSystem;
            auto yson = DoGetAttribute(userAttributes, systemAttributeProvider, token, &isSystem);
            auto wholeValue = DeserializeFromYson(yson);
            SyncYPathSet(~wholeValue, suffixPath, request->value());
            DoSetAttribute(userAttributes, systemAttributeProvider, token, ~wholeValue, isSystem);
        }
    }

    context->Reply();
}

void TSupportsAttributes::RemoveAttribute(
    const TYPath& path,
    TReqRemove* request,
    TRspRemove* response,
    TCtxRemove* context)
{
    auto userAttributes = GetUserAttributes();
    auto systemAttributeProvider = GetSystemAttributeProvider();
    
   if (IsFinalYPath(path)) {
        const auto& userKeys = userAttributes->List();
        FOREACH (const auto& key, userKeys) {
            YVERIFY(userAttributes->Remove(key));
        }
    } else {
        Stroka token;
        TYPath suffixPath;
        ChopYPathToken(path, &token, &suffixPath);

        if (IsFinalYPath(suffixPath)) {
            if (!userAttributes->Remove(token)) {
                ythrow yexception() << Sprintf("User attribute %s is not found", ~token.Quote());
            }
        } else {
            Stroka token;
            TYPath suffixPath;
            ChopYPathToken(path, &token, &suffixPath);

            bool isSystem;
            auto yson = DoGetAttribute(userAttributes, systemAttributeProvider, token, &isSystem);
            auto wholeValue = DeserializeFromYson(yson);
            SyncYPathRemove(~wholeValue, suffixPath);
            DoSetAttribute(userAttributes, systemAttributeProvider, token, ~wholeValue, isSystem);
        }
    }

    context->Reply();
}

////////////////////////////////////////////////////////////////////////////////

TNodeSetterBase::TNodeSetterBase(INode* node, ITreeBuilder* builder)
    : Node(node)
    , TreeBuilder(builder)
    , NodeFactory(node->CreateFactory())
{ }

void TNodeSetterBase::ThrowInvalidType(ENodeType actualType)
{
    ythrow yexception() << Sprintf("Invalid node type (Expected: %s, Actual: %s)",
        ~GetExpectedType().ToString().Quote(),
        ~actualType.ToString().Quote());
}

void TNodeSetterBase::OnMyStringScalar(const Stroka& value, bool hasAttributes)
{
    UNUSED(value);
    UNUSED(hasAttributes);
    ThrowInvalidType(ENodeType::String);
}

void TNodeSetterBase::OnMyInt64Scalar(i64 value, bool hasAttributes)
{
    UNUSED(value);
    UNUSED(hasAttributes);
    ThrowInvalidType(ENodeType::Int64);
}

void TNodeSetterBase::OnMyDoubleScalar(double value, bool hasAttributes)
{
    UNUSED(value);
    UNUSED(hasAttributes);
    ThrowInvalidType(ENodeType::Double);
}

void TNodeSetterBase::OnMyEntity(bool hasAttributes)
{
    UNUSED(hasAttributes);
    ThrowInvalidType(ENodeType::Entity);
}

void TNodeSetterBase::OnMyBeginList()
{
    ThrowInvalidType(ENodeType::List);
}

void TNodeSetterBase::OnMyBeginMap()
{
    ThrowInvalidType(ENodeType::Map);
}

void TNodeSetterBase::OnMyBeginAttributes()
{
    SyncYPathRemove(~Node, AttributeMarker);
}

void TNodeSetterBase::OnMyAttributesItem(const Stroka& key)
{
    YASSERT(!AttributeWriter);
    AttributeKey = key;
    AttributeStream = new TStringOutput(AttributeValue);
    AttributeWriter = new TYsonWriter(AttributeStream.Get());
    ForwardNode(~AttributeWriter, ~FromMethod(&TThis::OnForwardingFinished, this));
}

void TNodeSetterBase::OnForwardingFinished()
{
    SyncYPathSet(~Node, AttributeMarker + AttributeKey, AttributeValue);
    AttributeWriter.Destroy();
    AttributeStream.Destroy();
    AttributeKey.clear();
}

void TNodeSetterBase::OnMyEndAttributes()
{ }

////////////////////////////////////////////////////////////////////////////////

class TServiceContext
    : public TServiceContextBase
{
public:
    TServiceContext(
        const TRequestHeader& header,
        NBus::IMessage* requestMessage,
        TYPathResponseHandler* responseHandler,
        const Stroka& loggingCategory)
        : TServiceContextBase(header, requestMessage)
        , ResponseHandler(responseHandler)
        , Logger(loggingCategory)
    { }

protected:
    TYPathResponseHandler::TPtr ResponseHandler;
    NLog::TLogger Logger;

    virtual void DoReply(const TError& error, IMessage* responseMessage)
    {
        UNUSED(error);

        if (ResponseHandler) {
            ResponseHandler->Do(responseMessage);
        }
    }

    virtual void LogRequest()
    {
        Stroka str;
        AppendInfo(str, RequestInfo);
        LOG_DEBUG("%s %s <- %s",
            ~Verb,
            ~Path,
            ~str);
    }

    virtual void LogResponse(const TError& error)
    {
        Stroka str;
        AppendInfo(str, Sprintf("Error: %s", ~error.ToString()));
        AppendInfo(str, ResponseInfo);
        LOG_DEBUG("%s %s -> %s",
            ~Verb,
            ~Path,
            ~str);
    }

    virtual void LogException(const Stroka& message)
    {
        Stroka str;
        AppendInfo(str, Sprintf("Path: %s", ~Path));
        AppendInfo(str, Sprintf("Verb: %s", ~Verb));
        AppendInfo(str, ResponseInfo);
        LOG_FATAL("Unhandled exception in YPath service method (%s)\n%s",
            ~str,
            ~message);
    }

};

NRpc::IServiceContext::TPtr CreateYPathContext(
    NBus::IMessage* requestMessage,
    const TYPath& path,
    const Stroka& verb,
    const Stroka& loggingCategory,
    TYPathResponseHandler* responseHandler)
{
    YASSERT(requestMessage);

    TRequestHeader header;
    header.set_path(path);
    header.set_verb(verb);

    return New<TServiceContext>(
        header,
        requestMessage,
        responseHandler,
        loggingCategory);
}

////////////////////////////////////////////////////////////////////////////////

class TRootService
    : public IYPathService
{
public:
    TRootService(IYPathService* underlyingService)
        : UnderlyingService(underlyingService)
    { }

    virtual void Invoke(NRpc::IServiceContext* context)
    {
        UNUSED(context);
        YUNREACHABLE();
    }

    virtual TResolveResult Resolve(const TYPath& path, const Stroka& verb)
    {
        UNUSED(verb);

        auto currentPath = path;

        if (!currentPath.has_prefix(RootMarker)) {
            ythrow yexception() << Sprintf("YPath must start with %s", ~RootMarker.Quote());
        }
        currentPath = currentPath.substr(RootMarker.length());

        return TResolveResult::There(~UnderlyingService, currentPath);
    }

    virtual Stroka GetLoggingCategory() const
    {
        YUNREACHABLE();
    }

    virtual bool IsWriteRequest(NRpc::IServiceContext* context) const
    {
        UNUSED(context);
        YUNREACHABLE();
    }

private:
    IYPathService::TPtr UnderlyingService;

};

IYPathService::TPtr CreateRootService(IYPathService* underlyingService)
{
    return New<TRootService>(underlyingService);
}

////////////////////////////////////////////////////////////////////////////////

} // namespace NYTree
} // namespace NYT<|MERGE_RESOLUTION|>--- conflicted
+++ resolved
@@ -263,21 +263,12 @@
             }
         }
 
-<<<<<<< HEAD
-        const auto& userAttributeSet = userAttributeDictionary->List();
-        std::vector<Stroka> userAttributes(userAttributeSet.begin(), userAttributeSet.end());
-        std::sort(userAttributes.begin(), userAttributes.end());
-        FOREACH (const auto& name, userAttributes) {
-            writer.OnMapItem(name);
-            writer.OnRaw(userAttributeDictionary->GetYson(name));
-=======
         const auto& userAttributeSet = userAttributes->List();
         std::vector<Stroka> userAttributeList(userAttributeSet.begin(), userAttributeSet.end());
         std::sort(userAttributeList.begin(), userAttributeList.end());
         FOREACH (const auto& key, userAttributeList) {
             writer.OnMapItem(key);
             writer.OnRaw(userAttributes->GetYson(key));
->>>>>>> 1da5cb48
         }
         
         writer.OnEndMap();
