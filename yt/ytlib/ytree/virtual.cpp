#include "stdafx.h"
#include "virtual.h"
#include "fluent.h"
#include "node_detail.h"
#include "yson_writer.h"
#include "ypath_detail.h"
#include "ypath_client.h"
#include "attribute_provider_detail.h"
#include "lexer.h"

#include <ytlib/misc/configurable.h>

namespace NYT {
namespace NYTree {

using namespace NRpc;

////////////////////////////////////////////////////////////////////////////////

IYPathService::TResolveResult TAttributedYPathServiceBase::ResolveAttributes(
    const TYPath& path,
    const Stroka& verb)
{
    UNUSED(path);
    UNUSED(verb);
    return TResolveResult::Here("@" + path);
}

void TAttributedYPathServiceBase::DoInvoke(NRpc::IServiceContext* context)
{
    DISPATCH_YPATH_SERVICE_METHOD(Get);
    DISPATCH_YPATH_SERVICE_METHOD(List);
    TYPathServiceBase::DoInvoke(context);
}

void TAttributedYPathServiceBase::GetSystemAttributes(std::vector<TAttributeInfo>* attributes)
{
    UNUSED(attributes);
}

bool TAttributedYPathServiceBase::GetSystemAttribute(const Stroka& key, IYsonConsumer* consumer)
{
    return false;
}

bool TAttributedYPathServiceBase::SetSystemAttribute(const Stroka& key, TYsonProducer producer)
{
    return false;
}

void TAttributedYPathServiceBase::GetAttribute(const NYTree::TYPath& path, TReqGet* request, TRspGet* response, TCtxGet* context)
{
    TStringStream stream;
    TYsonWriter writer(&stream, EYsonFormat::Binary);

    TYPath suffixPath;
    auto token = ChopToken(path, &suffixPath);

    if (token.GetType() == ETokenType::None) {
        std::vector<TAttributeInfo> systemAttributes;
        GetSystemAttributes(&systemAttributes);

        writer.OnBeginMap();
        FOREACH (const auto& attribute, systemAttributes) {
            if (attribute.IsPresent) {
                writer.OnMapItem(attribute.Key);
                if (attribute.IsOpaque) {
                    writer.OnEntity();
                } else {
                    YVERIFY(GetSystemAttribute(attribute.Key, &writer));
                }
            }
        }
        writer.OnEndMap();

        response->set_value(stream.Str());
    } else if (token.GetType() == ETokenType::String) {
        if (!GetSystemAttribute(token.GetStringValue(), &writer)) {
            ythrow yexception() << Sprintf("Attribute %s is not found", ~token.ToString().Quote());
        }
        
        if (IsEmpty(suffixPath)) {
            response->set_value(stream.Str());
        } else {
            auto wholeValue = DeserializeFromYson(stream.Str());
            auto value = SyncYPathGet(wholeValue, suffixPath);
            response->set_value(value);
        }
    } else {
        ythrow yexception() << Sprintf("Unexpected token %s of type %s",
            ~token.ToString().Quote(),
            ~token.GetType().ToString());
    }

    context->Reply();
}

void TAttributedYPathServiceBase::ListAttribute(const NYTree::TYPath& path, TReqList* request, TRspList* response, TCtxList* context)
{
    yvector<Stroka> keys;

    TYPath suffixPath;
    auto token = ChopToken(path, &suffixPath);

    if (token.GetType() == ETokenType::None) {
        std::vector<TAttributeInfo> systemAttributes;
        GetSystemAttributes(&systemAttributes);
        FOREACH (const auto& attribute, systemAttributes) {
            if (attribute.IsPresent) {
                keys.push_back(attribute.Key);
            }
        }
    } else if (token.GetType() == ETokenType::String) {
        TStringStream stream;
        TYsonWriter writer(&stream, EYsonFormat::Binary);
        if (!GetSystemAttribute(token.GetStringValue(), &writer)) {
            ythrow yexception() << Sprintf("Attribute %s is not found",
                ~token.ToString().Quote());
        }

        auto wholeValue = DeserializeFromYson(stream.Str());
<<<<<<< HEAD
        keys = SyncYPathList(wholeValue, suffixPath);
=======
        keys = SyncYPathList(~wholeValue, suffixPath);
    } else {
        ythrow yexception() << Sprintf("Unexpected token %s of type %s",
            ~token.ToString().Quote(),
            ~token.GetType().ToString());
>>>>>>> 27716cd1
    }

    NYT::ToProto(response->mutable_keys(), keys);
    context->Reply();
}

////////////////////////////////////////////////////////////////////////////////

IYPathService::TResolveResult TVirtualMapBase::ResolveRecursive(const TYPath& path, const Stroka& verb)
{
    UNUSED(verb);

    TYPath suffixPath;
    auto token = ChopStringToken(path, &suffixPath);

    auto service = GetItemService(token);
    if (!service) {
        ythrow yexception() << Sprintf("Key %s is not found", ~token.Quote());
    }

    return TResolveResult::There(service, suffixPath);
}

void TVirtualMapBase::GetSelf(TReqGet* request, TRspGet* response, TCtxGet* context)
{
    YASSERT(IsEmpty(context->GetPath()));

    int max_size = request->Attributes().Get<int>("max_size", Max<int>());

    TStringStream stream;
    TYsonWriter writer(&stream, EYsonFormat::Binary);
    auto keys = GetKeys(max_size);
    auto size = GetSize();

    // TODO(MRoizner): use fluent
    BuildYsonFluently(&writer);
    writer.OnBeginMap();
    FOREACH (const auto& key, keys) {
        writer.OnMapItem(key);
        writer.OnEntity(false);
    }

    bool incomplete = keys.ysize() != size;
    writer.OnEndMap(incomplete);
    if (incomplete) {
        writer.OnBeginAttributes();
        writer.OnAttributesItem("incomplete");
        writer.OnStringScalar("true");
        writer.OnEndAttributes();
    }

    response->set_value(stream.Str());
    context->Reply();
}

void TVirtualMapBase::ListSelf(TReqList* request, TRspList* response, TCtxList* context)
{
    UNUSED(request);
    YASSERT(IsEmpty(context->GetPath()));

    auto keys = GetKeys();
    NYT::ToProto(response->mutable_keys(), keys);
    context->Reply();
}

void TVirtualMapBase::GetSystemAttributes(std::vector<TAttributeInfo>* attributes)
{
    attributes->push_back("count");
    TAttributedYPathServiceBase::GetSystemAttributes(attributes);
}

bool TVirtualMapBase::GetSystemAttribute(const Stroka& key, IYsonConsumer* consumer)
{
    if (key == "count") {
        BuildYsonFluently(consumer)
            .Scalar(static_cast<i64>(GetSize()));
        return true;
    }

    return TAttributedYPathServiceBase::GetSystemAttribute(key, consumer);
}

////////////////////////////////////////////////////////////////////////////////

class TVirtualEntityNode
    : public TNodeBase
    , public TSupportsAttributes
    , public IEntityNode
    , public TEphemeralAttributeProvider
{
    YTREE_NODE_TYPE_OVERRIDES(Entity)

public:
    TVirtualEntityNode(IYPathServicePtr underlyingService)
        : UnderlyingService(underlyingService)
    { }

    virtual INodeFactoryPtr CreateFactory() const
    {
        YASSERT(Parent);
        return Parent->CreateFactory();
    }

    virtual ICompositeNodePtr GetParent() const
    {
        return Parent;
    }

    virtual void SetParent(ICompositeNode* parent)
    {
        Parent = parent;
    }

    virtual TResolveResult Resolve(const TYPath& path, const Stroka& verb)
    {
        if (IsEmpty(path)) {
            return TNodeBase::Resolve(path, verb);
        } else {
            return TResolveResult::There(UnderlyingService, path);
        }
    }

private:
    IYPathServicePtr UnderlyingService;
    ICompositeNode* Parent;
    
    // TSupportsAttributes members

    virtual IAttributeDictionary* GetUserAttributes()
    {
        return &Attributes();
    }

    virtual ISystemAttributeProvider* GetSystemAttributeProvider() 
    {
        return NULL;
    }
};

INodePtr CreateVirtualNode(IYPathServicePtr service)
{
    return New<TVirtualEntityNode>(service);
}

NYT::NYTree::INodePtr CreateVirtualNode(TYPathServiceProducer producer)
{
    return CreateVirtualNode(IYPathService::FromProducer(producer));
}

////////////////////////////////////////////////////////////////////////////////

} // namespace NYTree
} // namespace NYT<|MERGE_RESOLUTION|>--- conflicted
+++ resolved
@@ -119,15 +119,11 @@
         }
 
         auto wholeValue = DeserializeFromYson(stream.Str());
-<<<<<<< HEAD
         keys = SyncYPathList(wholeValue, suffixPath);
-=======
-        keys = SyncYPathList(~wholeValue, suffixPath);
     } else {
         ythrow yexception() << Sprintf("Unexpected token %s of type %s",
             ~token.ToString().Quote(),
             ~token.GetType().ToString());
->>>>>>> 27716cd1
     }
 
     NYT::ToProto(response->mutable_keys(), keys);
