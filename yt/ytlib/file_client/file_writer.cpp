--- conflicted
+++ resolved
@@ -192,25 +192,12 @@
     LOG_INFO("Chunk confirmed");
 
     LOG_INFO("Creating file node");
-<<<<<<< HEAD
     auto createNodeReq = TCypressYPathProxy::Create(WithTransaction(Path, TransactionId));
     createNodeReq->set_type(EObjectType::File);
-    // TODO(babenko): use TConfigurable::Save when it's ready
-    createNodeReq->set_manifest(Sprintf("{chunk_id=\"%s\"}", ~ChunkId.ToString()));
-    auto createNodeRsp = CypressProxy->Execute(~createNodeReq)->Get();
-=======
-    auto createNodeReq = TCypressYPathProxy::Create();
-    createNodeReq->set_type(FileTypeName);
-
     auto manifest = New<TFileManifest>();
     manifest->ChunkId = ChunkId;
     createNodeReq->set_manifest(SerializeToYson(~manifest));
-
-    auto createNodeRsp = CypressProxy->Execute(
-        Path,
-        TransactionId,
-        ~createNodeReq)->Get();
->>>>>>> eb0efad6
+    auto createNodeRsp = CypressProxy->Execute(~createNodeReq)->Get();
     if (!createNodeRsp->IsOK()) {
         LOG_ERROR_AND_THROW(yexception(), "Error creating file node\n%s",
             ~createNodeRsp->GetError().ToString());
