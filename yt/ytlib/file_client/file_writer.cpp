--- conflicted
+++ resolved
@@ -165,24 +165,13 @@
     // Flush the last block.
     FlushBlock();
 
-<<<<<<< HEAD
-    // Construct server meta.
-    TChunkServerMeta meta;
-    meta.set_blockcount(BlockCount);
-    meta.set_size(Size);
-    meta.set_codecid(Config.CodecId);
-    TBlob metaBlob;
-    SerializeProtobuf(&meta, &metaBlob);
-
-=======
     // Construct chunk attributes.
     TChunkAttributes chunkAttributes;
-    chunkAttributes.SetType(EChunkType::File);
+    chunkAttributes.set_type(EChunkType::File);
     auto* fileAttributes = chunkAttributes.MutableExtension(TFileChunkAttributes::FileAttributes);
-    fileAttributes->SetSize(Size);
-    fileAttributes->SetCodecId(Config.CodecId);
+    fileAttributes->set_size(Size);
+    fileAttributes->set_codecid(Config.CodecId);
     
->>>>>>> ea891b92
     // Close the chunk.
     LOG_INFO("Closing chunk");
 
