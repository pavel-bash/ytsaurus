--- conflicted
+++ resolved
@@ -1,14 +1,6 @@
 SET( YT_SOURCE_FILES ${YT_SOURCE_FILES}
     ${CMAKE_SOURCE_DIR}/yt/ytlib/file_client/common.cpp
 
-<<<<<<< HEAD
     ${CMAKE_SOURCE_DIR}/yt/ytlib/file_client/file_reader.cpp
     ${CMAKE_SOURCE_DIR}/yt/ytlib/file_client/file_writer.cpp
-)
-
-PROTOC( ${CMAKE_SOURCE_DIR}/yt/ytlib/file_client/file_chunk_server_meta.proto YT_SOURCE_FILES )
-=======
-    file_reader.cpp
-    file_writer.cpp
-)
->>>>>>> 73d027ff
+)