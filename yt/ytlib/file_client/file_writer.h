#pragma once

#include "public.h"
#include "file_writer_base.h"

#include <ytlib/file_client/file_writer_base.h>
#include <ytlib/cypress/cypress_service_proxy.h>
#include <ytlib/cypress/id.h>

namespace NYT {
namespace NFileClient {

////////////////////////////////////////////////////////////////////////////////

//! A client-side facade for writing files.
/*!
 *  The client must call #Open and then feed the data in by calling #Write.
 *  Finally it must call #Close.
 */
class TFileWriter
    : public TFileWriterBase
{
public:
    //! Initializes an instance.
    TFileWriter(
<<<<<<< HEAD
        TFileWriterConfigPtr config,
        NRpc::IChannel::TPtr masterChannel,
=======
        TConfig::TPtr config,
        NRpc::IChannelPtr masterChannel,
>>>>>>> 65d4425b
        NTransactionClient::ITransaction::TPtr transaction,
        NTransactionClient::TTransactionManager::TPtr transactionManager,
        const NYTree::TYPath& path);

    //! Opens the writer.
    void Open();

    //! Cancels the writing process and releases all resources.
    void Cancel();

    NCypress::TNodeId GetNodeId() const;

protected:
    virtual void DoClose(const NChunkServer::TChunkId& chunkId);

private:
    NTransactionClient::ITransaction::TPtr Transaction;
    NTransactionClient::TTransactionManager::TPtr TransactionManager;
    NTransactionClient::ITransaction::TPtr UploadTransaction;
    NYTree::TYPath Path;
    NCypress::TNodeId NodeId;

    DECLARE_THREAD_AFFINITY_SLOT(Client);

};

////////////////////////////////////////////////////////////////////////////////

} // namespace NFileClient
} // namespace NYT<|MERGE_RESOLUTION|>--- conflicted
+++ resolved
@@ -23,13 +23,8 @@
 public:
     //! Initializes an instance.
     TFileWriter(
-<<<<<<< HEAD
         TFileWriterConfigPtr config,
-        NRpc::IChannel::TPtr masterChannel,
-=======
-        TConfig::TPtr config,
         NRpc::IChannelPtr masterChannel,
->>>>>>> 65d4425b
         NTransactionClient::ITransaction::TPtr transaction,
         NTransactionClient::TTransactionManager::TPtr transactionManager,
         const NYTree::TYPath& path);
