--- conflicted
+++ resolved
@@ -151,11 +151,8 @@
     TNullable<TDuration> Timeout;
     NTransactionClient::TTransactionId ParentId;
     bool AutoAbort = true;
-<<<<<<< HEAD
     TNullable<TDuration> PingPeriod;
-=======
-    // XXX(lukyan): What about this defaults?
->>>>>>> 25aab3cf
+    // XXX(lukyan): What about these defaults?
     bool Ping = true;
     bool PingAncestors = true;
     std::shared_ptr<const NYTree::IAttributeDictionary> Attributes;
