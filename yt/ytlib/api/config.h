#pragma once

#include "public.h"

#include <yt/ytlib/chunk_client/config.h>

#include <yt/ytlib/file_client/config.h>

#include <yt/ytlib/hive/config.h>

#include <yt/ytlib/hydra/config.h>

#include <yt/ytlib/object_client/public.h>

#include <yt/ytlib/query_client/config.h>

#include <yt/ytlib/scheduler/public.h>

#include <yt/ytlib/table_client/config.h>

#include <yt/ytlib/tablet_client/config.h>

#include <yt/ytlib/transaction_client/public.h>

#include <yt/ytlib/node_tracker_client/public.h>

#include <yt/core/compression/public.h>

#include <yt/core/misc/config.h>

#include <yt/core/rpc/config.h>

#include <yt/core/ytree/yson_serializable.h>

namespace NYT {
namespace NApi {

////////////////////////////////////////////////////////////////////////////////

DEFINE_ENUM(EConnectionType,
    (Native)
);

////////////////////////////////////////////////////////////////////////////////

class TConnectionConfig
    : public virtual NYTree::TYsonSerializable
{
public:
    EConnectionType ConnectionType;

    TConnectionConfig()
    {
        RegisterParameter("connection_type", ConnectionType)
            .Default(EConnectionType::Native);
    }
};

DEFINE_REFCOUNTED_TYPE(TConnectionConfig)

////////////////////////////////////////////////////////////////////////////////

class TMasterConnectionConfig
    : public NHydra::TPeerConnectionConfig
    , public NRpc::TRetryingChannelConfig
{
public:
    //! Timeout for RPC requests to masters.
    TDuration RpcTimeout;

    TMasterConnectionConfig();
};

DEFINE_REFCOUNTED_TYPE(TMasterConnectionConfig)

////////////////////////////////////////////////////////////////////////////////

class TNativeConnectionConfig
    : public TConnectionConfig
    , public NChunkClient::TChunkTeleporterConfig
{
public:
    NNodeTrackerClient::TNetworkPreferenceList Networks;
    TMasterConnectionConfigPtr PrimaryMaster;
    std::vector<TMasterConnectionConfigPtr> SecondaryMasters;
    TMasterConnectionConfigPtr MasterCache;
    bool EnableReadFromFollowers;
    NTransactionClient::TRemoteTimestampProviderConfigPtr TimestampProvider;
    NHiveClient::TCellDirectoryConfigPtr CellDirectory;
    NScheduler::TSchedulerConnectionConfigPtr Scheduler;
    NTransactionClient::TTransactionManagerConfigPtr TransactionManager;
    NChunkClient::TBlockCacheConfigPtr BlockCache;
    NTabletClient::TTableMountCacheConfigPtr TableMountCache;

    NQueryClient::TExecutorConfigPtr QueryEvaluator;
    NQueryClient::TColumnEvaluatorCacheConfigPtr ColumnEvaluatorCache;
    TDuration QueryTimeout;
    NCompression::ECodec QueryResponseCodec;
    i64 DefaultInputRowLimit;
    i64 DefaultOutputRowLimit;

    TDuration WriteTimeout;
    NCompression::ECodec WriteRequestCodec;
    int MaxRowsPerWriteRequest;
    int MaxRowsPerTransaction;

    TDuration LookupTimeout;
    NCompression::ECodec LookupRequestCodec;
    NCompression::ECodec LookupResponseCodec;
    int MaxRowsPerReadRequest;

    bool EnableUdf;
    NYPath::TYPath UdfRegistryPath;
    TExpiringCacheConfigPtr FunctionRegistryCache;
    TSlruCacheConfigPtr FunctionImplCache;

    int TableMountInfoUpdateRetryCount;
    TDuration TableMountInfoUpdateRetryPeriod;

    int LightPoolSize;
    int HeavyPoolSize;

<<<<<<< HEAD
    TNativeConnectionConfig();
=======
    int MaxConcurrentRequests;

    TConnectionConfig();
>>>>>>> e7908b0a

};

DEFINE_REFCOUNTED_TYPE(TNativeConnectionConfig)

////////////////////////////////////////////////////////////////////////////////

class TFileReaderConfig
    : public virtual NChunkClient::TMultiChunkReaderConfig
{ };

DEFINE_REFCOUNTED_TYPE(TFileReaderConfig)

////////////////////////////////////////////////////////////////////////////////

class TFileWriterConfig
    : public NChunkClient::TMultiChunkWriterConfig
    , public NFileClient::TFileChunkWriterConfig
{
public:
    TDuration UploadTransactionTimeout;

    TFileWriterConfig()
    {
        RegisterParameter("upload_transaction_timeout", UploadTransactionTimeout)
            .Default(TDuration::Seconds(15));
    }
};

DEFINE_REFCOUNTED_TYPE(TFileWriterConfig)

////////////////////////////////////////////////////////////////////////////////

class TJournalReaderConfig
    : public NChunkClient::TReplicationReaderConfig
    , public TWorkloadConfig
{ };

DEFINE_REFCOUNTED_TYPE(TJournalReaderConfig)

////////////////////////////////////////////////////////////////////////////////

class TJournalWriterConfig
    : public virtual TWorkloadConfig
{
public:
    TDuration MaxBatchDelay;
    i64 MaxBatchDataSize;
    int MaxBatchRowCount;

    int MaxFlushRowCount;
    i64 MaxFlushDataSize;

    bool PreferLocalHost;

    TDuration NodeRpcTimeout;
    TDuration NodePingPeriod;
    TDuration NodeBanTimeout;

    int MaxChunkOpenAttempts;
    int MaxChunkRowCount;
    i64 MaxChunkDataSize;
    TDuration MaxChunkSessionDuration;

    NRpc::TRetryingChannelConfigPtr NodeChannel;

    TDuration UploadTransactionTimeout;

    TJournalWriterConfig()
    {
        RegisterParameter("max_batch_delay", MaxBatchDelay)
            .Default(TDuration::MilliSeconds(10));
        RegisterParameter("max_batch_data_size", MaxBatchDataSize)
            .Default((i64) 16 * 1024 * 1024);
        RegisterParameter("max_batch_row_count", MaxBatchRowCount)
            .Default(100000);

        RegisterParameter("max_flush_row_count", MaxFlushRowCount)
            .Default(100000);
        RegisterParameter("max_flush_data_size", MaxFlushDataSize)
            .Default((i64) 100 * 1024 * 1024);

        RegisterParameter("prefer_local_host", PreferLocalHost)
            .Default(true);

        RegisterParameter("node_rpc_timeout", NodeRpcTimeout)
            .Default(TDuration::Seconds(15));
        RegisterParameter("node_ping_period", NodePingPeriod)
            .Default(TDuration::Seconds(15));
        RegisterParameter("node_ban_timeout", NodeBanTimeout)
            .Default(TDuration::Seconds(60));

        RegisterParameter("max_chunk_open_attempts", MaxChunkOpenAttempts)
            .GreaterThan(0)
            .Default(5);
        RegisterParameter("max_chunk_row_count", MaxChunkRowCount)
            .GreaterThan(0)
            .Default(1000000);
        RegisterParameter("max_chunk_data_size", MaxChunkDataSize)
            .GreaterThan(0)
            .Default((i64) 256 * 1024 * 1024);
        RegisterParameter("max_chunk_session_duration", MaxChunkSessionDuration)
            .Default(TDuration::Minutes(15));

        RegisterParameter("node_channel", NodeChannel)
            .DefaultNew();

        RegisterParameter("upload_transaction_timeout", UploadTransactionTimeout)
            .Default(TDuration::Seconds(15));
    }
};

DEFINE_REFCOUNTED_TYPE(TJournalWriterConfig)

////////////////////////////////////////////////////////////////////////////////

class TPersistentQueuePollerConfig
    : public virtual NYTree::TYsonSerializable
{
public:
    //! Try to keep at most this many prefetched rows in memory. This limit is approximate.
    int MaxPrefetchRowCount;

    //! Try to keep at most this much prefetched data in memory. This limit is approximate.
    i64 MaxPrefetchDataWeight;

    //! The limit for the number of rows to be requested in a single background fetch request.
    int MaxRowsPerFetch;

    //! The limit for the number of rows to be returned by #TPersistentQueuePoller::Poll call.
    int MaxRowsPerPoll;

    //! How often the data table is to be polled.
    TDuration DataPollPeriod;

    //! How often the satte table is to be trimmed.
    TDuration StateTrimPeriod;

    //! For how long to backoff when a state conflict is detected.
    TDuration BackoffTime;

    TPersistentQueuePollerConfig()
    {
        RegisterParameter("max_prefetch_row_count", MaxPrefetchRowCount)
            .GreaterThan(0)
            .Default(1024);
        RegisterParameter("max_prefetch_data_weight", MaxPrefetchDataWeight)
            .GreaterThan(0)
            .Default((i64) 16 * 1024 * 1024);
        RegisterParameter("max_rows_per_fetch", MaxRowsPerFetch)
            .GreaterThan(0)
            .Default(512);
        RegisterParameter("max_rows_per_poll", MaxRowsPerPoll)
            .GreaterThan(0)
            .Default(1);
        RegisterParameter("data_poll_period", DataPollPeriod)
            .Default(TDuration::Seconds(1));
        RegisterParameter("state_trim_period", StateTrimPeriod)
            .Default(TDuration::Seconds(15));
        RegisterParameter("backoff_time", BackoffTime)
            .Default(TDuration::Seconds(5));
    }
};

DEFINE_REFCOUNTED_TYPE(TPersistentQueuePollerConfig)

////////////////////////////////////////////////////////////////////////////////

} // namespace NApi
} // namespace NYT
<|MERGE_RESOLUTION|>--- conflicted
+++ resolved
@@ -120,13 +120,9 @@
     int LightPoolSize;
     int HeavyPoolSize;
 
-<<<<<<< HEAD
+    int MaxConcurrentRequests;
+
     TNativeConnectionConfig();
-=======
-    int MaxConcurrentRequests;
-
-    TConnectionConfig();
->>>>>>> e7908b0a
 
 };
 
