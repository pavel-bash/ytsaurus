--- conflicted
+++ resolved
@@ -311,24 +311,10 @@
     : public IFileReader
 {
 public:
-<<<<<<< HEAD
-    TQueryResponseReader(
-        TFuture<TQueryServiceProxy::TRspExecutePtr> asyncResponse,
-        const TTableSchema& schema,
-        NCompression::ECodec codecId,
-        const NLogging::TLogger& logger)
-        : Schema_(schema)
-        , CodecId_(codecId)
-        , Logger(logger)
-        , QueryResult_(asyncResponse.Apply(BIND(
-            &TQueryResponseReader::OnResponse,
-            MakeStrong(this))))
-=======
     TJobInputReader(NJobProxy::TUserJobReadControllerPtr userJobReadController, IInvokerPtr invoker)
         : Invoker_(std::move(invoker))
         , UserJobReadController_(std::move(userJobReadController))
         , AsyncStreamPipe_(New<TAsyncStreamPipe>())
->>>>>>> 45a1b0fb
     { }
 
     ~TJobInputReader()
@@ -338,17 +324,11 @@
 
     virtual TFuture<void> Open() override
     {
-<<<<<<< HEAD
-        return RowsetReader_
-            ? RowsetReader_->GetReadyEvent()
-            : QueryResult_.As<void>();
-=======
         auto transferClosure = UserJobReadController_->PrepareJobInputTransfer(AsyncStreamPipe_);
         TransferResultFuture_ = transferClosure
             .AsyncVia(Invoker_)
             .Run();
         return VoidFuture;
->>>>>>> 45a1b0fb
     }
 
     virtual TFuture<TSharedRef> Read() override
@@ -357,31 +337,12 @@
     }
 
 private:
-<<<<<<< HEAD
-    const TTableSchema Schema_;
-    const NCompression::ECodec CodecId_;
-    const NLogging::TLogger Logger;
-
-    TFuture<TQueryStatistics> QueryResult_;
-    ISchemafulReaderPtr RowsetReader_;
-
-
-    TQueryStatistics OnResponse(const TQueryServiceProxy::TRspExecutePtr& response)
-    {
-        YCHECK(!RowsetReader_);
-        RowsetReader_ = CreateWireProtocolRowsetReader(
-            response->Attachments(),
-            CodecId_,
-            Schema_,
-            Logger);
-        return FromProto(response->query_statistics());
-    }
-=======
     const IInvokerPtr Invoker_;
-    NJobProxy::TUserJobReadControllerPtr UserJobReadController_;
-    NConcurrency::TAsyncStreamPipePtr AsyncStreamPipe_;
+    const NJobProxy::TUserJobReadControllerPtr UserJobReadController_;
+    const NConcurrency::TAsyncStreamPipePtr AsyncStreamPipe_;
+    
     TFuture<void> TransferResultFuture_;
->>>>>>> 45a1b0fb
+
 };
 
 DEFINE_REFCOUNTED_TYPE(TJobInputReader);
@@ -435,355 +396,12 @@
 
         tableInfo->ValidateNotReplicated();
 
-<<<<<<< HEAD
-        const auto& cellDirectory = Connection_->GetCellDirectory();
-        const auto& networks = Connection_->GetNetworks();
-
-        yhash_map<NTabletClient::TTabletCellId, TCellDescriptor> tabletCellReplicas;
-
-        auto getAddress = [&] (const TTabletInfoPtr& tabletInfo) mutable {
-            ValidateTabletMountedOrFrozen(tableInfo, tabletInfo);
-
-            auto insertResult = tabletCellReplicas.insert(std::make_pair(tabletInfo->CellId, TCellDescriptor()));
-            auto& descriptor = insertResult.first->second;
-
-            if (insertResult.second) {
-                descriptor = cellDirectory->GetDescriptorOrThrow(tabletInfo->CellId);
-            }
-
-            // TODO(babenko): pass proper read options
-            const auto& peerDescriptor = GetPrimaryTabletPeerDescriptor(descriptor);
-            return peerDescriptor.GetAddress(networks);
-        };
-
-        std::vector<std::pair<TDataRanges, Stroka>> subsources;
-        for (auto rangesIt = begin(ranges); rangesIt != end(ranges);) {
-            auto lowerBound = rangesIt->first;
-            auto upperBound = rangesIt->second;
-
-            if (lowerBound < tableInfo->LowerCapBound) {
-                lowerBound = rowBuffer->Capture(tableInfo->LowerCapBound.Get());
-            }
-            if (upperBound > tableInfo->UpperCapBound) {
-                upperBound = rowBuffer->Capture(tableInfo->UpperCapBound.Get());
-            }
-
-            if (lowerBound >= upperBound) {
-                ++rangesIt;
-                continue;
-            }
-
-            // Run binary search to find the relevant tablets.
-            auto startIt = std::upper_bound(
-                tableInfo->Tablets.begin(),
-                tableInfo->Tablets.end(),
-                lowerBound,
-                [] (TKey key, const TTabletInfoPtr& tabletInfo) {
-                    return key < tabletInfo->PivotKey;
-                }) - 1;
-
-            auto tabletInfo = *startIt;
-            auto nextPivotKey = (startIt + 1 == tableInfo->Tablets.end())
-                ? tableInfo->UpperCapBound
-                : (*(startIt + 1))->PivotKey;
-
-            if (upperBound < nextPivotKey) {
-                auto rangesItEnd = std::upper_bound(
-                    rangesIt,
-                    end(ranges),
-                    nextPivotKey.Get(),
-                    [] (TKey key, const TRowRange& rowRange) {
-                        return key < rowRange.second;
-                    });
-
-                const auto& address = getAddress(tabletInfo);
-
-                TDataRanges dataSource;
-                dataSource.Id = tabletInfo->TabletId;
-                dataSource.MountRevision = tabletInfo->MountRevision;
-                dataSource.Ranges = MakeSharedRange(
-                    MakeRange<TRowRange>(rangesIt, rangesItEnd),
-                    rowBuffer,
-                    ranges.GetHolder());
-                dataSource.LookupSupported = tableInfo->IsSorted();
-
-                subsources.emplace_back(std::move(dataSource), address);
-                rangesIt = rangesItEnd;
-            } else {
-                for (auto it = startIt; it != tableInfo->Tablets.end(); ++it) {
-                    const auto& tabletInfo = *it;
-                    Y_ASSERT(upperBound > tabletInfo->PivotKey);
-
-                    const auto& address = getAddress(tabletInfo);
-
-                    auto pivotKey = tabletInfo->PivotKey;
-                    auto nextPivotKey = (it + 1 == tableInfo->Tablets.end())
-                        ? tableInfo->UpperCapBound
-                        : (*(it + 1))->PivotKey;
-
-                    bool isLast = (upperBound <= nextPivotKey);
-
-                    TRowRange subrange;
-                    subrange.first = it == startIt ? lowerBound : rowBuffer->Capture(pivotKey.Get());
-                    subrange.second = isLast ? upperBound : rowBuffer->Capture(nextPivotKey.Get());
-
-                    TDataRanges dataSource;
-                    dataSource.Id = tabletInfo->TabletId;
-                    dataSource.MountRevision = tabletInfo->MountRevision;
-                    dataSource.Ranges = MakeSharedRange(
-                        SmallVector<TRowRange, 1>{subrange},
-                        rowBuffer,
-                        ranges.GetHolder());
-                    dataSource.LookupSupported = tableInfo->IsSorted();
-
-                    subsources.emplace_back(std::move(dataSource), address);
-
-                    if (isLast) {
-                        break;
-                    }
-                }
-                ++rangesIt;
-            }
-        }
-
-        LOG_DEBUG_IF(options.VerboseLogging, "Finished splitting table ranges (TableId: %v, SubsourceCount: %v)",
-            tableId,
-            subsources.size());
-
-        return subsources;
-    }
-
-    std::vector<std::pair<TDataRanges, Stroka>> InferRanges(
-        TConstQueryPtr query,
-        const TDataRanges& dataSource,
-        const TQueryOptions& options,
-        TRowBufferPtr rowBuffer,
-        const NLogging::TLogger& Logger)
-    {
-        const auto& tableId = dataSource.Id;
-        auto ranges = dataSource.Ranges;
-
-        auto prunedRanges = GetPrunedRanges(
-            query,
-            tableId,
-            ranges,
-            rowBuffer,
-            Connection_->GetColumnEvaluatorCache(),
-            BuiltinRangeExtractorMap,
-            options);
-
-        LOG_DEBUG("Splitting %v pruned splits", prunedRanges.size());
-
-        return SplitTable(
-            tableId,
-            MakeSharedRange(std::move(prunedRanges), rowBuffer),
-            std::move(rowBuffer),
-            options,
-            Logger);
-    }
-
-    TQueryStatistics DoCoordinateAndExecute(
-        TConstQueryPtr query,
-        const TConstExternalCGInfoPtr& externalCGInfo,
-        const TQueryOptions& options,
-        ISchemafulWriterPtr writer,
-        int subrangesCount,
-        std::function<std::pair<std::vector<TDataRanges>, Stroka>(int)> getSubsources)
-    {
-        auto Logger = MakeQueryLogger(query);
-
-        std::vector<TRefiner> refiners(subrangesCount, [] (
-            TConstExpressionPtr expr,
-            const TKeyColumns& keyColumns) {
-                return expr;
-            });
-
-        auto functionGenerators = New<TFunctionProfilerMap>();
-        auto aggregateGenerators = New<TAggregateProfilerMap>();
-        MergeFrom(functionGenerators.Get(), *BuiltinFunctionCG);
-        MergeFrom(aggregateGenerators.Get(), *BuiltinAggregateCG);
-        FetchImplementations(
-            functionGenerators,
-            aggregateGenerators,
-            externalCGInfo,
-            FunctionImplCache_);
-
-        return CoordinateAndExecute(
-            query,
-            writer,
-            refiners,
-            [&] (TConstQueryPtr subquery, int index) {
-                std::vector<TDataRanges> dataSources;
-                Stroka address;
-                std::tie(dataSources, address) = getSubsources(index);
-
-                LOG_DEBUG("Delegating subquery (SubQueryId: %v, Address: %v, MaxSubqueries: %v)",
-                    subquery->Id,
-                    address,
-                    options.MaxSubqueries);
-
-                return Delegate(std::move(subquery), externalCGInfo, options, std::move(dataSources), address);
-            },
-            [&] (TConstQueryPtr topQuery, ISchemafulReaderPtr reader, ISchemafulWriterPtr writer) {
-                LOG_DEBUG("Evaluating top query (TopQueryId: %v)", topQuery->Id);
-                auto evaluator = Connection_->GetQueryEvaluator();
-                return evaluator->Run(
-                    std::move(topQuery),
-                    std::move(reader),
-                    std::move(writer),
-                    functionGenerators,
-                    aggregateGenerators,
-                    options.EnableCodeCache);
-            });
-    }
-
-    TQueryStatistics DoExecute(
-        TConstQueryPtr query,
-        TConstExternalCGInfoPtr externalCGInfo,
-        TDataRanges dataSource,
-        const TQueryOptions& options,
-        ISchemafulWriterPtr writer)
-    {
-        auto Logger = MakeQueryLogger(query);
-
-        auto rowBuffer = New<TRowBuffer>(TQueryHelperRowBufferTag{});
-        auto allSplits = InferRanges(
-            query,
-            dataSource,
-            options,
-            rowBuffer,
-            Logger);
-
-        LOG_DEBUG("Regrouping %v splits into groups",
-            allSplits.size());
-
-        yhash_map<Stroka, std::vector<TDataRanges>> groupsByAddress;
-        for (const auto& split : allSplits) {
-            const auto& address = split.second;
-            groupsByAddress[address].push_back(split.first);
-        }
-
-        std::vector<std::pair<std::vector<TDataRanges>, Stroka>> groupedSplits;
-        for (const auto& group : groupsByAddress) {
-            groupedSplits.emplace_back(group.second, group.first);
-        }
-
-        LOG_DEBUG("Regrouped %v splits into %v groups",
-            allSplits.size(),
-            groupsByAddress.size());
-
-        return DoCoordinateAndExecute(
-            query,
-            externalCGInfo,
-            options,
-            writer,
-            groupedSplits.size(),
-            [&] (int index) {
-                return groupedSplits[index];
-            });
-    }
-
-    TQueryStatistics DoExecuteOrdered(
-        TConstQueryPtr query,
-        TConstExternalCGInfoPtr externalCGInfo,
-        TDataRanges dataSource,
-        const TQueryOptions& options,
-        ISchemafulWriterPtr writer)
-    {
-        auto Logger = MakeQueryLogger(query);
-
-        auto rowBuffer = New<TRowBuffer>(TQueryHelperRowBufferTag());
-        auto allSplits = InferRanges(
-            query,
-            dataSource,
-            options,
-            rowBuffer,
-            Logger);
-
-        // Should be already sorted
-        LOG_DEBUG("Sorting %v splits", allSplits.size());
-
-        std::sort(
-            allSplits.begin(),
-            allSplits.end(),
-            [] (const std::pair<TDataRanges, Stroka>& lhs, const std::pair<TDataRanges, Stroka>& rhs) {
-                return lhs.first.Ranges.Begin()->first < rhs.first.Ranges.Begin()->first;
-            });
-
-        return DoCoordinateAndExecute(
-            query,
-            externalCGInfo,
-            options,
-            writer,
-            allSplits.size(),
-            [&] (int index) {
-                const auto& split = allSplits[index];
-
-                LOG_DEBUG("Delegating to tablet %v at %v",
-                    split.first.Id,
-                    split.second);
-
-                return std::make_pair(std::vector<TDataRanges>{split.first}, split.second);
-            });
-    }
-
-    std::pair<ISchemafulReaderPtr, TFuture<TQueryStatistics>> Delegate(
-        TConstQueryPtr query,
-        const TConstExternalCGInfoPtr& externalCGInfo,
-        const TQueryOptions& options,
-        std::vector<TDataRanges> dataSources,
-        const Stroka& address)
-    {
-        auto Logger = MakeQueryLogger(query);
-
-        TRACE_CHILD("QueryClient", "Delegate") {
-            auto channel = NodeChannelFactory_->CreateChannel(address);
-            auto config = Connection_->GetConfig();
-
-            TQueryServiceProxy proxy(channel);
-            proxy.SetDefaultTimeout(config->QueryTimeout);
-
-            auto req = proxy.Execute();
-
-            TDuration serializationTime;
-            {
-                NProfiling::TAggregatingTimingGuard timingGuard(&serializationTime);
-                ToProto(req->mutable_query(), query);
-                ToProto(req->mutable_external_functions(), externalCGInfo->Functions);
-                externalCGInfo->NodeDirectory->DumpTo(req->mutable_node_directory());
-                ToProto(req->mutable_options(), options);
-                ToProto(req->mutable_data_sources(), dataSources);
-                req->set_response_codec(static_cast<int>(config->QueryResponseCodec));
-            }
-
-            auto queryFingerprint = InferName(query, true);
-            LOG_DEBUG("Sending subquery (Fingerprint: %v, InputSchema: %v, ResultSchema: %v, "
-                "SerializationTime: %v, RequestSize: %v)",
-                queryFingerprint,
-                query->OriginalSchema,
-                query->GetTableSchema(),
-                serializationTime,
-                req->ByteSize());
-
-            TRACE_ANNOTATION("serialization_time", serializationTime);
-            TRACE_ANNOTATION("request_size", req->ByteSize());
-
-            auto resultReader = New<TQueryResponseReader>(
-                req->Invoke(),
-                query->GetTableSchema(),
-                config->QueryResponseCodec,
-                Logger);
-            return std::make_pair(resultReader, resultReader->GetQueryResult());
-        }
-=======
         TDataSplit result;
         SetObjectId(&result, tableInfo->TableId);
         SetTableSchema(&result, GetTableSchema(path, tableInfo));
         SetTimestamp(&result, timestamp);
         return result;
->>>>>>> 45a1b0fb
-    }
-
+    }
 };
 
 ////////////////////////////////////////////////////////////////////////////////
@@ -2676,9 +2294,8 @@
                 << TErrorAttribute("operation_id", operationId);
         }
 
-        const auto& rows = lookupResult.Value()->Rows();
-
-        YCHECK(!rows.empty());
+        auto rows = lookupResult.Value()->GetRows();
+        YCHECK(!rows.Empty());
 
         if (!rows[0]) {
             THROW_ERROR_EXCEPTION("Missing job spec in job archive table")
