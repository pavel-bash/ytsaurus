--- conflicted
+++ resolved
@@ -3492,11 +3492,7 @@
             auto attrNode = cypressNode->AsMap();
 
             if (!attributes) {
-<<<<<<< HEAD
                 auto userAttributeKeys = ConvertTo<THashSet<TString>>(attrNode->GetChild("user_attribute_keys"));
-=======
-                auto userAttributeKeys = ConvertTo<yhash_set<TString>>(attrNode->GetChild("user_attribute_keys"));
->>>>>>> b4f9ac25
                 for (const auto& key : attrNode->GetKeys()) {
                     if (userAttributeKeys.find(key) == userAttributeKeys.end()) {
                         attrNode->RemoveChild(key);
