#include "client.h"
#include "private.h"
#include "box.h"
#include "config.h"
#include "connection.h"
#include "dispatcher.h"
#include "file_reader.h"
#include "file_writer.h"
#include "journal_reader.h"
#include "journal_writer.h"
#include "rowset.h"
#include "table_reader.h"
#include "transaction.h"

#include <yt/ytlib/chunk_client/chunk_list_ypath_proxy.h>
#include <yt/ytlib/chunk_client/chunk_meta_extensions.h>
#include <yt/ytlib/chunk_client/chunk_replica.h>
#include <yt/ytlib/chunk_client/read_limit.h>
#include <yt/ytlib/chunk_client/chunk_teleporter.h>

#include <yt/ytlib/cypress_client/cypress_ypath_proxy.h>
#include <yt/ytlib/cypress_client/rpc_helpers.h>

#include <yt/ytlib/hive/cell_directory.h>
#include <yt/ytlib/hive/config.h>

#include <yt/ytlib/object_client/helpers.h>
#include <yt/ytlib/object_client/master_ypath_proxy.h>
#include <yt/ytlib/object_client/object_service_proxy.h>

#include <yt/ytlib/query_client/column_evaluator.h>
#include <yt/ytlib/query_client/coordinator.h>
#include <yt/ytlib/query_client/evaluator.h>
#include <yt/ytlib/query_client/helpers.h>
#include <yt/ytlib/query_client/plan_fragment.h>
#include <yt/ytlib/query_client/plan_helpers.h>
#include <yt/ytlib/query_client/private.h> // XXX(sandello): refactor BuildLogger
#include <yt/ytlib/query_client/query_preparer.h>
#include <yt/ytlib/query_client/query_service_proxy.h>
#include <yt/ytlib/query_client/query_statistics.h>

#include <yt/ytlib/scheduler/job_prober_service_proxy.h>
#include <yt/ytlib/scheduler/scheduler_service_proxy.h>

#include <yt/ytlib/security_client/group_ypath_proxy.h>
#include <yt/ytlib/security_client/helpers.h>

#include <yt/ytlib/table_client/name_table.h>
#include <yt/ytlib/table_client/schema.h>
#include <yt/ytlib/table_client/schemaful_writer.h>

#include <yt/ytlib/tablet_client/table_mount_cache.h>
#include <yt/ytlib/tablet_client/tablet_service_proxy.h>
#include <yt/ytlib/tablet_client/wire_protocol.h>
#include <yt/ytlib/tablet_client/wire_protocol.pb.h>

#include <yt/ytlib/transaction_client/timestamp_provider.h>
#include <yt/ytlib/transaction_client/transaction_manager.h>

#include <yt/core/compression/helpers.h>

#include <yt/core/concurrency/scheduler.h>

#include <yt/core/profiling/scoped_timer.h>

#include <yt/core/rpc/helpers.h>
#include <yt/core/rpc/scoped_channel.h>

#include <yt/core/ytree/attribute_helpers.h>
#include <yt/core/ytree/fluent.h>
#include <yt/core/ytree/ypath_proxy.h>

// TODO(babenko): refactor this
#include <yt/ytlib/object_client/object_service_proxy.h>
#include <yt/ytlib/table_client/chunk_meta_extensions.h>
#include <yt/ytlib/table_client/schemaful_reader.h>
#include <yt/ytlib/table_client/table_ypath_proxy.h>
#include <yt/ytlib/table_client/row_merger.h>
#include <yt/ytlib/table_client/row_base.h>

namespace NYT {
namespace NApi {

using namespace NConcurrency;
using namespace NYPath;
using namespace NYTree;
using namespace NYson;
using namespace NObjectClient;
using namespace NObjectClient::NProto;
using namespace NCypressClient;
using namespace NTransactionClient;
using namespace NRpc;
using namespace NTableClient;
using namespace NTableClient::NProto;
using namespace NTabletClient;
using namespace NTabletClient::NProto;
using namespace NSecurityClient;
using namespace NQueryClient;
using namespace NChunkClient;
using namespace NChunkClient::NProto;
using namespace NScheduler;
using namespace NHive;

using NChunkClient::TReadLimit;
using NChunkClient::TReadRange;

////////////////////////////////////////////////////////////////////////////////

DECLARE_REFCOUNTED_CLASS(TQueryHelper)
DECLARE_REFCOUNTED_CLASS(TClient)
DECLARE_REFCOUNTED_CLASS(TTransaction)

////////////////////////////////////////////////////////////////////////////////

void Serialize(const TUserWorkloadDescriptor& workloadDescriptor, NYson::IYsonConsumer* consumer)
{
    BuildYsonMapFluently(consumer)
        .Item("category").Value(workloadDescriptor.Category)
        .Item("band").Value(workloadDescriptor.Band);
}

void Deserialize(TUserWorkloadDescriptor& workloadDescriptor, INodePtr node)
{
    auto mapNode = node->AsMap();
    auto categoryNode = mapNode->FindChild("category");
    if (categoryNode) {
        workloadDescriptor.Category = ConvertTo<EUserWorkloadCategory>(categoryNode);
    }
    auto bandNode = mapNode->FindChild("band");
    if (bandNode) {
        workloadDescriptor.Band = ConvertTo<int>(bandNode);
    }
}

////////////////////////////////////////////////////////////////////////////////

namespace {

TNameTableToSchemaIdMapping BuildColumnIdMapping(
    const TTableMountInfoPtr& tableInfo,
    const TNameTablePtr& nameTable)
{
    for (const auto& name : tableInfo->KeyColumns) {
        if (!nameTable->FindId(name) && !tableInfo->Schema.GetColumnOrThrow(name).Expression) {
            THROW_ERROR_EXCEPTION("No such key column %Qv",
                name);
        }
    }

    TNameTableToSchemaIdMapping mapping;
    mapping.resize(nameTable->GetSize());
    for (int nameTableId = 0; nameTableId < nameTable->GetSize(); ++nameTableId) {
        const auto& name = nameTable->GetName(nameTableId);
        int schemaId = tableInfo->Schema.GetColumnIndexOrThrow(name);
        mapping[nameTableId] = schemaId;
    }
    return mapping;
}

} // namespace

////////////////////////////////////////////////////////////////////////////////

TError TCheckPermissionResult::ToError(const Stroka& user, EPermission permission) const
{
    switch (Action) {
        case NSecurityClient::ESecurityAction::Allow:
            return TError();

        case NSecurityClient::ESecurityAction::Deny: {
            TError error;
            if (ObjectName && SubjectName) {
                error = TError(
                    NSecurityClient::EErrorCode::AuthorizationError,
                    "Access denied: %Qlv permission is denied for %Qv by ACE at %v",
                    permission,
                    *SubjectName,
                    *ObjectName);
            } else {
                error = TError(
                    NSecurityClient::EErrorCode::AuthorizationError,
                    "Access denied: %Qlv permission is not allowed by any matching ACE",
                    permission);
            }
            error.Attributes().Set("user", user);
            error.Attributes().Set("permission", permission);
            if (ObjectId) {
                error.Attributes().Set("denied_by", ObjectId);
            }
            if (SubjectId) {
                error.Attributes().Set("denied_for", SubjectId);
            }
            return error;
        }

        default:
            YUNREACHABLE();
    }
}

////////////////////////////////////////////////////////////////////////////////

class TQueryResponseReader
    : public ISchemafulReader
{
public:
    TQueryResponseReader(
        TFuture<TQueryServiceProxy::TRspExecutePtr> asyncResponse,
        const TTableSchema& schema,
        const NLogging::TLogger& logger)
        : Schema_(schema)
        , Logger(logger)
    {
        QueryResult_ = asyncResponse.Apply(BIND(
            &TQueryResponseReader::OnResponse,
            MakeStrong(this)));
    }

    virtual bool Read(std::vector<TUnversionedRow>* rows) override
    {
        return !RowsetReader_ || RowsetReader_->Read(rows);
    }

    virtual TFuture<void> GetReadyEvent() override
    {
        if (!RowsetReader_) {
            return QueryResult_.As<void>();
        } else {
            return RowsetReader_->GetReadyEvent();
        }
    }

    TFuture<TQueryStatistics> GetQueryResult() const
    {
        return QueryResult_;
    }

private:

    TTableSchema Schema_;
    ISchemafulReaderPtr RowsetReader_;

    TFuture<TQueryStatistics> QueryResult_;

    NLogging::TLogger Logger;

    TQueryStatistics OnResponse(const TQueryServiceProxy::TRspExecutePtr& response)
    {
        TSharedRef data;

        TDuration deserializationTime;
        {
            NProfiling::TAggregatingTimingGuard timingGuard(&deserializationTime);
            data = NCompression::DecompressWithEnvelope(response->Attachments());
        }

        LOG_DEBUG("Received subquery result (DeserializationTime: %v, DataSize: %v)",
            deserializationTime,
            data.Size());

        YCHECK(!RowsetReader_);
        RowsetReader_ = TWireProtocolReader(data).CreateSchemafulRowsetReader(Schema_);

        return FromProto(response->query_statistics());
    }
};

DEFINE_REFCOUNTED_TYPE(TQueryResponseReader)

////////////////////////////////////////////////////////////////////////////////

class TQueryHelper
    : public IExecutor
    , public IPrepareCallbacks
{
public:
    TQueryHelper(
        IConnectionPtr connection,
        IChannelPtr masterChannel,
        IChannelFactoryPtr nodeChannelFactory,
        IFunctionRegistryPtr functionRegistry)
        : Connection_(std::move(connection))
        , MasterChannel_(std::move(masterChannel))
        , NodeChannelFactory_(std::move(nodeChannelFactory))
        , FunctionRegistry_(std::move(functionRegistry))
    { }

    // IPrepareCallbacks implementation.

    virtual TFuture<TDataSplit> GetInitialSplit(
        const TRichYPath& path,
        TTimestamp timestamp) override
    {
        return BIND(&TQueryHelper::DoGetInitialSplit, MakeStrong(this))
            .AsyncVia(Connection_->GetDispatcher()->GetLightInvoker())
            .Run(path, timestamp);
    }

    virtual TFuture<TQueryStatistics> Execute(
        TConstQueryPtr query,
        TDataRanges dataSource,
        ISchemafulWriterPtr writer,
        TQueryOptions options) override
    {
        TRACE_CHILD("QueryClient", "Execute") {

            auto execute = query->IsOrdered()
                ? &TQueryHelper::DoExecuteOrdered
                : &TQueryHelper::DoExecute;

            return BIND(execute, MakeStrong(this))
                .AsyncVia(Connection_->GetDispatcher()->GetHeavyInvoker())
                .Run(std::move(query), std::move(dataSource), std::move(options), std::move(writer));
        }
    }

private:
    const IConnectionPtr Connection_;
    const IChannelPtr MasterChannel_;
    const IChannelFactoryPtr NodeChannelFactory_;
    const IFunctionRegistryPtr FunctionRegistry_;


    TDataSplit DoGetInitialSplit(
        const TRichYPath& path,
        TTimestamp timestamp)
    {
        auto tableMountCache = Connection_->GetTableMountCache();
        auto info = WaitFor(tableMountCache->GetTableInfo(path.GetPath()))
            .ValueOrThrow();

        auto tableSchema = path.GetSchema();

        TDataSplit result;
        SetObjectId(&result, info->TableId);
        SetTableSchema(&result, tableSchema.Get(info->Schema));
        SetKeyColumns(&result, info->KeyColumns);
        SetTimestamp(&result, timestamp);

        return result;
    }

    std::vector<std::pair<TDataRanges, Stroka>> SplitTable(
        TGuid tableId,
        TSharedRange<TRowRange> ranges,
        TRowBufferPtr rowBuffer,
        const NLogging::TLogger& Logger,
        bool verboseLogging)
    {
        YCHECK(TypeFromId(tableId) == EObjectType::Table);

        auto tableMountCache = Connection_->GetTableMountCache();
        auto tableInfo = WaitFor(tableMountCache->GetTableInfo(FromObjectId(tableId)))
            .ValueOrThrow();

        if (!tableInfo->Sorted) {
            THROW_ERROR_EXCEPTION("Expected a sorted table, but got unsorted");
        }

        auto result = tableInfo->Dynamic
            ? SplitDynamicTable(tableId, std::move(ranges), std::move(rowBuffer), std::move(tableInfo))
            : SplitStaticTable(tableId, std::move(ranges), std::move(rowBuffer));

        LOG_DEBUG_IF(verboseLogging, "Got %v sources for input %v",
            result.size(),
            tableId);

        return result;
    }

    std::vector<std::pair<TDataRanges, Stroka>> SplitStaticTable(
        TGuid tableId,
        TSharedRange<TRowRange> ranges,
        TRowBufferPtr rowBuffer)
    {
        std::vector<TReadRange> readRanges;
        for (const auto& range : ranges) {
            readRanges.emplace_back(TReadLimit(TOwningKey(range.first)), TReadLimit(TOwningKey(range.second)));
        }

        // TODO(babenko): refactor and optimize
        TObjectServiceProxy proxy(MasterChannel_);

        // XXX(babenko): multicell
        auto req = TTableYPathProxy::Fetch(FromObjectId(tableId));
        ToProto(req->mutable_ranges(), readRanges);
        req->set_fetch_all_meta_extensions(true);

        auto rsp = WaitFor(proxy.Execute(req))
            .ValueOrThrow();

        auto nodeDirectory = New<NNodeTrackerClient::TNodeDirectory>();
        nodeDirectory->MergeFrom(rsp->node_directory());

        auto chunkSpecs = FromProto<std::vector<NChunkClient::NProto::TChunkSpec>>(rsp->chunks());

        // Remove duplicate chunks.
        std::sort(chunkSpecs.begin(), chunkSpecs.end(), [] (const TDataSplit& lhs, const TDataSplit& rhs) {
            return GetObjectIdFromDataSplit(lhs) < GetObjectIdFromDataSplit(rhs);
        });
        chunkSpecs.erase(
            std::unique(
                chunkSpecs.begin(),
                chunkSpecs.end(),
                [] (const TDataSplit& lhs, const TDataSplit& rhs) {
                    return GetObjectIdFromDataSplit(lhs) == GetObjectIdFromDataSplit(rhs);
                }),
            chunkSpecs.end());

        // Sort chunks by lower bound.
        std::sort(chunkSpecs.begin(), chunkSpecs.end(), [] (const TDataSplit& lhs, const TDataSplit& rhs) {
            return GetLowerBoundFromDataSplit(lhs) < GetLowerBoundFromDataSplit(rhs);
        });

        const auto& networkName = Connection_->GetConfig()->NetworkName;

        for (auto& chunkSpec : chunkSpecs) {
            auto chunkKeyColumns = FindProtoExtension<TKeyColumnsExt>(chunkSpec.chunk_meta().extensions());
            auto chunkSchema = FindProtoExtension<TTableSchemaExt>(chunkSpec.chunk_meta().extensions());

            // TODO(sandello): One day we should validate consistency.
            // Now we just check we do _not_ have any of these.
            YCHECK(!chunkKeyColumns);
            YCHECK(!chunkSchema);

            TOwningKey chunkLowerBound, chunkUpperBound;
            if (TryGetBoundaryKeys(chunkSpec.chunk_meta(), &chunkLowerBound, &chunkUpperBound)) {
                chunkUpperBound = GetKeySuccessor(chunkUpperBound);
                SetLowerBound(&chunkSpec, chunkLowerBound);
                SetUpperBound(&chunkSpec, chunkUpperBound);
            }
        }

        std::vector<std::pair<TDataRanges, Stroka>> subsources;
        for (const auto& range : ranges) {
            auto lowerBound = range.first;
            auto upperBound = range.second;

            // Run binary search to find the relevant chunks.
            auto startIt = std::lower_bound(
                chunkSpecs.begin(),
                chunkSpecs.end(),
                lowerBound,
                [] (const TDataSplit& chunkSpec, TRow key) {
                    return GetUpperBoundFromDataSplit(chunkSpec) <= key;
                });

            for (auto it = startIt; it != chunkSpecs.end(); ++it) {
                const auto& chunkSpec = *it;
                auto keyRange = GetBothBoundsFromDataSplit(chunkSpec);

                if (upperBound <= keyRange.first) {
                    break;
                }

                auto replicas = FromProto<TChunkReplicaList>(chunkSpec.replicas());
                if (replicas.empty()) {
                    auto objectId = GetObjectIdFromDataSplit(chunkSpec);
                    THROW_ERROR_EXCEPTION("No alive replicas for chunk %v",
                        objectId);
                }

                const TChunkReplica& selectedReplica = replicas[RandomNumber(replicas.size())];
                const auto& descriptor = nodeDirectory->GetDescriptor(selectedReplica);
                const auto& address = descriptor.GetAddressOrThrow(networkName);

                TRowRange subrange;
                subrange.first = rowBuffer->Capture(std::max(lowerBound, keyRange.first.Get()));
                subrange.second = rowBuffer->Capture(std::min(upperBound, keyRange.second.Get()));

                TDataRanges dataSource{
                    GetObjectIdFromDataSplit(chunkSpec),
                    MakeSharedRange(SmallVector<TRowRange, 1>{subrange}, rowBuffer, ranges.GetHolder())};

                subsources.emplace_back(dataSource, address);
            }
        }

        return subsources;
    }

    static const TCellPeerDescriptor& GetLeadingTabletPeerDescriptor(const TCellDescriptor& cellDescriptor)
    {
        if (cellDescriptor.Peers.empty()) {
            THROW_ERROR_EXCEPTION("No alive replicas for tablet cell %v",
                cellDescriptor.CellId);
        }

        for (const auto& peerDescriptor : cellDescriptor.Peers) {
            if (peerDescriptor.GetVoting()) {
                return peerDescriptor;
            }
        }

        THROW_ERROR_EXCEPTION("No leading peer is known for tablet cell %v",
            cellDescriptor.CellId);
    }

    std::vector<std::pair<TDataRanges, Stroka>> SplitDynamicTable(
        TGuid tableId,
        TSharedRange<TRowRange> ranges,
        TRowBufferPtr rowBuffer,
        TTableMountInfoPtr tableInfo)
    {
        if (tableInfo->Tablets.empty()) {
            THROW_ERROR_EXCEPTION("Table %v is neither sorted nor has tablets",
                tableId);
        }

        const auto& cellDirectory = Connection_->GetCellDirectory();
        const auto& networkName = Connection_->GetConfig()->NetworkName;

        yhash_map<NTabletClient::TTabletCellId, TCellDescriptor> tabletCellReplicas;

        auto getAddress = [&] (const TTabletInfoPtr& tabletInfo) mutable {
            auto insertResult = tabletCellReplicas.insert(std::make_pair(tabletInfo->CellId, TCellDescriptor()));
            auto& descriptor = insertResult.first->second;

            if (insertResult.second) {
                descriptor = cellDirectory->GetDescriptorOrThrow(tabletInfo->CellId);
            }

            const auto& peerDescriptor = GetLeadingTabletPeerDescriptor(descriptor);
            return peerDescriptor.GetAddress(networkName);
        };

        std::vector<std::pair<TDataRanges, Stroka>> subsources;
        for (auto rangesIt = begin(ranges); rangesIt != end(ranges);) {
            auto lowerBound = rangesIt->first;
            auto upperBound = rangesIt->second;

            // Run binary search to find the relevant tablets.
            auto startIt = std::upper_bound(
                tableInfo->Tablets.begin(),
                tableInfo->Tablets.end(),
                lowerBound,
                [] (TRow key, const TTabletInfoPtr& tabletInfo) {
                    return key < tabletInfo->PivotKey;
                }) - 1;

            auto tabletInfo = *startIt;
            auto nextPivotKey = (startIt + 1 == tableInfo->Tablets.end()) ? MaxKey() : (*(startIt + 1))->PivotKey;

            if (upperBound < nextPivotKey) {
                auto rangesItEnd = std::upper_bound(
                    rangesIt,
                    end(ranges),
                    nextPivotKey.Get(),
                    [] (const TRow& key, const TRowRange& rowRange) {
                        return key < rowRange.second;
                    });

                const auto& address = getAddress(tabletInfo);

                TDataRanges dataSource{
                    tabletInfo->TabletId,
                    MakeSharedRange(
                        MakeRange<TRowRange>(rangesIt, rangesItEnd),
                        rowBuffer,
                        ranges.GetHolder())};

                subsources.emplace_back(dataSource, address);
                rangesIt = rangesItEnd;
            } else {
                for (auto it = startIt; it != tableInfo->Tablets.end(); ++it) {
                    const auto& tabletInfo = *it;
                    YASSERT(upperBound > tabletInfo->PivotKey);

                    const auto& address = getAddress(tabletInfo);

                    auto pivotKey = tabletInfo->PivotKey;
                    auto nextPivotKey = (it + 1 == tableInfo->Tablets.end()) ? MaxKey() : (*(it + 1))->PivotKey;

                    bool isLast = upperBound <= nextPivotKey;

                    TRowRange subrange;
                    subrange.first = it == startIt ? lowerBound : rowBuffer->Capture(pivotKey.Get());
                    subrange.second = isLast ? upperBound : rowBuffer->Capture(nextPivotKey.Get());

                    TDataRanges dataSource{
                        tabletInfo->TabletId,
                        MakeSharedRange(SmallVector<TRowRange, 1>{subrange}, rowBuffer, ranges.GetHolder())};

                    subsources.emplace_back(dataSource, address);

                    if (isLast) {
                        break;
                    }
                }
                ++rangesIt;
            }
        }

        return subsources;
    }

    std::vector<std::pair<TDataRanges, Stroka>> InferRanges(
        TConstQueryPtr query,
        TDataRanges dataSource,
        ui64 rangeExpansionLimit,
        bool verboseLogging,
        TRowBufferPtr rowBuffer,
        const NLogging::TLogger& Logger)
    {
        const auto& tableId = dataSource.Id;
        auto ranges = dataSource.Ranges;

        auto prunedRanges = GetPrunedRanges(
            query,
            tableId,
            ranges,
            rowBuffer,
            Connection_->GetColumnEvaluatorCache(),
            FunctionRegistry_,
            rangeExpansionLimit,
            verboseLogging);

        LOG_DEBUG("Splitting %v pruned splits", prunedRanges.size());

        return SplitTable(
            tableId,
            MakeSharedRange(std::move(prunedRanges), rowBuffer),
            std::move(rowBuffer),
            Logger,
            verboseLogging);
    }

    TQueryStatistics DoCoordinateAndExecute(
        TConstQueryPtr query,
        TQueryOptions options,
        ISchemafulWriterPtr writer,
        int subrangesCount,
        std::function<std::pair<std::vector<TDataRanges>, Stroka>(int)> getSubsources)
    {
        auto Logger = BuildLogger(query);

        std::vector<TRefiner> refiners(subrangesCount, [] (
            TConstExpressionPtr expr,
            const TTableSchema& schema,
            const TKeyColumns& keyColumns) {
                return expr;
            });

        return CoordinateAndExecute(
            query,
            writer,
            refiners,
            [&] (TConstQueryPtr subquery, int index) {
                std::vector<TDataRanges> dataSources;
                Stroka address;
                std::tie(dataSources, address) = getSubsources(index);

                LOG_DEBUG("Delegating subquery (SubqueryId: %v, Address: %v, MaxSubqueries %v)",
                    subquery->Id,
                    address,
                    options.MaxSubqueries);

                return Delegate(std::move(subquery), options, std::move(dataSources), address);
            },
            [&] (TConstQueryPtr topQuery, ISchemafulReaderPtr reader, ISchemafulWriterPtr writer) {
                LOG_DEBUG("Evaluating top query (TopQueryId: %v)", topQuery->Id);
                auto evaluator = Connection_->GetQueryEvaluator();
                return evaluator->Run(
                    std::move(topQuery),
                    std::move(reader),
                    std::move(writer),
                    FunctionRegistry_,
                    options.EnableCodeCache);
            },
            FunctionRegistry_);
    }

    TQueryStatistics DoExecute(
        TConstQueryPtr query,
        TDataRanges dataSource,
        TQueryOptions options,
        ISchemafulWriterPtr writer)
    {
        auto Logger = BuildLogger(query);

        auto rowBuffer = New<TRowBuffer>();
        auto allSplits = InferRanges(
            query,
            dataSource,
            options.RangeExpansionLimit,
            options.VerboseLogging,
            rowBuffer,
            Logger);

        LOG_DEBUG("Regrouping %v splits into groups",
            allSplits.size());

        yhash_map<Stroka, std::vector<TDataRanges>> groupsByAddress;
        for (const auto& split : allSplits) {
            const auto& address = split.second;
            groupsByAddress[address].push_back(split.first);
        }

        std::vector<std::pair<std::vector<TDataRanges>, Stroka>> groupedSplits;
        for (const auto& group : groupsByAddress) {
            groupedSplits.emplace_back(group.second, group.first);
        }

        LOG_DEBUG("Regrouped %v splits into %v groups",
            allSplits.size(),
            groupsByAddress.size());

        return DoCoordinateAndExecute(query, options, writer, groupedSplits.size(), [&] (int index) {
            return groupedSplits[index];
        });
    }

    TQueryStatistics DoExecuteOrdered(
        TConstQueryPtr query,
        TDataRanges dataSource,
        TQueryOptions options,
        ISchemafulWriterPtr writer)
    {
        auto Logger = BuildLogger(query);

        auto rowBuffer = New<TRowBuffer>();
        auto allSplits = InferRanges(
            query,
            dataSource,
            options.RangeExpansionLimit,
            options.VerboseLogging,
            rowBuffer,
            Logger);

        // Should be already sorted
        LOG_DEBUG("Sorting %v splits", allSplits.size());

        std::sort(
            allSplits.begin(),
            allSplits.end(),
            [] (const std::pair<TDataRanges, Stroka>& lhs, const std::pair<TDataRanges, Stroka>& rhs) {
                return lhs.first.Ranges.Begin()->first < rhs.first.Ranges.Begin()->first;
            });

        return DoCoordinateAndExecute(query, options, writer, allSplits.size(), [&] (int index) {
            const auto& split = allSplits[index];

            LOG_DEBUG("Delegating to tablet %v at %v",
                split.first.Id,
                split.second);

            return std::make_pair(std::vector<TDataRanges>(1, split.first), split.second);
        });
    }

   std::pair<ISchemafulReaderPtr, TFuture<TQueryStatistics>> Delegate(
        TConstQueryPtr query,
        TQueryOptions options,
        std::vector<TDataRanges> dataSources,
        const Stroka& address)
    {
        auto Logger = BuildLogger(query);

        TRACE_CHILD("QueryClient", "Delegate") {
            auto channel = NodeChannelFactory_->CreateChannel(address);
            auto config = Connection_->GetConfig();

            TQueryServiceProxy proxy(channel);
            proxy.SetDefaultTimeout(config->QueryTimeout);

            auto req = proxy.Execute();

            TDuration serializationTime;
            {
                NProfiling::TAggregatingTimingGuard timingGuard(&serializationTime);
                ToProto(req->mutable_query(), query);
                ToProto(req->mutable_options(), options);
                ToProto(req->mutable_data_sources(), dataSources);

                req->set_response_codec(static_cast<int>(config->QueryResponseCodec));
            }

            LOG_DEBUG("Sending subquery (SerializationTime: %v, RequestSize: %v)",
                serializationTime,
                req->ByteSize());

            TRACE_ANNOTATION("serialization_time", serializationTime);
            TRACE_ANNOTATION("request_size", req->ByteSize());

            auto resultReader = New<TQueryResponseReader>(
                req->Invoke(),
                query->GetTableSchema(),
                Logger);
            return std::make_pair(resultReader, resultReader->GetQueryResult());
        }
    }

};

DEFINE_REFCOUNTED_TYPE(TQueryHelper)

////////////////////////////////////////////////////////////////////////////////

class TClient
    : public IClient
{
public:
    TClient(
        IConnectionPtr connection,
        const TClientOptions& options)
        : Connection_(std::move(connection))
        , Options_(options)
        , Invoker_(Connection_->GetDispatcher()->GetLightInvoker())
        , FunctionRegistry_(Connection_->GetFunctionRegistry())
    {
        auto wrapChannel = [&] (IChannelPtr channel) {
            channel = CreateAuthenticatedChannel(channel, options.User);
            channel = CreateScopedChannel(channel);
            return channel;
        };
        auto wrapChannelFactory = [&] (IChannelFactoryPtr factory) {
            factory = CreateAuthenticatedChannelFactory(factory, options.User);
            return factory;
        };

        auto initMasterChannel = [&] (EMasterChannelKind kind, TCellTag cellTag) {
            // NB: Caching is only possible for the primary master.
            if (kind == EMasterChannelKind::Cache && cellTag != Connection_->GetPrimaryMasterCellTag())
                return;
            MasterChannels_[kind][cellTag] = wrapChannel(Connection_->GetMasterChannelOrThrow(kind, cellTag));
        };
        for (auto kind : TEnumTraits<EMasterChannelKind>::GetDomainValues()) {
            initMasterChannel(kind, Connection_->GetPrimaryMasterCellTag());
            for (auto cellTag : Connection_->GetSecondaryMasterCellTags()) {
                initMasterChannel(kind, cellTag);
            }
        }

        SchedulerChannel_ = wrapChannel(Connection_->GetSchedulerChannel());

        LightNodeChannelFactory_ = wrapChannelFactory(Connection_->GetLightNodeChannelFactory());
        HeavyNodeChannelFactory_ = wrapChannelFactory(Connection_->GetHeavyNodeChannelFactory());

        SchedulerProxy_.reset(new TSchedulerServiceProxy(GetSchedulerChannel()));
        JobProberProxy_.reset(new TJobProberServiceProxy(GetSchedulerChannel()));

        TransactionManager_ = New<TTransactionManager>(
            Connection_->GetConfig()->TransactionManager,
            Connection_->GetConfig()->PrimaryMaster->CellId,
            GetMasterChannelOrThrow(EMasterChannelKind::Leader),
            Connection_->GetTimestampProvider(),
            Connection_->GetCellDirectory());

        QueryHelper_ = New<TQueryHelper>(
            Connection_,
            GetMasterChannelOrThrow(EMasterChannelKind::LeaderOrFollower),
            HeavyNodeChannelFactory_,
            FunctionRegistry_);

        Logger.AddTag("Client: %p", this);
    }


    virtual IConnectionPtr GetConnection() override
    {
        return Connection_;
    }

    virtual IChannelPtr GetMasterChannelOrThrow(
        EMasterChannelKind kind,
        TCellTag cellTag = PrimaryMasterCellTag) override
    {
        const auto& channels = MasterChannels_[kind];
        auto it = channels.find(cellTag == PrimaryMasterCellTag ? Connection_->GetPrimaryMasterCellTag() : cellTag);
        if (it == channels.end()) {
            THROW_ERROR_EXCEPTION("Unknown master cell tag %v",
                cellTag);
        }
        return it->second;
    }

    virtual IChannelPtr GetSchedulerChannel() override
    {
        return SchedulerChannel_;
    }

    virtual IChannelFactoryPtr GetLightNodeChannelFactory() override
    {
        return LightNodeChannelFactory_;
    }

    virtual IChannelFactoryPtr GetHeavyNodeChannelFactory() override
    {
        return HeavyNodeChannelFactory_;
    }

    virtual TTransactionManagerPtr GetTransactionManager() override
    {
        return TransactionManager_;
    }

    virtual NQueryClient::IExecutorPtr GetQueryExecutor() override
    {
        return QueryHelper_;
    }

    virtual TFuture<void> Terminate() override
    {
        TransactionManager_->AbortAll();

        auto error = TError("Client terminated");
        std::vector<TFuture<void>> asyncResults;

        for (auto kind : TEnumTraits<EMasterChannelKind>::GetDomainValues()) {
            for (const auto& pair : MasterChannels_[kind]) {
                auto channel = pair.second;
                asyncResults.push_back(channel->Terminate(error));
            }
        }
        asyncResults.push_back(SchedulerChannel_->Terminate(error));

        return Combine(asyncResults);
    }


    virtual TFuture<ITransactionPtr> StartTransaction(
        ETransactionType type,
        const TTransactionStartOptions& options) override;

    virtual ITransactionPtr AttachTransaction(
        const TTransactionId& transactionId,
        const TTransactionAttachOptions& options) override;

#define DROP_BRACES(...) __VA_ARGS__
#define IMPLEMENT_METHOD(returnType, method, signature, args) \
    virtual TFuture<returnType> method signature override \
    { \
        return Execute( \
            #method, \
            options, \
            BIND( \
                &TClient::Do ## method, \
                MakeStrong(this), \
                DROP_BRACES args)); \
    }

    IMPLEMENT_METHOD(IRowsetPtr, LookupRows, (
        const TYPath& path,
        TNameTablePtr nameTable,
        const std::vector<NTableClient::TKey>& keys,
        const TLookupRowsOptions& options),
        (path, nameTable, keys, options))

    virtual TFuture<IRowsetPtr> LookupRow(
        const TYPath& path,
        TNameTablePtr nameTable,
        NTableClient::TKey key,
        const TLookupRowsOptions& options) override
    {
        return LookupRows(
            path,
            std::move(nameTable),
            std::vector<NTableClient::TKey>(1, key),
            options);
    }

    IMPLEMENT_METHOD(TSelectRowsResult, SelectRows, (
        const Stroka& query,
        const TSelectRowsOptions& options),
        (query, options))
    IMPLEMENT_METHOD(void, MountTable, (
        const TYPath& path,
        const TMountTableOptions& options),
        (path, options))
    IMPLEMENT_METHOD(void, UnmountTable, (
        const TYPath& path,
        const TUnmountTableOptions& options),
        (path, options))
    IMPLEMENT_METHOD(void, RemountTable, (
        const TYPath& path,
        const TRemountTableOptions& options),
        (path, options))
    IMPLEMENT_METHOD(void, ReshardTable, (
        const TYPath& path,
        const std::vector<NTableClient::TKey>& pivotKeys,
        const TReshardTableOptions& options),
        (path, pivotKeys, options))
    IMPLEMENT_METHOD(void, AlterTable, (
        const TYPath& path,
        const TAlterTableOptions& options),
        (path, options))


    IMPLEMENT_METHOD(TYsonString, GetNode, (
        const TYPath& path,
        const TGetNodeOptions& options),
        (path, options))
    IMPLEMENT_METHOD(void, SetNode, (
        const TYPath& path,
        const TYsonString& value,
        const TSetNodeOptions& options),
        (path, value, options))
    IMPLEMENT_METHOD(void, RemoveNode, (
        const TYPath& path,
        const TRemoveNodeOptions& options),
        (path, options))
    IMPLEMENT_METHOD(TYsonString, ListNode, (
        const TYPath& path,
        const TListNodeOptions& options),
        (path, options))
    IMPLEMENT_METHOD(TNodeId, CreateNode, (
        const TYPath& path,
        EObjectType type,
        const TCreateNodeOptions& options),
        (path, type, options))
    IMPLEMENT_METHOD(TLockId, LockNode, (
        const TYPath& path,
        NCypressClient::ELockMode mode,
        const TLockNodeOptions& options),
        (path, mode, options))
    IMPLEMENT_METHOD(TNodeId, CopyNode, (
        const TYPath& srcPath,
        const TYPath& dstPath,
        const TCopyNodeOptions& options),
        (srcPath, dstPath, options))
    IMPLEMENT_METHOD(TNodeId, MoveNode, (
        const TYPath& srcPath,
        const TYPath& dstPath,
        const TMoveNodeOptions& options),
        (srcPath, dstPath, options))
    IMPLEMENT_METHOD(TNodeId, LinkNode, (
        const TYPath& srcPath,
        const TYPath& dstPath,
        const TLinkNodeOptions& options),
        (srcPath, dstPath, options))
    IMPLEMENT_METHOD(void, ConcatenateNodes, (
        const std::vector<TYPath>& srcPaths,
        const TYPath& dstPath,
        TConcatenateNodesOptions options),
        (srcPaths, dstPath, options))
    IMPLEMENT_METHOD(bool, NodeExists, (
        const TYPath& path,
        const TNodeExistsOptions& options),
        (path, options))


    IMPLEMENT_METHOD(TObjectId, CreateObject, (
        EObjectType type,
        const TCreateObjectOptions& options),
        (type, options))


    virtual IFileReaderPtr CreateFileReader(
        const TYPath& path,
        const TFileReaderOptions& options) override
    {
        return NApi::CreateFileReader(this, path, options);
    }

    virtual IFileWriterPtr CreateFileWriter(
        const TYPath& path,
        const TFileWriterOptions& options) override
    {
        return NApi::CreateFileWriter(this, path, options);
    }


    virtual IJournalReaderPtr CreateJournalReader(
        const TYPath& path,
        const TJournalReaderOptions& options) override
    {
        return NApi::CreateJournalReader(this, path, options);
    }

    virtual IJournalWriterPtr CreateJournalWriter(
        const TYPath& path,
        const TJournalWriterOptions& options) override
    {
        return NApi::CreateJournalWriter(this, path, options);
    }

    virtual TFuture<ISchemalessMultiChunkReaderPtr> CreateTableReader(
        const NYPath::TRichYPath& path,
        const TTableReaderOptions& options) override
    {
        return NApi::CreateTableReader(this, path, options);
    }

    IMPLEMENT_METHOD(void, AddMember, (
        const Stroka& group,
        const Stroka& member,
        const TAddMemberOptions& options),
        (group, member, options))
    IMPLEMENT_METHOD(void, RemoveMember, (
        const Stroka& group,
        const Stroka& member,
        const TRemoveMemberOptions& options),
        (group, member, options))
    IMPLEMENT_METHOD(TCheckPermissionResult, CheckPermission, (
        const Stroka& user,
        const TYPath& path,
        EPermission permission,
        const TCheckPermissionOptions& options),
        (user, path, permission, options))

    IMPLEMENT_METHOD(TOperationId, StartOperation, (
        EOperationType type,
        const TYsonString& spec,
        const TStartOperationOptions& options),
        (type, spec, options))
    IMPLEMENT_METHOD(void, AbortOperation, (
        const TOperationId& operationId,
        const TAbortOperationOptions& options),
        (operationId, options))
    IMPLEMENT_METHOD(void, SuspendOperation, (
        const TOperationId& operationId,
        const TSuspendOperationOptions& options),
        (operationId, options))
    IMPLEMENT_METHOD(void, ResumeOperation, (
        const TOperationId& operationId,
        const TResumeOperationOptions& options),
        (operationId, options))

    IMPLEMENT_METHOD(void, DumpJobContext, (
        const TJobId& jobId,
        const TYPath& path,
        const TDumpJobContextOptions& options),
        (jobId, path, options))
    IMPLEMENT_METHOD(TYsonString, StraceJob, (
        const TJobId& jobId,
        const TStraceJobOptions& options),
        (jobId, options))
    IMPLEMENT_METHOD(void, SignalJob, (
        const TJobId& jobId,
        const Stroka& signalName,
        const TSignalJobOptions& options),
        (jobId, signalName, options))
    IMPLEMENT_METHOD(void, AbandonJob, (
        const TJobId& jobId,
        const TAbandonJobOptions& options),
        (jobId, options))

#undef DROP_BRACES
#undef IMPLEMENT_METHOD

    IChannelPtr GetTabletChannelOrThrow(const TTabletCellId& cellId)
    {
        const auto& cellDirectory = Connection_->GetCellDirectory();
        auto channel = cellDirectory->GetChannelOrThrow(cellId);
        return CreateAuthenticatedChannel(std::move(channel), Options_.User);
    }

private:
    friend class TTransaction;

    const IConnectionPtr Connection_;
    const TClientOptions Options_;

    const IInvokerPtr Invoker_;

    const IFunctionRegistryPtr FunctionRegistry_;

    TEnumIndexedVector<yhash_map<TCellTag, IChannelPtr>, EMasterChannelKind> MasterChannels_;
    IChannelPtr SchedulerChannel_;
    IChannelFactoryPtr LightNodeChannelFactory_;
    IChannelFactoryPtr HeavyNodeChannelFactory_;
    TTransactionManagerPtr TransactionManager_;
    TQueryHelperPtr QueryHelper_;
    std::unique_ptr<TSchedulerServiceProxy> SchedulerProxy_;
    std::unique_ptr<TJobProberServiceProxy> JobProberProxy_;

    NLogging::TLogger Logger = ApiLogger;


    template <class T>
    TFuture<T> Execute(
        const Stroka& commandName,
        const TTimeoutOptions& options,
        TCallback<T()> callback)
    {
        return
            BIND([=, this_ = MakeStrong(this)] () {
                try {
                    LOG_DEBUG("Command started (Command: %v)", commandName);
                    TBox<T> result(callback);
                    LOG_DEBUG("Command completed (Command: %v)", commandName);
                    return result.Unwrap();
                } catch (const std::exception& ex) {
                    LOG_DEBUG(ex, "Command failed (Command: %v)", commandName);
                    throw;
                }
            })
            .AsyncVia(Invoker_)
            .Run()
            .WithTimeout(options.Timeout);
    }

    template <class T>
    auto CallAndRetryIfMetadataCacheIsInconsistent(T callback) -> decltype(callback())
    {
        int retryCount = 0;
        while (true) {
            TError error;

            try {
                return callback();
            } catch (const NYT::TErrorException& ex) {
                error = ex.Error();
            }

            auto config = Connection_->GetConfig();
            if (++retryCount <= config->TableMountInfoUpdateRetryCount) {
                if (error.FindMatching(NTabletClient::EErrorCode::NoSuchTablet) ||
                    error.FindMatching(NTabletClient::EErrorCode::TabletNotMounted))
                {
                    LOG_DEBUG(error, "Got error, will clear table mount cache and retry");
                    auto tabletId = error.Attributes().Get<TTabletId>("tablet_id");
                    auto tableMountCache = Connection_->GetTableMountCache();
                    auto tabletInfo = tableMountCache->FindTablet(tabletId);
                    if (tabletInfo) {
                        tableMountCache->InvalidateTablet(tabletInfo);
                        auto now = Now();
                        auto retryTime = tabletInfo->UpdateTime + config->TableMountInfoUpdateRetryPeriod;
                        if (retryTime > now) {
                            WaitFor(TDelayedExecutor::MakeDelayed(retryTime - now))
                                .ThrowOnError();
                        }
                    }
                    continue;
                }
            }

            THROW_ERROR error;
        }
    }

    TTableMountInfoPtr SyncGetTableInfo(const TYPath& path)
    {
        const auto& tableMountCache = Connection_->GetTableMountCache();
        return WaitFor(tableMountCache->GetTableInfo(path))
            .ValueOrThrow();
    }

    static TTabletInfoPtr SyncGetTabletInfo(
        TTableMountInfoPtr tableInfo,
        NTableClient::TKey key)
    {
        auto tabletInfo = tableInfo->GetTablet(key);
        if (tabletInfo->State != ETabletState::Mounted) {
            THROW_ERROR_EXCEPTION(
                NTabletClient::EErrorCode::TabletNotMounted,
                "Tablet %v of table %v is in %Qlv state",
                tabletInfo->TabletId,
                tableInfo->Path,
                tabletInfo->State)
                << TErrorAttribute("tablet_id", tabletInfo->TabletId);
        }
        return tabletInfo;
    }


    static void GenerateMutationId(IClientRequestPtr request, TMutatingOptions& options)
    {
        if (!options.MutationId) {
            options.MutationId = NRpc::GenerateMutationId();
        }
        SetMutationId(request, options.MutationId, options.Retry);
        ++options.MutationId.Parts32[1];
    }


    TTransactionId GetTransactionId(const TTransactionalOptions& options, bool allowNullTransaction)
    {
        auto transaction = GetTransaction(options, allowNullTransaction, true);
        return transaction ? transaction->GetId() : NullTransactionId;
    }

    NTransactionClient::TTransactionPtr GetTransaction(
        const TTransactionalOptions& options,
        bool allowNullTransaction,
        bool pingTransaction)
    {
        if (!options.TransactionId) {
            if (!allowNullTransaction) {
                THROW_ERROR_EXCEPTION("A valid master transaction is required");
            }
            return nullptr;
        }

        if (TypeFromId(options.TransactionId) != EObjectType::Transaction) {
            THROW_ERROR_EXCEPTION("A valid master transaction is required");
        }

        TTransactionAttachOptions attachOptions;
        attachOptions.Ping = pingTransaction;
        attachOptions.PingAncestors = options.PingAncestors;
        return TransactionManager_->Attach(options.TransactionId, attachOptions);
    }

    void SetTransactionId(
        IClientRequestPtr request,
        const TTransactionalOptions& options,
        bool allowNullTransaction)
    {
        NCypressClient::SetTransactionId(request, GetTransactionId(options, allowNullTransaction));
    }


    void SetPrerequisites(
        IClientRequestPtr request,
        const TPrerequisiteOptions& options)
    {
        if (options.PrerequisiteTransactionIds.empty())
            return;

        auto* prerequisitesExt = request->Header().MutableExtension(TPrerequisitesExt::prerequisites_ext);
        for (const auto& id : options.PrerequisiteTransactionIds) {
            auto* prerequisiteTransaction = prerequisitesExt->add_transactions();
            ToProto(prerequisiteTransaction->mutable_transaction_id(), id);
        }
    }


    static void SetSuppressAccessTracking(
        IClientRequestPtr request,
        const TSuppressableAccessTrackingOptions& commandOptions)
    {
        if (commandOptions.SuppressAccessTracking) {
            NCypressClient::SetSuppressAccessTracking(request, true);
        }
        if (commandOptions.SuppressModificationTracking) {
            NCypressClient::SetSuppressModificationTracking(request, true);
        }
    }


    std::unique_ptr<TObjectServiceProxy> CreateReadProxy(
        const TReadOptions& options,
        TCellTag cellTag = PrimaryMasterCellTag)
    {
        auto channel = GetMasterChannelOrThrow(options.ReadFrom, cellTag);
        return std::make_unique<TObjectServiceProxy>(channel);
    }

    std::unique_ptr<TObjectServiceProxy> CreateWriteProxy(
        TCellTag cellTag = PrimaryMasterCellTag)
    {
        auto channel = GetMasterChannelOrThrow(EMasterChannelKind::Leader, cellTag);
        return std::make_unique<TObjectServiceProxy>(channel);
    }



    class TTabletLookupSession
        : public TIntrinsicRefCounted
    {
    public:
        TTabletLookupSession(
            TClient* owner,
            TTabletInfoPtr tabletInfo,
            const TLookupRowsOptions& options,
            const TNameTableToSchemaIdMapping& idMapping,
            const TTableSchema& schema)
            : Config_(owner->Connection_->GetConfig())
            , TabletId_(tabletInfo->TabletId)
            , Options_(options)
            , IdMapping_(idMapping)
            , Schema_(schema)
        { }

        void AddKey(int index, NTableClient::TKey key)
        {
            if (Batches_.empty() || Batches_.back()->Indexes.size() >= Config_->MaxRowsPerReadRequest) {
                Batches_.emplace_back(new TBatch());
            }

            auto& batch = Batches_.back();
            batch->Indexes.push_back(index);
            batch->Keys.push_back(key);
        }

        TFuture<void> Invoke(IChannelPtr channel)
        {
            // Do all the heavy lifting here.
            for (auto& batch : Batches_) {
                TReqLookupRows req;
                if (!Options_.ColumnFilter.All) {
                    ToProto(req.mutable_column_filter()->mutable_indexes(), Options_.ColumnFilter.Indexes);
                }

                TWireProtocolWriter writer;
                writer.WriteCommand(EWireProtocolCommand::LookupRows);
                writer.WriteMessage(req);
                writer.WriteSchemafulRowset(batch->Keys, IdMapping_.empty() ? nullptr : &IdMapping_);

                batch->RequestData = NCompression::CompressWithEnvelope(
                    writer.Flush(),
                    Config_->LookupRequestCodec);
            }

            InvokeChannel_ = channel;
            InvokeNextBatch();
            return InvokePromise_;
        }

        void ParseResponse(
            std::vector<TUnversionedRow>* resultRows,
            std::vector<std::unique_ptr<TWireProtocolReader>>* readers)
        {
            auto schemaData = TWireProtocolReader::GetSchemaData(Schema_, Options_.ColumnFilter);
            for (const auto& batch : Batches_) {
                auto data = NCompression::DecompressWithEnvelope(batch->Response->Attachments());
                auto reader = std::make_unique<TWireProtocolReader>(data);
                for (int index = 0; index < batch->Keys.size(); ++index) {
                    auto row = reader->ReadSchemafulRow(schemaData);
                    (*resultRows)[batch->Indexes[index]] = row;
                }
                readers->push_back(std::move(reader));
            }
        }

    private:
        TConnectionConfigPtr Config_;
        TTabletId TabletId_;
        TLookupRowsOptions Options_;
        TNameTableToSchemaIdMapping IdMapping_;
        const TTableSchema& Schema_;

        struct TBatch
        {
            std::vector<int> Indexes;
            std::vector<NTableClient::TKey> Keys;
            std::vector<TSharedRef> RequestData;
            TTabletServiceProxy::TRspReadPtr Response;
        };

        std::vector<std::unique_ptr<TBatch>> Batches_;

        IChannelPtr InvokeChannel_;
        int InvokeBatchIndex_ = 0;
        TPromise<void> InvokePromise_ = NewPromise<void>();


        void InvokeNextBatch()
        {
            if (InvokeBatchIndex_ >= Batches_.size()) {
                InvokePromise_.Set(TError());
                return;
            }

            const auto& batch = Batches_[InvokeBatchIndex_];

            TTabletServiceProxy proxy(InvokeChannel_);
            proxy.SetDefaultTimeout(Config_->LookupTimeout);
            proxy.SetDefaultRequestAck(false);

            auto req = proxy.Read();
            ToProto(req->mutable_tablet_id(), TabletId_);
            req->set_timestamp(Options_.Timestamp);
            req->set_response_codec(static_cast<int>(Config_->LookupResponseCodec));
            req->Attachments() = std::move(batch->RequestData);

            req->Invoke().Subscribe(
                BIND(&TTabletLookupSession::OnResponse, MakeStrong(this)));
        }

        void OnResponse(const TTabletServiceProxy::TErrorOrRspReadPtr& rspOrError)
        {
            if (rspOrError.IsOK()) {
                Batches_[InvokeBatchIndex_]->Response = rspOrError.Value();
                ++InvokeBatchIndex_;
                InvokeNextBatch();
            } else {
                InvokePromise_.Set(rspOrError);
            }
        }

    };

    typedef TIntrusivePtr<TTabletLookupSession> TLookupTabletSessionPtr;

    IRowsetPtr DoLookupRows(
        const TYPath& path,
        TNameTablePtr nameTable,
        const std::vector<NTableClient::TKey>& keys,
        const TLookupRowsOptions& options)
    {
        return CallAndRetryIfMetadataCacheIsInconsistent([&] () {
            return DoLookupRowsOnce(path, nameTable, keys, options);
        });
    }

    IRowsetPtr DoLookupRowsOnce(
        const TYPath& path,
        TNameTablePtr nameTable,
        const std::vector<NTableClient::TKey>& keys,
        const TLookupRowsOptions& options)
    {
        auto tableInfo = SyncGetTableInfo(path);

        int schemaColumnCount = static_cast<int>(tableInfo->Schema.Columns().size());
        int keyColumnCount = static_cast<int>(tableInfo->KeyColumns.size());

        ValidateColumnFilter(options.ColumnFilter, schemaColumnCount);

        auto resultSchema = tableInfo->Schema.Filter(options.ColumnFilter);
        auto idMapping = BuildColumnIdMapping(tableInfo, nameTable);

        // Server-side is specifically optimized for handling long runs of keys
        // from the same partition. Let's sort the keys to facilitate this.
        std::vector<std::pair<NTableClient::TKey, int>> sortedKeys;
        sortedKeys.reserve(keys.size());

        auto rowBuffer = New<TRowBuffer>();

        if (tableInfo->NeedKeyEvaluation) {
            auto evaluatorCache = Connection_->GetColumnEvaluatorCache();
            auto evaluator = evaluatorCache->Find(tableInfo->Schema, keyColumnCount);

            for (int index = 0; index < keys.size(); ++index) {
                ValidateClientKey(keys[index], keyColumnCount, tableInfo->Schema, idMapping);
<<<<<<< HEAD
                auto capturedKey = rowBuffer->CaptureAndPermuteRow(keys[index], tableInfo->Schema, idMapping);
                evaluator->EvaluateKeys(capturedKey, rowBuffer);
=======
                auto capturedKey = evaluator->EvaluateKeys(keys[index], rowBuffer, idMapping, tableInfo->Schema);
>>>>>>> 9ca53e91
                sortedKeys.push_back(std::make_pair(capturedKey, index));
            }

            idMapping.clear();
        } else {
            for (int index = 0; index < static_cast<int>(keys.size()); ++index) {
                ValidateClientKey(keys[index], keyColumnCount, tableInfo->Schema, idMapping);
                sortedKeys.push_back(std::make_pair(keys[index], index));
            }
        }
        std::sort(sortedKeys.begin(), sortedKeys.end());

        yhash_map<TTabletInfoPtr, TLookupTabletSessionPtr> tabletToSession;

        for (const auto& pair : sortedKeys) {
            int index = pair.second;
            auto key = pair.first;
            auto tabletInfo = SyncGetTabletInfo(tableInfo, key);
            auto it = tabletToSession.find(tabletInfo);
            if (it == tabletToSession.end()) {
                it = tabletToSession.insert(std::make_pair(
                    tabletInfo,
                    New<TTabletLookupSession>(this, tabletInfo, options, idMapping, tableInfo->Schema))).first;
            }
            const auto& session = it->second;
            session->AddKey(index, key);
        }

        std::vector<TFuture<void>> asyncResults;
        for (const auto& pair : tabletToSession) {
            const auto& tabletInfo = pair.first;
            const auto& session = pair.second;
            auto channel = GetTabletChannelOrThrow(tabletInfo->CellId);
            asyncResults.push_back(session->Invoke(std::move(channel)));
        }

        WaitFor(Combine(asyncResults))
            .ThrowOnError();

        std::vector<TUnversionedRow> resultRows;
        resultRows.resize(keys.size());

        std::vector<std::unique_ptr<TWireProtocolReader>> readers;

        for (const auto& pair : tabletToSession) {
            const auto& session = pair.second;
            session->ParseResponse(&resultRows, &readers);
        }

        if (!options.KeepMissingRows) {
            resultRows.erase(
                std::remove_if(
                    resultRows.begin(),
                    resultRows.end(),
                    [] (TUnversionedRow row) {
                        return !static_cast<bool>(row);
                    }),
                resultRows.end());
        }

        return CreateRowset(
            std::move(readers),
            resultSchema,
            std::move(resultRows));
    }

    std::pair<IRowsetPtr, TQueryStatistics> DoSelectRows(
        const Stroka& queryString,
        const TSelectRowsOptions& options)
    {
        return CallAndRetryIfMetadataCacheIsInconsistent([&] () {
            return DoSelectRowsOnce(queryString, options);
        });
    }

    std::pair<IRowsetPtr, TQueryStatistics> DoSelectRowsOnce(
        const Stroka& queryString,
        const TSelectRowsOptions& options)
    {
        auto inputRowLimit = options.InputRowLimit.Get(Connection_->GetConfig()->DefaultInputRowLimit);
        auto outputRowLimit = options.OutputRowLimit.Get(Connection_->GetConfig()->DefaultOutputRowLimit);

        TQueryPtr query;
        TDataRanges dataSource;
        std::tie(query, dataSource) = PreparePlanFragment(
            QueryHelper_.Get(),
            queryString,
            FunctionRegistry_,
            inputRowLimit,
            outputRowLimit,
            options.Timestamp);

        TQueryOptions queryOptions;

        queryOptions.Timestamp = options.Timestamp;
        queryOptions.RangeExpansionLimit = options.RangeExpansionLimit;
        queryOptions.VerboseLogging = options.VerboseLogging;
        queryOptions.EnableCodeCache = options.EnableCodeCache;
        queryOptions.MaxSubqueries = options.MaxSubqueries;

        switch (options.WorkloadDescriptor.Category) {
            case EUserWorkloadCategory::Realtime:
                queryOptions.WorkloadDescriptor.Category = EWorkloadCategory::UserRealtime;
                break;
            case EUserWorkloadCategory::Batch:
                queryOptions.WorkloadDescriptor.Category = EWorkloadCategory::UserBatch;
                break;
        }
        queryOptions.WorkloadDescriptor.Band = options.WorkloadDescriptor.Band;

        ISchemafulWriterPtr writer;
        TFuture<IRowsetPtr> asyncRowset;
        std::tie(writer, asyncRowset) = CreateSchemafulRowsetWriter(query->GetTableSchema());

        auto statistics = WaitFor(QueryHelper_->Execute(query, dataSource, writer, queryOptions))
            .ValueOrThrow();

        auto rowset = WaitFor(asyncRowset)
            .ValueOrThrow();

        if (options.FailOnIncompleteResult) {
            if (statistics.IncompleteInput) {
                THROW_ERROR_EXCEPTION("Query terminated prematurely due to excessive input; consider rewriting your query or changing input limit")
                    << TErrorAttribute("input_row_limit", inputRowLimit);
            }
            if (statistics.IncompleteOutput) {
                THROW_ERROR_EXCEPTION("Query terminated prematurely due to excessive output; consider rewriting your query or changing output limit")
                    << TErrorAttribute("output_row_limit", outputRowLimit);
            }
        }

        return std::make_pair(rowset, statistics);
    }

    void DoMountTable(
        const TYPath& path,
        const TMountTableOptions& options)
    {
        auto req = TTableYPathProxy::Mount(path);
        if (options.FirstTabletIndex) {
            req->set_first_tablet_index(*options.FirstTabletIndex);
        }
        if (options.LastTabletIndex) {
            req->set_last_tablet_index(*options.LastTabletIndex);
        }
        if (options.CellId) {
            ToProto(req->mutable_cell_id(), options.CellId);
        }

        auto proxy = CreateWriteProxy();
        WaitFor(proxy->Execute(req))
            .ThrowOnError();
    }

    void DoUnmountTable(
        const TYPath& path,
        const TUnmountTableOptions& options)
    {
        auto req = TTableYPathProxy::Unmount(path);
        if (options.FirstTabletIndex) {
            req->set_first_tablet_index(*options.FirstTabletIndex);
        }
        if (options.LastTabletIndex) {
            req->set_last_tablet_index(*options.LastTabletIndex);
        }
        req->set_force(options.Force);

        auto proxy = CreateWriteProxy();
        WaitFor(proxy->Execute(req))
            .ThrowOnError();
    }

    void DoRemountTable(
        const TYPath& path,
        const TRemountTableOptions& options)
    {
        auto req = TTableYPathProxy::Remount(path);
        if (options.FirstTabletIndex) {
            req->set_first_tablet_index(*options.FirstTabletIndex);
        }
        if (options.LastTabletIndex) {
            req->set_first_tablet_index(*options.LastTabletIndex);
        }

        auto proxy = CreateWriteProxy();
        WaitFor(proxy->Execute(req))
            .ThrowOnError();
    }

    void DoReshardTable(
        const TYPath& path,
        const std::vector<NTableClient::TKey>& pivotKeys,
        const TReshardTableOptions& options)
    {
        auto req = TTableYPathProxy::Reshard(path);
        if (options.FirstTabletIndex) {
            req->set_first_tablet_index(*options.FirstTabletIndex);
        }
        if (options.LastTabletIndex) {
            req->set_last_tablet_index(*options.LastTabletIndex);
        }
        ToProto(req->mutable_pivot_keys(), pivotKeys);

        auto proxy = CreateWriteProxy();
        WaitFor(proxy->Execute(req))
            .ThrowOnError();
    }

    void DoAlterTable(
        const TYPath& path,
        const TAlterTableOptions& options)
    {
        auto req = TTableYPathProxy::Alter(path);
        if (options.Schema) {
            ToProto(req->mutable_schema(), *options.Schema);
        }

        auto proxy = CreateWriteProxy();
        WaitFor(proxy->Execute(req))
            .ThrowOnError();
    }

    TYsonString DoGetNode(
        const TYPath& path,
        const TGetNodeOptions& options)
    {
        auto req = TYPathProxy::Get(path);
        SetTransactionId(req, options, true);
        SetSuppressAccessTracking(req, options);

        if (options.Attributes) {
            ToProto(req->mutable_attributes(), *options.Attributes);
        }
        if (options.MaxSize) {
            req->set_limit(*options.MaxSize);
        }
        req->set_ignore_opaque(options.IgnoreOpaque);
        if (options.Options) {
            ToProto(req->mutable_options(), *options.Options);
        }

        auto proxy = CreateReadProxy(options);
        auto rsp = WaitFor(proxy->Execute(req))
            .ValueOrThrow();

        return TYsonString(rsp->value());
    }

    void DoSetNode(
        const TYPath& path,
        const TYsonString& value,
        TSetNodeOptions options)
    {
        auto proxy = CreateWriteProxy();
        auto batchReq = proxy->ExecuteBatch();
        SetPrerequisites(batchReq, options);

        auto req = TYPathProxy::Set(path);
        SetTransactionId(req, options, true);
        GenerateMutationId(req, options);
        req->set_value(value.Data());
        batchReq->AddRequest(req);

        auto batchRsp = WaitFor(batchReq->Invoke())
            .ValueOrThrow();
        batchRsp->GetResponse<TYPathProxy::TRspSet>(0)
            .ThrowOnError();
    }

    void DoRemoveNode(
        const TYPath& path,
        TRemoveNodeOptions options)
    {
        auto proxy = CreateWriteProxy();
        auto batchReq = proxy->ExecuteBatch();
        SetPrerequisites(batchReq, options);

        auto req = TYPathProxy::Remove(path);
        SetTransactionId(req, options, true);
        GenerateMutationId(req, options);
        req->set_recursive(options.Recursive);
        req->set_force(options.Force);
        batchReq->AddRequest(req);

        auto batchRsp = WaitFor(batchReq->Invoke())
            .ValueOrThrow();
        batchRsp->GetResponse<TYPathProxy::TRspRemove>(0)
            .ThrowOnError();
    }

    TYsonString DoListNode(
        const TYPath& path,
        const TListNodeOptions& options)
    {
        auto req = TYPathProxy::List(path);
        SetTransactionId(req, options, true);
        SetSuppressAccessTracking(req, options);

        if (options.Attributes) {
            ToProto(req->mutable_attributes(), *options.Attributes);
        }
        if (options.MaxSize) {
            req->set_limit(*options.MaxSize);
        }

        auto proxy = CreateReadProxy(options);
        auto rsp = WaitFor(proxy->Execute(req))
            .ValueOrThrow();
        return TYsonString(rsp->value());
    }

    TNodeId DoCreateNode(
        const TYPath& path,
        EObjectType type,
        TCreateNodeOptions options)
    {
        auto proxy = CreateWriteProxy();
        auto batchReq = proxy->ExecuteBatch();
        SetPrerequisites(batchReq, options);

        auto req = TCypressYPathProxy::Create(path);
        SetTransactionId(req, options, true);
        GenerateMutationId(req, options);
        req->set_type(static_cast<int>(type));
        req->set_recursive(options.Recursive);
        req->set_ignore_existing(options.IgnoreExisting);
        if (options.Attributes) {
            ToProto(req->mutable_node_attributes(), *options.Attributes);
        }
        batchReq->AddRequest(req);

        auto batchRsp = WaitFor(batchReq->Invoke())
            .ValueOrThrow();
        auto rsp = batchRsp->GetResponse<TCypressYPathProxy::TRspCreate>(0)
            .ValueOrThrow();
        return FromProto<TNodeId>(rsp->node_id());
    }

    TLockId DoLockNode(
        const TYPath& path,
        NCypressClient::ELockMode mode,
        TLockNodeOptions options)
    {
        auto proxy = CreateWriteProxy();
        auto batchReq = proxy->ExecuteBatch();
        SetPrerequisites(batchReq, options);

        auto req = TCypressYPathProxy::Lock(path);
        SetTransactionId(req, options, false);
        GenerateMutationId(req, options);
        req->set_mode(static_cast<int>(mode));
        req->set_waitable(options.Waitable);
        if (options.ChildKey) {
            req->set_child_key(*options.ChildKey);
        }
        if (options.AttributeKey) {
            req->set_attribute_key(*options.AttributeKey);
        }
        batchReq->AddRequest(req);

        auto batchRsp = WaitFor(batchReq->Invoke())
            .ValueOrThrow();
        auto rsp = batchRsp->GetResponse<TCypressYPathProxy::TRspLock>(0)
            .ValueOrThrow();
        return FromProto<TLockId>(rsp->lock_id());
    }

    TNodeId DoCopyNode(
        const TYPath& srcPath,
        const TYPath& dstPath,
        TCopyNodeOptions options)
    {
        auto proxy = CreateWriteProxy();
        auto batchReq = proxy->ExecuteBatch();
        SetPrerequisites(batchReq, options);

        auto req = TCypressYPathProxy::Copy(dstPath);
        SetTransactionId(req, options, true);
        GenerateMutationId(req, options);
        req->set_source_path(srcPath);
        req->set_preserve_account(options.PreserveAccount);
        req->set_recursive(options.Recursive);
        req->set_force(options.Force);
        batchReq->AddRequest(req);

        auto batchRsp = WaitFor(batchReq->Invoke())
            .ValueOrThrow();
        auto rsp = batchRsp->GetResponse<TCypressYPathProxy::TRspCopy>(0)
            .ValueOrThrow();
        return FromProto<TNodeId>(rsp->node_id());
    }

    TNodeId DoMoveNode(
        const TYPath& srcPath,
        const TYPath& dstPath,
        TMoveNodeOptions options)
    {
        auto proxy = CreateWriteProxy();
        auto batchReq = proxy->ExecuteBatch();
        SetPrerequisites(batchReq, options);

        auto req = TCypressYPathProxy::Copy(dstPath);
        SetTransactionId(req, options, true);
        GenerateMutationId(req, options);
        req->set_source_path(srcPath);
        req->set_preserve_account(options.PreserveAccount);
        req->set_remove_source(true);
        req->set_recursive(options.Recursive);
        req->set_force(options.Force);
        batchReq->AddRequest(req);

        auto batchRsp = WaitFor(batchReq->Invoke())
            .ValueOrThrow();
        auto rsp = batchRsp->GetResponse<TCypressYPathProxy::TRspCopy>(0)
            .ValueOrThrow();
        return FromProto<TNodeId>(rsp->node_id());
    }

    TNodeId DoLinkNode(
        const TYPath& srcPath,
        const TYPath& dstPath,
        TLinkNodeOptions options)
    {
        auto proxy = CreateWriteProxy();
        auto batchReq = proxy->ExecuteBatch();
        SetPrerequisites(batchReq, options);

        auto req = TCypressYPathProxy::Create(dstPath);
        req->set_type(static_cast<int>(EObjectType::Link));
        req->set_recursive(options.Recursive);
        req->set_ignore_existing(options.IgnoreExisting);
        SetTransactionId(req, options, true);
        GenerateMutationId(req, options);
        auto attributes = options.Attributes ? ConvertToAttributes(options.Attributes.get()) : CreateEphemeralAttributes();
        attributes->Set("target_path", srcPath);
        ToProto(req->mutable_node_attributes(), *attributes);
        batchReq->AddRequest(req);

        auto batchRsp = WaitFor(batchReq->Invoke())
            .ValueOrThrow();
        auto rsp = batchRsp->GetResponse<TCypressYPathProxy::TRspCreate>(0)
            .ValueOrThrow();
        return FromProto<TNodeId>(rsp->node_id());
    }

    void DoConcatenateNodes(
        const std::vector<TYPath>& srcPaths,
        const TYPath& dstPath,
        TConcatenateNodesOptions options)
    {
        try {
            // Get objects ids.
            std::vector<TObjectId> srcIds;
            TCellTagList srcCellTags;
            TObjectId dstId;
            TCellTag dstCellTag;
            {
                auto proxy = CreateReadProxy(options);
                auto batchReq = proxy->ExecuteBatch();

                for (const auto& path : srcPaths) {
                    auto req = TObjectYPathProxy::GetBasicAttributes(path);
                    SetTransactionId(req, options, true);
                    batchReq->AddRequest(req, "get_src_attributes");
                }
                {
                    auto req = TObjectYPathProxy::GetBasicAttributes(dstPath);
                    SetTransactionId(req, options, true);
                    batchReq->AddRequest(req, "get_dst_attributes");
                }

                auto batchRspOrError = WaitFor(batchReq->Invoke());
                THROW_ERROR_EXCEPTION_IF_FAILED(batchRspOrError, "Error getting basic attributes of inputs and outputs");
                const auto& batchRsp = batchRspOrError.Value();

                TNullable<EObjectType> commonType;
                TNullable<Stroka> pathWithCommonType;
                auto checkType = [&] (EObjectType type, const TYPath& path) {
                    if (type != EObjectType::Table && type != EObjectType::File) {
                        THROW_ERROR_EXCEPTION("Type of %v must be either %Qlv or %Qlv",
                            path,
                            EObjectType::Table,
                            EObjectType::File);
                    }
                    if (commonType && *commonType != type) {
                        THROW_ERROR_EXCEPTION("Type of %v (%Qlv) must be the same as type of %v (%Qlv)",
                            path,
                            type,
                            *pathWithCommonType,
                            *commonType);
                    }
                    commonType = type;
                    pathWithCommonType = path;
                };

                {
                    auto rspsOrError = batchRsp->GetResponses<TObjectYPathProxy::TRspGetBasicAttributes>("get_src_attributes");
                    for (int srcIndex = 0; srcIndex < srcPaths.size(); ++srcIndex) {
                        const auto& srcPath = srcPaths[srcIndex];
                        THROW_ERROR_EXCEPTION_IF_FAILED(rspsOrError[srcIndex], "Error getting attributes of %v", srcPath);
                        const auto& rsp = rspsOrError[srcIndex].Value();

                        auto id = FromProto<TObjectId>(rsp->object_id());
                        srcIds.push_back(id);
                        srcCellTags.push_back(rsp->cell_tag());
                        checkType(TypeFromId(id), srcPath);
                    }
                }

                {
                    auto rspsOrError = batchRsp->GetResponses<TObjectYPathProxy::TRspGetBasicAttributes>("get_dst_attributes");
                    THROW_ERROR_EXCEPTION_IF_FAILED(rspsOrError[0], "Error getting attributes of %v", dstPath);
                    const auto& rsp = rspsOrError[0].Value();

                    dstId = FromProto<TObjectId>(rsp->object_id());
                    dstCellTag = rsp->cell_tag();
                    checkType(TypeFromId(dstId), dstPath);
                }
            }

            auto dstIdPath = FromObjectId(dstId);

            // Get source chunk ids.
            // Maps src index -> list of chunk ids for this src.
            std::vector<std::vector<TChunkId>> groupedChunkIds(srcPaths.size());
            {
                yhash_map<TCellTag, std::vector<int>> cellTagToIndexes;
                for (int srcIndex = 0; srcIndex < srcCellTags.size(); ++srcIndex) {
                    cellTagToIndexes[srcCellTags[srcIndex]].push_back(srcIndex);
                }

                for (const auto& pair : cellTagToIndexes) {
                    auto srcCellTag = pair.first;
                    const auto& srcIndexes = pair.second;

                    auto proxy = CreateReadProxy(options, srcCellTag);
                    auto batchReq = proxy->ExecuteBatch();

                    for (int localIndex = 0; localIndex < srcIndexes.size(); ++localIndex) {
                        int srcIndex = srcIndexes[localIndex];
                        auto req = TChunkOwnerYPathProxy::Fetch(FromObjectId(srcIds[srcIndex]));
                        SetTransactionId(req, options, true);
                        ToProto(req->mutable_ranges(), std::vector<TReadRange>{TReadRange()});
                        batchReq->AddRequest(req, "fetch");
                    }

                    auto batchRspOrError = WaitFor(batchReq->Invoke());
                    THROW_ERROR_EXCEPTION_IF_FAILED(batchRspOrError, "Error fetching inputs");

                    const auto& batchRsp = batchRspOrError.Value();
                    auto rspsOrError = batchRsp->GetResponses<TChunkOwnerYPathProxy::TRspFetch>("fetch");
                    for (int localIndex = 0; localIndex < srcIndexes.size(); ++localIndex) {
                        int srcIndex = srcIndexes[localIndex];
                        const auto& rspOrError = rspsOrError[localIndex];
                        const auto& path = srcPaths[srcIndex];
                        THROW_ERROR_EXCEPTION_IF_FAILED(rspOrError, "Error fetching %v", path);
                        const auto& rsp = rspOrError.Value();

                        for (const auto& chunk : rsp->chunks()) {
                            groupedChunkIds[srcIndex].push_back(FromProto<TChunkId>(chunk.chunk_id()));
                        }
                    }
                }
            }

            // Begin upload.
            TTransactionId uploadTransactionId;
            {
                auto proxy = CreateWriteProxy();

                auto req = TChunkOwnerYPathProxy::BeginUpload(dstIdPath);
                req->set_update_mode(static_cast<int>(options.Append ? EUpdateMode::Append : EUpdateMode::Overwrite));
                req->set_lock_mode(static_cast<int>(options.Append ? ELockMode::Shared : ELockMode::Exclusive));
                req->set_upload_transaction_title(Format("Concatenating %v to %v",
                    srcPaths,
                    dstPath));
                ToProto(req->mutable_upload_transaction_secondary_cell_tags(), srcCellTags);
                req->set_upload_transaction_timeout(ToProto(Connection_->GetConfig()->TransactionManager->DefaultTransactionTimeout));
                GenerateMutationId(req, options);
                SetTransactionId(req, options, true);

                auto rspOrError = WaitFor(proxy->Execute(req));
                THROW_ERROR_EXCEPTION_IF_FAILED(rspOrError, "Error starting upload to %v", dstPath);
                const auto& rsp = rspOrError.Value();

                uploadTransactionId = FromProto<TTransactionId>(rsp->upload_transaction_id());
            }

            // Flatten chunk ids.
            std::vector<TChunkId> flatChunkIds;
            for (const auto& ids : groupedChunkIds) {
                flatChunkIds.insert(flatChunkIds.end(), ids.begin(), ids.end());
            }

            // Teleport chunks.
            {
                auto teleporter = New<TChunkTeleporter>(
                    Connection_->GetConfig(),
                    this,
                    Invoker_,
                    uploadTransactionId,
                    Logger);

                for (const auto& chunkId : flatChunkIds) {
                    teleporter->RegisterChunk(chunkId, dstCellTag);
                }

                WaitFor(teleporter->Run())
                    .ThrowOnError();
            }

            // Get upload params.
            TChunkListId chunkListId;
            {
                auto proxy = CreateReadProxy(options, dstCellTag);

                auto req = TChunkOwnerYPathProxy::GetUploadParams(dstIdPath);
                NCypressClient::SetTransactionId(req, uploadTransactionId);

                auto rspOrError = WaitFor(proxy->Execute(req));
                THROW_ERROR_EXCEPTION_IF_FAILED(rspOrError, "Error requesting upload parameters for %v", dstPath);
                const auto& rsp = rspOrError.Value();

                chunkListId = FromProto<TChunkListId>(rsp->chunk_list_id());
            }
            
            // Attach chunks to chunk list.
            TDataStatistics dataStatistics;
            {
                auto proxy = CreateWriteProxy(dstCellTag);
                
                auto req = TChunkListYPathProxy::Attach(FromObjectId(chunkListId));
                ToProto(req->mutable_children_ids(), flatChunkIds);
                req->set_request_statistics(true);
                GenerateMutationId(req, options);
            
                auto rspOrError = WaitFor(proxy->Execute(req));
                THROW_ERROR_EXCEPTION_IF_FAILED(rspOrError, "Error attaching chunks to %v", dstPath);
                const auto& rsp = rspOrError.Value();

                dataStatistics = rsp->statistics();
            }

            // End upload.
            {
                auto proxy = CreateWriteProxy();

                auto req = TChunkOwnerYPathProxy::EndUpload(dstIdPath);
                *req->mutable_statistics() = dataStatistics;
                NCypressClient::SetTransactionId(req, uploadTransactionId);
                GenerateMutationId(req, options);
                
                auto rspOrError = WaitFor(proxy->Execute(req));
                THROW_ERROR_EXCEPTION_IF_FAILED(rspOrError, "Error finishing upload to %v", dstPath);
            }
        } catch (const std::exception& ex) {
            THROW_ERROR_EXCEPTION("Error concatenating %v to %v",
                srcPaths,
                dstPath)
                << ex;
        }
    }

    bool DoNodeExists(
        const TYPath& path,
        const TNodeExistsOptions& options)
    {
        auto req = TYPathProxy::Exists(path);
        SetTransactionId(req, options, true);

        auto proxy = CreateReadProxy(options);
        auto rsp = WaitFor(proxy->Execute(req))
            .ValueOrThrow();
        return rsp->value();
    }


    TObjectId DoCreateObject(
        EObjectType type,
        TCreateObjectOptions options)
    {
        auto proxy = CreateWriteProxy();
        auto batchReq = proxy->ExecuteBatch();
        SetPrerequisites(batchReq, options);

        auto req = TMasterYPathProxy::CreateObject();
        GenerateMutationId(req, options);
        if (options.TransactionId) {
            ToProto(req->mutable_transaction_id(), options.TransactionId);
        }
        req->set_type(static_cast<int>(type));
        if (options.Attributes) {
            ToProto(req->mutable_object_attributes(), *options.Attributes);
        }
        batchReq->AddRequest(req);

        auto batchRsp = WaitFor(batchReq->Invoke())
            .ValueOrThrow();
        auto rsp = batchRsp->GetResponse<TMasterYPathProxy::TRspCreateObject>(0)
            .ValueOrThrow();
        return FromProto<TObjectId>(rsp->object_id());
    }


    void DoAddMember(
        const Stroka& group,
        const Stroka& member,
        TAddMemberOptions options)
    {
        auto req = TGroupYPathProxy::AddMember(GetGroupPath(group));
        req->set_name(member);
        GenerateMutationId(req, options);

        auto proxy = CreateWriteProxy();
        WaitFor(proxy->Execute(req))
            .ThrowOnError();
    }

    void DoRemoveMember(
        const Stroka& group,
        const Stroka& member,
        TRemoveMemberOptions options)
    {
        auto req = TGroupYPathProxy::RemoveMember(GetGroupPath(group));
        req->set_name(member);
        GenerateMutationId(req, options);

        auto proxy = CreateWriteProxy();
        WaitFor(proxy->Execute(req))
            .ThrowOnError();
    }

    TCheckPermissionResult DoCheckPermission(
        const Stroka& user,
        const TYPath& path,
        EPermission permission,
        const TCheckPermissionOptions& options)
    {
        auto req = TObjectYPathProxy::CheckPermission(path);
        req->set_user(user);
        req->set_permission(static_cast<int>(permission));
        SetTransactionId(req, options, true);

        auto proxy = CreateReadProxy(options);
        auto rsp = WaitFor(proxy->Execute(req))
            .ValueOrThrow();

        TCheckPermissionResult result;
        result.Action = ESecurityAction(rsp->action());
        result.ObjectId = rsp->has_object_id() ? FromProto<TObjectId>(rsp->object_id()) : NullObjectId;
        result.ObjectName = rsp->has_object_name() ? MakeNullable(rsp->object_name()) : Null;
        result.SubjectId = rsp->has_subject_id() ? FromProto<TSubjectId>(rsp->subject_id()) : NullObjectId;
        result.SubjectName = rsp->has_subject_name() ? MakeNullable(rsp->subject_name()) : Null;
        return result;
    }


    TOperationId DoStartOperation(
        EOperationType type,
        const TYsonString& spec,
        TStartOperationOptions options)
    {
        auto req = SchedulerProxy_->StartOperation();
        SetTransactionId(req, options, true);
        GenerateMutationId(req, options);
        req->set_type(static_cast<int>(type));
        req->set_spec(spec.Data());

        auto rsp = WaitFor(req->Invoke())
            .ValueOrThrow();

        return FromProto<TOperationId>(rsp->operation_id());
    }

    void DoAbortOperation(
        const TOperationId& operationId,
        const TAbortOperationOptions& /*options*/)
    {
        auto req = SchedulerProxy_->AbortOperation();
        ToProto(req->mutable_operation_id(), operationId);

        WaitFor(req->Invoke())
            .ThrowOnError();
    }

    void DoSuspendOperation(
        const TOperationId& operationId,
        const TSuspendOperationOptions& /*options*/)
    {
        auto req = SchedulerProxy_->SuspendOperation();
        ToProto(req->mutable_operation_id(), operationId);

        WaitFor(req->Invoke())
            .ThrowOnError();
    }

    void DoResumeOperation(
        const TOperationId& operationId,
        const TResumeOperationOptions& /*options*/)
    {
        auto req = SchedulerProxy_->ResumeOperation();
        ToProto(req->mutable_operation_id(), operationId);

        WaitFor(req->Invoke())
            .ThrowOnError();
    }


    void DoDumpJobContext(
        const TJobId& jobId,
        const TYPath& path,
        const TDumpJobContextOptions& /*options*/)
    {
        auto req = JobProberProxy_->DumpInputContext();
        ToProto(req->mutable_job_id(), jobId);
        ToProto(req->mutable_path(), path);

        WaitFor(req->Invoke())
            .ThrowOnError();
    }

    TYsonString DoStraceJob(
        const TJobId& jobId,
        const TStraceJobOptions& /*options*/)
    {
        auto req = JobProberProxy_->Strace();
        ToProto(req->mutable_job_id(), jobId);

        auto rsp = WaitFor(req->Invoke())
            .ValueOrThrow();

        return TYsonString(rsp->trace());
    }

    void DoSignalJob(
        const TJobId& jobId,
        const Stroka& signalName,
        const TSignalJobOptions& /*options*/)
    {
        auto req = JobProberProxy_->SignalJob();
        ToProto(req->mutable_job_id(), jobId);
        ToProto(req->mutable_signal_name(), signalName);

        WaitFor(req->Invoke())
            .ThrowOnError();
    }

    void DoAbandonJob(
        const TJobId& jobId,
        const TAbandonJobOptions& /*options*/)
    {
        auto req = JobProberProxy_->AbandonJob();
        ToProto(req->mutable_job_id(), jobId);

        WaitFor(req->Invoke())
            .ThrowOnError();
    }
};

DEFINE_REFCOUNTED_TYPE(TClient)

IClientPtr CreateClient(IConnectionPtr connection, const TClientOptions& options)
{
    YCHECK(connection);

    return New<TClient>(std::move(connection), options);
}

////////////////////////////////////////////////////////////////////////////////

class TTransaction
    : public ITransaction
{
public:
    TTransaction(
        TClientPtr client,
        NTransactionClient::TTransactionPtr transaction)
        : Client_(std::move(client))
        , Transaction_(std::move(transaction))
        , Logger(Client_->Logger)
    {
        Logger.AddTag("TransactionId: %v", GetId());
    }


    virtual IConnectionPtr GetConnection() override
    {
        return Client_->GetConnection();
    }

    virtual IClientPtr GetClient() const override
    {
        return Client_;
    }

    virtual NTransactionClient::ETransactionType GetType() const override
    {
        return Transaction_->GetType();
    }

    virtual const TTransactionId& GetId() const override
    {
        return Transaction_->GetId();
    }

    virtual TTimestamp GetStartTimestamp() const override
    {
        return Transaction_->GetStartTimestamp();
    }

    virtual EAtomicity GetAtomicity() const override
    {
        return Transaction_->GetAtomicity();
    }

    virtual EDurability GetDurability() const override
    {
        return Transaction_->GetDurability();
    }


    virtual TFuture<void> Ping() override
    {
        return Transaction_->Ping();
    }

    virtual TFuture<void> Commit(const TTransactionCommitOptions& options) override
    {
        return BIND(&TTransaction::DoCommit, MakeStrong(this))
            .AsyncVia(Client_->Invoker_)
            .Run(options);
    }

    virtual TFuture<void> Abort(const TTransactionAbortOptions& options) override
    {
        return Transaction_->Abort(options);
    }

    virtual void Detach() override
    {
        Transaction_->Detach();
    }


    virtual void SubscribeAborted(const TClosure& callback) override
    {
        Transaction_->SubscribeAborted(callback);
    }

    virtual void UnsubscribeAborted(const TClosure& callback) override
    {
        Transaction_->UnsubscribeAborted(callback);
    }


    virtual TFuture<ITransactionPtr> StartTransaction(
        ETransactionType type,
        const TTransactionStartOptions& options) override
    {
        auto adjustedOptions = options;
        adjustedOptions.ParentId = GetId();
        return Client_->StartTransaction(
            type,
            adjustedOptions);
    }


    virtual void WriteRow(
        const TYPath& path,
        TNameTablePtr nameTable,
        TUnversionedRow row,
        const TWriteRowsOptions& options) override
    {
        WriteRows(
            path,
            std::move(nameTable),
            std::vector<TUnversionedRow>(1, row),
            options);
    }

    virtual void WriteRows(
        const TYPath& path,
        TNameTablePtr nameTable,
        std::vector<TUnversionedRow> rows,
        const TWriteRowsOptions& options) override
    {
        Requests_.push_back(std::unique_ptr<TRequestBase>(new TWriteRequest(
            this,
            path,
            std::move(nameTable),
            std::move(rows),
            options)));
        LOG_DEBUG("Row writes buffered (RowCount: %v)",
            rows.size());
    }


    virtual void DeleteRow(
        const TYPath& path,
        TNameTablePtr nameTable,
        NTableClient::TKey key,
        const TDeleteRowsOptions& options) override
    {
        DeleteRows(
            path,
            std::move(nameTable),
            std::vector<NTableClient::TKey>(1, key),
            options);
    }

    virtual void DeleteRows(
        const TYPath& path,
        TNameTablePtr nameTable,
        std::vector<NTableClient::TKey> keys,
        const TDeleteRowsOptions& options) override
    {
        Requests_.push_back(std::unique_ptr<TRequestBase>(new TDeleteRequest(
            this,
            path,
            std::move(nameTable),
            std::move(keys),
            options)));
        LOG_DEBUG("Row deletes buffered (RowCount: %v)",
            keys.size());
    }


#define DELEGATE_TRANSACTIONAL_METHOD(returnType, method, signature, args) \
    virtual returnType method signature override \
    { \
        auto& originalOptions = options; \
        { \
            auto options = originalOptions; \
            options.TransactionId = GetId(); \
            return Client_->method args; \
        } \
    }

#define DELEGATE_TIMESTAMPED_METHOD(returnType, method, signature, args) \
    virtual returnType method signature override \
    { \
        auto& originalOptions = options; \
        { \
            auto options = originalOptions; \
            options.Timestamp = GetReadTimestamp(); \
            return Client_->method args; \
        } \
    }

    DELEGATE_TIMESTAMPED_METHOD(TFuture<IRowsetPtr>, LookupRow, (
        const TYPath& path,
        TNameTablePtr nameTable,
        NTableClient::TKey key,
        const TLookupRowsOptions& options),
        (path, nameTable, key, options))
    DELEGATE_TIMESTAMPED_METHOD(TFuture<IRowsetPtr>, LookupRows, (
        const TYPath& path,
        TNameTablePtr nameTable,
        const std::vector<NTableClient::TKey>& keys,
        const TLookupRowsOptions& options),
        (path, nameTable, keys, options))


    DELEGATE_TIMESTAMPED_METHOD(TFuture<TSelectRowsResult>, SelectRows, (
        const Stroka& query,
        const TSelectRowsOptions& options),
        (query, options))


    DELEGATE_TRANSACTIONAL_METHOD(TFuture<TYsonString>, GetNode, (
        const TYPath& path,
        const TGetNodeOptions& options),
        (path, options))
    DELEGATE_TRANSACTIONAL_METHOD(TFuture<void>, SetNode, (
        const TYPath& path,
        const TYsonString& value,
        const TSetNodeOptions& options),
        (path, value, options))
    DELEGATE_TRANSACTIONAL_METHOD(TFuture<void>, RemoveNode, (
        const TYPath& path,
        const TRemoveNodeOptions& options),
        (path, options))
    DELEGATE_TRANSACTIONAL_METHOD(TFuture<TYsonString>, ListNode, (
        const TYPath& path,
        const TListNodeOptions& options),
        (path, options))
    DELEGATE_TRANSACTIONAL_METHOD(TFuture<TNodeId>, CreateNode, (
        const TYPath& path,
        EObjectType type,
        const TCreateNodeOptions& options),
        (path, type, options))
    DELEGATE_TRANSACTIONAL_METHOD(TFuture<TLockId>, LockNode, (
        const TYPath& path,
        NCypressClient::ELockMode mode,
        const TLockNodeOptions& options),
        (path, mode, options))
    DELEGATE_TRANSACTIONAL_METHOD(TFuture<TNodeId>, CopyNode, (
        const TYPath& srcPath,
        const TYPath& dstPath,
        const TCopyNodeOptions& options),
        (srcPath, dstPath, options))
    DELEGATE_TRANSACTIONAL_METHOD(TFuture<TNodeId>, MoveNode, (
        const TYPath& srcPath,
        const TYPath& dstPath,
        const TMoveNodeOptions& options),
        (srcPath, dstPath, options))
    DELEGATE_TRANSACTIONAL_METHOD(TFuture<TNodeId>, LinkNode, (
        const TYPath& srcPath,
        const TYPath& dstPath,
        const TLinkNodeOptions& options),
        (srcPath, dstPath, options))
    DELEGATE_TRANSACTIONAL_METHOD(TFuture<void>, ConcatenateNodes, (
        const std::vector<TYPath>& srcPaths,
        const TYPath& dstPath,
        TConcatenateNodesOptions options),
        (srcPaths, dstPath, options))
    DELEGATE_TRANSACTIONAL_METHOD(TFuture<bool>, NodeExists, (
        const TYPath& path,
        const TNodeExistsOptions& options),
        (path, options))


    DELEGATE_TRANSACTIONAL_METHOD(TFuture<TObjectId>, CreateObject, (
        EObjectType type,
        const TCreateObjectOptions& options),
        (type, options))


    DELEGATE_TRANSACTIONAL_METHOD(IFileReaderPtr, CreateFileReader, (
        const TYPath& path,
        const TFileReaderOptions& options),
        (path, options))
    DELEGATE_TRANSACTIONAL_METHOD(IFileWriterPtr, CreateFileWriter, (
        const TYPath& path,
        const TFileWriterOptions& options),
        (path, options))


    DELEGATE_TRANSACTIONAL_METHOD(IJournalReaderPtr, CreateJournalReader, (
        const TYPath& path,
        const TJournalReaderOptions& options),
        (path, options))
    DELEGATE_TRANSACTIONAL_METHOD(IJournalWriterPtr, CreateJournalWriter, (
        const TYPath& path,
        const TJournalWriterOptions& options),
        (path, options))

    DELEGATE_TRANSACTIONAL_METHOD(TFuture<ISchemalessMultiChunkReaderPtr>, CreateTableReader, (
        const TRichYPath& path,
        const TTableReaderOptions& options),
        (path, options))

#undef DELEGATE_TRANSACTIONAL_METHOD
#undef DELEGATE_TIMESTAMPED_METHOD

    TRowBufferPtr GetRowBuffer() const
    {
        return RowBuffer_;
    }

private:
    const TClientPtr Client_;
    const NTransactionClient::TTransactionPtr Transaction_;

    TRowBufferPtr RowBuffer_ = New<TRowBuffer>();

    NLogging::TLogger Logger;


    class TRequestBase
    {
    public:
        void Run()
        {
            DoPrepare();
            DoRun();
        }

    protected:
        explicit TRequestBase(
            TTransaction* transaction,
            const TYPath& path,
            TNameTablePtr nameTable)
            : Transaction_(transaction)
            , Path_(path)
            , NameTable_(std::move(nameTable))
        { }

        TTransaction* const Transaction_;
        const TYPath Path_;
        const TNameTablePtr NameTable_;

        TTableMountInfoPtr TableInfo_;


        void DoPrepare()
        {
            TableInfo_ = Transaction_->Client_->SyncGetTableInfo(Path_);
        }

        virtual void DoRun() = 0;

    };

    class TModifyRequest
        : public TRequestBase
    {
    protected:
        using TRowValidator = void(TUnversionedRow, int, const TTableSchema&, const TNameTableToSchemaIdMapping&);

        TModifyRequest(
            TTransaction* transaction,
            const TYPath& path,
            TNameTablePtr nameTable)
            : TRequestBase(transaction, path, std::move(nameTable))
        { }

        void WriteRequests(
            const std::vector<TUnversionedRow>& rows,
            EWireProtocolCommand command,
            int columnCount,
            TRowValidator validateRow,
            const TWriteRowsOptions& writeOptions = TWriteRowsOptions())
        {
            const auto& idMapping = Transaction_->GetColumnIdMapping(TableInfo_, NameTable_);
            int keyColumnCount = TableInfo_->KeyColumns.size();
            const auto& schema = TableInfo_->Schema;
            const auto& rowBuffer = Transaction_->GetRowBuffer();
            auto evaluatorCache = Transaction_->GetConnection()->GetColumnEvaluatorCache();
            auto evaluator = TableInfo_->NeedKeyEvaluation
                ? evaluatorCache->Find(TableInfo_->Schema, keyColumnCount)
                : nullptr;

            for (auto row : rows) {
                validateRow(row, keyColumnCount, TableInfo_->Schema, idMapping);

                auto capturedRow = rowBuffer->CaptureAndPermuteRow(row, TableInfo_->Schema, idMapping);

<<<<<<< HEAD
                for (int index = keyColumnCount; index < capturedRow.GetCount(); ++index) {
                    auto& value = capturedRow[index];
                    const auto& columnSchema = schema.Columns()[value.Id];
                    value.Aggregate = columnSchema.Aggregate ? writeOptions.Aggregate : false;
=======
                for (auto row : rows) {
                    validateRow(row, keyColumnCount, TableInfo_->Schema, idMapping);
                    auto capturedRow = evaluator->EvaluateKeys(row, rowBuffer, idMapping, TableInfo_->Schema);
                    writeRequest(capturedRow);
>>>>>>> 9ca53e91
                }

                if (evaluator) {
                    evaluator->EvaluateKeys(capturedRow, rowBuffer);
                }

                auto tabletInfo = Transaction_->Client_->SyncGetTabletInfo(TableInfo_, capturedRow);
                auto* session = Transaction_->GetTabletSession(tabletInfo, TableInfo_);
                session->SubmitRow(command, capturedRow);
            }
        }
    };

    class TWriteRequest
        : public TModifyRequest
    {
    public:
        TWriteRequest(
            TTransaction* transaction,
            const TYPath& path,
            TNameTablePtr nameTable,
            std::vector<TUnversionedRow> rows,
            const TWriteRowsOptions& options)
            : TModifyRequest(transaction, path, std::move(nameTable))
            , Rows_(std::move(rows))
            , Options_(options)
        { }

    private:
        const std::vector<TUnversionedRow> Rows_;

        virtual void DoRun() override
        {
            WriteRequests(
                Rows_,
                EWireProtocolCommand::WriteRow,
                TableInfo_->Schema.Columns().size(),
                ValidateClientDataRow,
                Options_);
        }

        TWriteRowsOptions Options_;
    };

    class TDeleteRequest
        : public TModifyRequest
    {
    public:
        TDeleteRequest(
            TTransaction* transaction,
            const TYPath& path,
            TNameTablePtr nameTable,
            std::vector<NTableClient::TKey> keys,
            const TDeleteRowsOptions& /*options*/)
            : TModifyRequest(transaction, path, std::move(nameTable))
            , Keys_(std::move(keys))
        { }

    private:
        const std::vector<TUnversionedRow> Keys_;

        virtual void DoRun() override
        {
            WriteRequests(
                Keys_,
                EWireProtocolCommand::DeleteRow,
                TableInfo_->KeyColumns.size(),
                ValidateClientKey);
        }
    };

    std::vector<std::unique_ptr<TRequestBase>> Requests_;

    class TTabletCommitSession
        : public TIntrinsicRefCounted
    {
    public:
        TTabletCommitSession(
            TTransactionPtr owner,
            TTabletInfoPtr tabletInfo,
            TTableMountInfoPtr tableInfo,
            TColumnEvaluatorPtr columnEvauator)
            : TransactionId_(owner->Transaction_->GetId())
            , TableInfo_(std::move(tableInfo))
            , TabletInfo_(std::move(tabletInfo))
            , TabletId_(TabletInfo_->TabletId)
            , Config_(owner->Client_->Connection_->GetConfig())
            , Durability_(owner->Transaction_->GetDurability())
            , KeyColumnCount_(TableInfo_->KeyColumns.size())
            , ColumnEvaluator_(std::move(columnEvauator))
            , RowBuffer_(New<TRowBuffer>())
            , Logger(owner->Logger)
        {
            Logger.AddTag("TabletId: %v", TabletInfo_->TabletId);
        }

        TWireProtocolWriter* GetWriter()
        {
            if (Batches_.empty() || Batches_.back()->RowCount >= Config_->MaxRowsPerWriteRequest) {
                Batches_.emplace_back(new TBatch());
            }
            auto& batch = Batches_.back();
            ++batch->RowCount;
            return &batch->Writer;
        }

        void SubmitRow(
            EWireProtocolCommand command,
            TUnversionedRow row)
        {
            SubmittedRows_.push_back(TSubmittedRow{
                command,
                row,
                static_cast<int>(SubmittedRows_.size())});
        }

        TFuture<void> Invoke(IChannelPtr channel)
        {
            try {
                std::sort(
                    SubmittedRows_.begin(),
                    SubmittedRows_.end(),
                    [=] (const TSubmittedRow& lhs, const TSubmittedRow& rhs) {
                        int res = CompareRows(lhs.Row, rhs.Row, KeyColumnCount_);
                        return res != 0 ? res < 0 : lhs.SequentialId < rhs.SequentialId;
                    });
            } catch (const std::exception& ex) {
                // NB: CompareRows may throw on composite values.
                return MakeFuture(TError(ex));
            }

            std::vector<TSubmittedRow> mergedRows;
            mergedRows.reserve(SubmittedRows_.size());
            auto merger = New<TUnversionedRowMerger>(
                RowBuffer_,
                KeyColumnCount_,
                ColumnEvaluator_);

            auto addPartialRow = [&] (const TSubmittedRow& submittedRow) {
                switch (submittedRow.Command) {
                    case EWireProtocolCommand::DeleteRow:
                        merger->DeletePartialRow(submittedRow.Row);
                        break;

                    case EWireProtocolCommand::WriteRow:
                        merger->AddPartialRow(submittedRow.Row);
                        break;

                    default:
                        YUNREACHABLE();
                }
            };

            int index = 0;
            while (index < SubmittedRows_.size()) {
                if (index < SubmittedRows_.size() - 1 &&
                    CompareRows(SubmittedRows_[index].Row, SubmittedRows_[index + 1].Row, KeyColumnCount_) == 0)
                {
                    addPartialRow(SubmittedRows_[index]);
                    while (index < SubmittedRows_.size() - 1 &&
                        CompareRows(SubmittedRows_[index].Row, SubmittedRows_[index + 1].Row, KeyColumnCount_) == 0)
                    {
                        ++index;
                        addPartialRow(SubmittedRows_[index]);
                    }
                    SubmittedRows_[index].Row = merger->BuildMergedRow();
                }
                mergedRows.push_back(SubmittedRows_[index]);
                ++index;
            }

            SubmittedRows_ = std::move(mergedRows);

            for (const auto& submittedRow : SubmittedRows_) {
                WriteRow(submittedRow);
            }

            // Do all the heavy lifting here.
            YCHECK(!Batches_.empty());
            for (auto& batch : Batches_) {
                batch->RequestData = NCompression::CompressWithEnvelope(
                    batch->Writer.Flush(),
                    Config_->WriteRequestCodec);;
            }

            merger->Reset();

            InvokeChannel_ = channel;
            InvokeNextBatch();
            return InvokePromise_;
        }

    private:
        const TTransactionId TransactionId_;
        const TTableMountInfoPtr TableInfo_;
        const TTabletInfoPtr TabletInfo_;
        const TTabletId TabletId_;
        const TConnectionConfigPtr Config_;
        const EDurability Durability_;
        const int KeyColumnCount_;

        TColumnEvaluatorPtr ColumnEvaluator_;
        TRowBufferPtr RowBuffer_;

        NLogging::TLogger Logger;

        struct TBatch
        {
            TWireProtocolWriter Writer;
            std::vector<TSharedRef> RequestData;
            int RowCount = 0;
        };

        std::vector<std::unique_ptr<TBatch>> Batches_;

        struct TSubmittedRow
        {
            EWireProtocolCommand Command;
            TUnversionedRow Row;
            int SequentialId;
        };

        std::vector<TSubmittedRow> SubmittedRows_;

        IChannelPtr InvokeChannel_;
        int InvokeBatchIndex_ = 0;
        TPromise<void> InvokePromise_ = NewPromise<void>();

        void WriteRow(const TSubmittedRow& submittedRow)
        {
            if (Batches_.empty() || Batches_.back()->RowCount >= Config_->MaxRowsPerWriteRequest) {
                Batches_.emplace_back(new TBatch());
            }
            auto& batch = Batches_.back();
            ++batch->RowCount;
            auto& writer = batch->Writer;
            writer.WriteCommand(submittedRow.Command);

            switch (submittedRow.Command) {
                case EWireProtocolCommand::DeleteRow: {
                    auto req = TReqDeleteRow();
                    writer.WriteMessage(req);
                    break;
                }

                case EWireProtocolCommand::WriteRow: {
                    auto req = TReqWriteRow();
                    writer.WriteMessage(req);
                    break;
                }

                default:
                    YUNREACHABLE();
            }

            writer.WriteUnversionedRow(submittedRow.Row);
        }

        void InvokeNextBatch()
        {
            if (InvokeBatchIndex_ >= Batches_.size()) {
                InvokePromise_.Set(TError());
                return;
            }

            const auto& batch = Batches_[InvokeBatchIndex_];

            LOG_DEBUG("Sending batch (BatchIndex: %v/%v, RowCount: %v)",
                InvokeBatchIndex_,
                Batches_.size(),
                batch->RowCount);

            TTabletServiceProxy proxy(InvokeChannel_);
            proxy.SetDefaultTimeout(Config_->WriteTimeout);
            proxy.SetDefaultRequestAck(false);

            auto req = proxy.Write();
            ToProto(req->mutable_transaction_id(), TransactionId_);
            ToProto(req->mutable_tablet_id(), TabletInfo_->TabletId);
            req->set_mount_revision(TabletInfo_->MountRevision);
            req->set_durability(static_cast<int>(Durability_));
            req->Attachments() = std::move(batch->RequestData);

            req->Invoke().Subscribe(
                BIND(&TTabletCommitSession::OnResponse, MakeStrong(this)));
        }

        void OnResponse(const TTabletServiceProxy::TErrorOrRspWritePtr& rspOrError)
        {
            if (rspOrError.IsOK()) {
                LOG_DEBUG("Batch sent successfully");
                ++InvokeBatchIndex_;
                InvokeNextBatch();
            } else {
                LOG_DEBUG(rspOrError, "Error sending batch");
                InvokePromise_.Set(rspOrError);
            }
        }

    };

    typedef TIntrusivePtr<TTabletCommitSession> TTabletSessionPtr;

    yhash_map<TTabletInfoPtr, TTabletSessionPtr> TabletToSession_;

    std::vector<TFuture<void>> AsyncTransactionStartResults_;

    // Maps ids from name table to schema, for each involved name table.
    yhash_map<TNameTablePtr, TNameTableToSchemaIdMapping> NameTableToIdMapping_;


    const TNameTableToSchemaIdMapping& GetColumnIdMapping(const TTableMountInfoPtr& tableInfo, const TNameTablePtr& nameTable)
    {
        auto it = NameTableToIdMapping_.find(nameTable);
        if (it == NameTableToIdMapping_.end()) {
            auto mapping = BuildColumnIdMapping(tableInfo, nameTable);
            it = NameTableToIdMapping_.insert(std::make_pair(nameTable, std::move(mapping))).first;
        }
        return it->second;
    }

    TTabletCommitSession* GetTabletSession(const TTabletInfoPtr& tabletInfo, const TTableMountInfoPtr& tableInfo)
    {
        auto it = TabletToSession_.find(tabletInfo);
        if (it == TabletToSession_.end()) {
            AsyncTransactionStartResults_.push_back(Transaction_->AddTabletParticipant(tabletInfo->CellId));
            auto evaluatorCache = GetConnection()->GetColumnEvaluatorCache();
            auto evaluator = evaluatorCache->Find(tableInfo->Schema, tableInfo->KeyColumns.size());
            it = TabletToSession_.insert(std::make_pair(
                tabletInfo,
                New<TTabletCommitSession>(
                    this,
                    tabletInfo,
                    tableInfo,
                    evaluator)
                )).first;
        }
        return it->second.Get();
    }

    void DoCommit(const TTransactionCommitOptions& options)
    {
        try {
            for (const auto& request : Requests_) {
                request->Run();
            }

            WaitFor(Combine(AsyncTransactionStartResults_))
                .ThrowOnError();

            std::vector<TFuture<void>> asyncResults;
            for (const auto& pair : TabletToSession_) {
                const auto& tabletInfo = pair.first;
                const auto& session = pair.second;
                auto channel = Client_->GetTabletChannelOrThrow(tabletInfo->CellId);
                asyncResults.push_back(session->Invoke(std::move(channel)));
            }

            WaitFor(Combine(asyncResults))
                .ThrowOnError();
        } catch (const std::exception& ex) {
            // Fire and forget.
            Transaction_->Abort();
            throw;
        }

        WaitFor(Transaction_->Commit(options))
            .ThrowOnError();
    }

    TTimestamp GetReadTimestamp() const
    {
        switch (Transaction_->GetAtomicity()) {
            case EAtomicity::Full:
                return GetStartTimestamp();
            case EAtomicity::None:
                // NB: Start timestamp is approximate.
                return SyncLastCommittedTimestamp;
            default:
                YUNREACHABLE();
        }
    }

};

DEFINE_REFCOUNTED_TYPE(TTransaction)

TFuture<ITransactionPtr> TClient::StartTransaction(
    ETransactionType type,
    const TTransactionStartOptions& options)
{
    return TransactionManager_->Start(type, options).Apply(
        BIND([=, this_ = MakeStrong(this)] (NTransactionClient::TTransactionPtr transaction) -> ITransactionPtr {
            return New<TTransaction>(this_, transaction);
        }));
}

ITransactionPtr TClient::AttachTransaction(
    const TTransactionId& transactionId,
    const TTransactionAttachOptions& options)
{
    auto transaction = TransactionManager_->Attach(transactionId, options);
    return New<TTransaction>(this, transaction);
}

////////////////////////////////////////////////////////////////////////////////

} // namespace NApi
} // namespace NYT
<|MERGE_RESOLUTION|>--- conflicted
+++ resolved
@@ -1514,12 +1514,8 @@
 
             for (int index = 0; index < keys.size(); ++index) {
                 ValidateClientKey(keys[index], keyColumnCount, tableInfo->Schema, idMapping);
-<<<<<<< HEAD
                 auto capturedKey = rowBuffer->CaptureAndPermuteRow(keys[index], tableInfo->Schema, idMapping);
                 evaluator->EvaluateKeys(capturedKey, rowBuffer);
-=======
-                auto capturedKey = evaluator->EvaluateKeys(keys[index], rowBuffer, idMapping, tableInfo->Schema);
->>>>>>> 9ca53e91
                 sortedKeys.push_back(std::make_pair(capturedKey, index));
             }
 
@@ -2758,17 +2754,10 @@
 
                 auto capturedRow = rowBuffer->CaptureAndPermuteRow(row, TableInfo_->Schema, idMapping);
 
-<<<<<<< HEAD
                 for (int index = keyColumnCount; index < capturedRow.GetCount(); ++index) {
                     auto& value = capturedRow[index];
                     const auto& columnSchema = schema.Columns()[value.Id];
                     value.Aggregate = columnSchema.Aggregate ? writeOptions.Aggregate : false;
-=======
-                for (auto row : rows) {
-                    validateRow(row, keyColumnCount, TableInfo_->Schema, idMapping);
-                    auto capturedRow = evaluator->EvaluateKeys(row, rowBuffer, idMapping, TableInfo_->Schema);
-                    writeRequest(capturedRow);
->>>>>>> 9ca53e91
                 }
 
                 if (evaluator) {
