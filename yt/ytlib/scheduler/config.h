--- conflicted
+++ resolved
@@ -249,13 +249,11 @@
     //! If candidate exec nodes are not found for more than timeout time then operation will be failed.
     TDuration AvailableNodesMissingTimeout;
 
-<<<<<<< HEAD
     //! Suspend operation in case of jobs failed due to account limit exceeded.
     bool SuspendOperationIfAccountLimitExceeded;
-=======
+
     //! Generic map to turn on/off different experimental options.
     NYTree::IMapNodePtr NightlyOptions;
->>>>>>> 8557b12b
 
     TOperationSpecBase();
 };
