#include "wire_protocol.h"
#include "private.h"

#include <yt/ytlib/table_client/chunk_meta.pb.h>
#include <yt/ytlib/table_client/row_buffer.h>
#include <yt/ytlib/table_client/schemaful_reader.h>
#include <yt/ytlib/table_client/schemaful_writer.h>
#include <yt/ytlib/table_client/unversioned_row.h>

#include <yt/core/actions/future.h>

#include <yt/core/misc/bitmap.h>
#include <yt/core/misc/chunked_memory_pool.h>
#include <yt/core/misc/chunked_output_stream.h>
#include <yt/core/misc/error.h>
#include <yt/core/misc/protobuf_helpers.h>
#include <yt/core/misc/serialize.h>

#include <yt/core/compression/codec.h>

#include <contrib/libs/protobuf/io/coded_stream.h>

namespace NYT {
namespace NTabletClient {

using namespace NTableClient;

////////////////////////////////////////////////////////////////////////////////

struct TWireProtocolWriterTag
{ };

struct TWireProtocolReaderTag
{ };

static const size_t ReaderBufferChunkSize = 4096;

static const size_t WriterInitialBufferCapacity = 1024;
static const size_t PreallocateBlockSize = 4096;

static_assert(sizeof(i64) == SerializationAlignment, "Wrong serialization alignment");
static_assert(sizeof(double) == SerializationAlignment, "Wrong serialization alignment");
static_assert(sizeof(TUnversionedValue) == 2 * sizeof(i64), "Wrong TUnversionedValue size");

////////////////////////////////////////////////////////////////////////////////

class TWireProtocolWriter::TImpl
{
public:
    TImpl()
        : Stream_(TWireProtocolWriterTag())
    {
        EnsureCapacity(WriterInitialBufferCapacity);
    }

    size_t GetByteSize() const
    {
        return Stream_.GetSize();
    }

    void WriteCommand(EWireProtocolCommand command)
    {
        WriteInt64(static_cast<int>(command));
    }

    void WriteTableSchema(const TTableSchema& schema)
    {
        WriteMessage(ToProto<NTableClient::NProto::TTableSchemaExt>(schema));
    }

    void WriteMessage(const ::google::protobuf::MessageLite& message)
    {
        int size = message.ByteSize();
        WriteInt64(size);
        EnsureAlignedUpCapacity(size);
        YCHECK(message.SerializePartialToArray(Current_, size));
        Current_ += AlignUp(size);
    }

    void WriteSchemafulRow(
        TUnversionedRow row,
        const TNameTableToSchemaIdMapping* idMapping = nullptr)
    {
        if (row) {
            WriteRowValues<true>(TRange<TUnversionedValue>(row.Begin(), row.End()), idMapping);
        } else {
            WriteRowValues<true>(TRange<TUnversionedValue>(), idMapping);
        }
    }

    void WriteUnversionedRow(
        TUnversionedRow row,
        const TNameTableToSchemaIdMapping* idMapping = nullptr)
    {
        if (row) {
            WriteRowValues<false>(TRange<TUnversionedValue>(row.Begin(), row.End()), idMapping);
        } else {
            WriteRowValues<false>(TRange<TUnversionedValue>(), idMapping);
        }
    }

    void WriteUnversionedRow(
        const TRange<TUnversionedValue>& values,
        const TNameTableToSchemaIdMapping* idMapping = nullptr)
    {
        WriteRowValues<false>(values, idMapping);
    }

    void WriteUnversionedRowset(
        const TRange<TUnversionedRow>& rowset,
        const TNameTableToSchemaIdMapping* idMapping = nullptr)
    {
        WriteRowCount(rowset);
        for (auto row : rowset) {
            WriteUnversionedRow(row, idMapping);
        }
    }

    void WriteSchemafulRowset(
        const TRange<TUnversionedRow>& rowset,
        const TNameTableToSchemaIdMapping* idMapping = nullptr)
    {
        WriteRowCount(rowset);
        for (auto row : rowset) {
            WriteSchemafulRow(row, idMapping);
        }
    }

    std::vector<TSharedRef> Finish()
    {
        FlushPreallocated();
        return Stream_.Flush();
    }

private:
    TChunkedOutputStream Stream_;
    char* BeginPreallocated_ = nullptr;
    char* EndPreallocated_ = nullptr;
    char* Current_ = nullptr;

    std::vector<TUnversionedValue> PooledValues_;


    void FlushPreallocated()
    {
        if (!Current_)
            return;

        YCHECK(Current_ <= EndPreallocated_);
        Stream_.Advance(Current_ - BeginPreallocated_);
        BeginPreallocated_ = EndPreallocated_ = Current_ = nullptr;
    }

    void EnsureCapacity(size_t more)
    {
        if (Y_LIKELY(Current_ + more < EndPreallocated_))
            return;

        FlushPreallocated();
        size_t size = std::max(PreallocateBlockSize, more);
        Current_ = BeginPreallocated_ = Stream_.Preallocate(size);
        EndPreallocated_ = BeginPreallocated_ + size;
    }

    void EnsureAlignedUpCapacity(size_t more)
    {
        EnsureCapacity(AlignUp(more));
    }

    void UnsafeWriteInt64(i64 value)
    {
        *reinterpret_cast<i64*>(Current_) = value;
        Current_ += sizeof(i64);
    }

    void WriteInt64(i64 value)
    {
        EnsureCapacity(sizeof(i64));
        UnsafeWriteInt64(value);
    }

    void UnsafeWriteRaw(const void* buffer, size_t size)
    {
        memcpy(Current_, buffer, size);
        Current_ += AlignUp(size);
    }

    void WriteRaw(const void* buffer, size_t size)
    {
        EnsureAlignedUpCapacity(size);
        UnsafeWriteRaw(buffer, size);
    }


    void WriteString(const Stroka& value)
    {
        WriteInt64(value.length());
        WriteRaw(value.begin(), value.length());
    }

    void WriteRowCount(const TRange<TUnversionedRow>& rowset)
    {
        int rowCount = static_cast<int>(rowset.Size());
        ValidateRowCount(rowCount);
        WriteInt64(rowCount);
    }

    template <bool Schemaful>
    void WriteRowValue(const TUnversionedValue& value)
    {
        // This includes the value itself and possible serialization alignment.
        i64 bytes = (Schemaful ? 1 : 2) * sizeof(i64);
        if (IsStringLikeType(value.Type)) {
            bytes += value.Length + (Schemaful ? sizeof(i64) : 0);
        }
        EnsureAlignedUpCapacity(bytes);

        const i64* rawValue = reinterpret_cast<const i64*>(&value);
        if (!Schemaful) {
            UnsafeWriteInt64(rawValue[0]);
        }
        switch (value.Type) {
            case EValueType::Int64:
            case EValueType::Uint64:
            case EValueType::Double:
            case EValueType::Boolean:
                UnsafeWriteInt64(rawValue[1]);
                break;

            case EValueType::String:
            case EValueType::Any:
                if (Schemaful) {
                    UnsafeWriteInt64(value.Length);
                }
                UnsafeWriteRaw(value.Data.String, value.Length);
                break;

            default:
                break;
        }
    }

    template <bool Schemaful>
    void WriteNullVector(const TRange<TUnversionedValue>& values)
    {
        if (Schemaful) {
            auto nullBitmap = TAppendOnlyBitmap<ui64>(values.Size());
            for (int index = 0; index < values.Size(); ++index) {
                nullBitmap.Append(values[index].Type == EValueType::Null);
            }
            WriteRaw(nullBitmap.Data(), nullBitmap.Size());
        }
    }

    template <bool Schemaful>
    void WriteRowValues(
        const TRange<TUnversionedValue>& values,
        const TNameTableToSchemaIdMapping* idMapping)
    {
        if (!values) {
            WriteInt64(-1);
            return;
        }

        int valueCount = values.Size();
        WriteInt64(valueCount);

        if (idMapping) {
            PooledValues_.resize(valueCount);
            for (int index = 0; index < valueCount; ++index) {
                const auto& srcValue = values[index];
                auto& dstValue = PooledValues_[index];
                dstValue = srcValue;
                dstValue.Id = (*idMapping)[srcValue.Id];
            }

            std::sort(
                PooledValues_.begin(),
                PooledValues_.end(),
                [](const TUnversionedValue& lhs, const TUnversionedValue& rhs) {
                    return lhs.Id < rhs.Id;
                });

            WriteNullVector<Schemaful>(
                TRange<TUnversionedValue>(PooledValues_.data(), PooledValues_.size()));
            for (int index = 0; index < valueCount; ++index) {
                WriteRowValue<Schemaful>(PooledValues_[index]);
            }
        } else {
            WriteNullVector<Schemaful>(values);
            for (const auto& value : values) {
                WriteRowValue<Schemaful>(value);
            }
        }
    }

};

////////////////////////////////////////////////////////////////////////////////

TWireProtocolWriter::TWireProtocolWriter()
    : Impl_(std::make_unique<TImpl>())
{ }

TWireProtocolWriter::~TWireProtocolWriter() = default;

size_t TWireProtocolWriter::GetByteSize() const
{
    return Impl_->GetByteSize();
}

std::vector<TSharedRef> TWireProtocolWriter::Finish()
{
    return Impl_->Finish();
}

void TWireProtocolWriter::WriteCommand(EWireProtocolCommand command)
{
    Impl_->WriteCommand(command);
}

void TWireProtocolWriter::WriteTableSchema(const TTableSchema& schema)
{
    Impl_->WriteTableSchema(schema);
}

void TWireProtocolWriter::WriteMessage(const ::google::protobuf::MessageLite& message)
{
    Impl_->WriteMessage(message);
}

void TWireProtocolWriter::WriteSchemafulRow(
    TUnversionedRow row,
    const TNameTableToSchemaIdMapping* idMapping)
{
    Impl_->WriteSchemafulRow(row, idMapping);
}

void TWireProtocolWriter::WriteUnversionedRow(
    TUnversionedRow row,
    const TNameTableToSchemaIdMapping* idMapping)
{
    Impl_->WriteUnversionedRow(row, idMapping);
}

void TWireProtocolWriter::WriteUnversionedRow(
    const TRange<TUnversionedValue>& row,
    const TNameTableToSchemaIdMapping* idMapping)
{
    Impl_->WriteUnversionedRow(row, idMapping);
}

void TWireProtocolWriter::WriteUnversionedRowset(
    const TRange<TUnversionedRow>& rowset,
    const TNameTableToSchemaIdMapping* idMapping)
{
    Impl_->WriteUnversionedRowset(rowset, idMapping);
}

void TWireProtocolWriter::WriteSchemafulRowset(
    const TRange<TUnversionedRow>& rowset,
    const TNameTableToSchemaIdMapping* idMapping)
{
    Impl_->WriteSchemafulRowset(rowset, idMapping);
}

////////////////////////////////////////////////////////////////////////////////

class TWireProtocolReader::TImpl
{
public:
    explicit TImpl(
        const TSharedRef& data,
        TRowBufferPtr rowBuffer)
        : RowBuffer_(rowBuffer ? rowBuffer : New<TRowBuffer>(TWireProtocolReaderTag(), ReaderBufferChunkSize))
        , Data_(data)
        , Current_(Data_.Begin())
    { }

    const TRowBufferPtr& GetRowBuffer() const
    {
        return RowBuffer_;
    }

    bool IsFinished() const
    {
        return Current_ == Data_.End();
    }

    TIterator GetBegin() const
    {
        return Data_.Begin();
    }

    TIterator GetEnd() const
    {
        return Data_.End();
    }

    TIterator GetCurrent() const
    {
        return Current_;
    }

    void SetCurrent(TIterator current)
    {
        Current_ = current;
    }

    TSharedRef Slice(TIterator begin, TIterator end)
    {
        return Data_.Slice(begin, end);
    }

    EWireProtocolCommand ReadCommand()
    {
        return EWireProtocolCommand(ReadInt64());
    }

    TTableSchema ReadTableSchema()
    {
        NTableClient::NProto::TTableSchemaExt protoSchema;
        ReadMessage(&protoSchema);
        return FromProto<TTableSchema>(protoSchema);
    }

    void ReadMessage(::google::protobuf::MessageLite* message)
    {
        i64 size = ReadInt64();
        ::google::protobuf::io::CodedInputStream chunkStream(
            reinterpret_cast<const ui8*>(Current_),
            size);
        message->ParsePartialFromCodedStream(&chunkStream);
        Current_ += AlignUp(size);
    }

    TUnversionedRow ReadSchemafulRow(const TSchemaData& schemaData, bool deep)
    {
        return ReadRow<true>(&schemaData, deep);
    }

    TUnversionedRow ReadUnversionedRow(bool deep)
    {
        return ReadRow<false>(nullptr, deep);
    }

    TSharedRange<TUnversionedRow> ReadUnversionedRowset(bool deep)
    {
        return ReadRowset<false>(nullptr, deep);
    }

    TSharedRange<TUnversionedRow> ReadSchemafulRowset(const TSchemaData& schemaData, bool deep)
    {
        return ReadRowset<true>(&schemaData, deep);
    }

private:
    const TRowBufferPtr RowBuffer_;

    TSharedRef Data_;
    TIterator Current_;


    i64 ReadInt64()
    {
        YCHECK(Current_ + sizeof(i64) <= Data_.End());
        i64 result = *reinterpret_cast<const i64*>(Current_);
        Current_ += sizeof(result);
        return result;
    }

    i32 ReadInt32()
    {
        i64 result = ReadInt64();
        if (result > std::numeric_limits<i32>::max()) {
            THROW_ERROR_EXCEPTION("Value is too big to fit into int32");
        }
        return static_cast<i32>(result);
    }

    void Skip(size_t size)
    {
        YCHECK(Current_ + size <= Data_.End());
        Current_ += size;
        Current_ += GetPaddingSize(size);
    }

    const char* ReadRaw(size_t size)
    {
        YCHECK(Current_ + size <= Data_.End());
        auto result = Current_;
        Skip(size);
        return result;
    }


    template <bool Schemaful>
    void ReadRowValue(
        TUnversionedValue* value,
        const TSchemaData* schemaData,
        const TReadOnlyBitmap<ui64>& nullBitmap,
        bool deep,
        int index)
    {
        i64* rawValue = reinterpret_cast<i64*>(value);
        if (Schemaful) {
            rawValue[0] = (*schemaData)[index];
            if (nullBitmap[index]) {
                value->Type = EValueType::Null;
            }
        } else {
            rawValue[0] = ReadInt64();
        }

        switch (value->Type) {
            case EValueType::Int64:
            case EValueType::Uint64:
            case EValueType::Double:
            case EValueType::Boolean:
                rawValue[1] = ReadInt64();
                break;

            case EValueType::String:
            case EValueType::Any:
                if (Schemaful) {
                    value->Length = ReadInt32();
                }
                if (value->Length > MaxStringValueLength) {
                    THROW_ERROR_EXCEPTION("Value is too long: length %v, limit %v",
                        value->Length,
                        MaxStringValueLength);
                }
                value->Data.String = ReadRaw(value->Length);
                if (deep) {
                    *value = RowBuffer_->Capture(*value);
                }
                break;

            default:
                break;
        }
    }

    template <bool Schemaful>
    TUnversionedRow ReadRow(const TSchemaData* schemaData, bool deep)
    {
        int valueCount = ReadInt32();
        if (valueCount == -1) {
            return TUnversionedRow();
        }

        ValidateRowValueCount(valueCount);

        auto nullBitmap = TReadOnlyBitmap<ui64>();
        if (schemaData) {
            nullBitmap.Reset(reinterpret_cast<const ui64*>(Current_), valueCount);
            Skip(nullBitmap.GetByteSize());
        }

        auto row = RowBuffer_->Allocate(valueCount);
        for (int index = 0; index < valueCount; ++index) {
            ReadRowValue<Schemaful>(&row[index], schemaData, nullBitmap, deep, index);
        }
        return row;
    }

    template <bool Schemaful>
    TSharedRange<TUnversionedRow> ReadRowset(const TSchemaData* schemaData, bool deep)
    {
        int rowCount = ReadInt32();
        ValidateRowCount(rowCount);

        auto* rows = RowBuffer_->GetPool()->AllocateUninitialized<TUnversionedRow>(rowCount);
        for (int index = 0; index < rowCount; ++index) {
            rows[index] = ReadRow<Schemaful>(schemaData, deep);
        }

        return TSharedRange<TUnversionedRow>(rows, rows + rowCount, RowBuffer_);
    }
};

////////////////////////////////////////////////////////////////////////////////

TWireProtocolReader::TWireProtocolReader(
    const TSharedRef& data,
    TRowBufferPtr rowBuffer)
    : Impl_(std::make_unique<TImpl>(data, std::move(rowBuffer)))
{ }

TWireProtocolReader::~TWireProtocolReader() = default;

const TRowBufferPtr& TWireProtocolReader::GetRowBuffer() const
{
    return Impl_->GetRowBuffer();
}

bool TWireProtocolReader::IsFinished() const
{
    return Impl_->IsFinished();
}

auto TWireProtocolReader::GetBegin() const -> TIterator
{
    return Impl_->GetBegin();
}

auto TWireProtocolReader::GetEnd() const -> TIterator
{
    return Impl_->GetEnd();
}

auto TWireProtocolReader::GetCurrent() const -> TIterator
{
    return Impl_->GetCurrent();
}

void TWireProtocolReader::SetCurrent(TIterator current)
{
    Impl_->SetCurrent(current);
}

TSharedRef TWireProtocolReader::Slice(TIterator begin, TIterator end)
{
    return Impl_->Slice(begin, end);
}

EWireProtocolCommand TWireProtocolReader::ReadCommand()
{
    return Impl_->ReadCommand();
}

TTableSchema TWireProtocolReader::ReadTableSchema()
{
    return Impl_->ReadTableSchema();
}

void TWireProtocolReader::ReadMessage(::google::protobuf::MessageLite* message)
{
    Impl_->ReadMessage(message);
}

TUnversionedRow TWireProtocolReader::ReadUnversionedRow(bool deep)
{
    return Impl_->ReadUnversionedRow(deep);
}

TUnversionedRow TWireProtocolReader::ReadSchemafulRow(const TSchemaData& schemaData, bool deep)
{
    return Impl_->ReadSchemafulRow(schemaData, deep);
}

TSharedRange<TUnversionedRow> TWireProtocolReader::ReadUnversionedRowset(bool deep)
{
    return Impl_->ReadUnversionedRowset(deep);
}

TSharedRange<TUnversionedRow> TWireProtocolReader::ReadSchemafulRowset(const TSchemaData& schemaData, bool deep)
{
    return Impl_->ReadSchemafulRowset(schemaData, deep);
}

auto TWireProtocolReader::GetSchemaData(
    const TTableSchema& schema,
    const TColumnFilter& filter) -> TSchemaData
{
    TSchemaData schemaData;
    auto addColumn = [&] (int id) {
        auto value = MakeUnversionedValueHeader(schema.Columns()[id].Type, id);
        schemaData.push_back(*reinterpret_cast<ui32*>(&value));
    };

    if (!filter.All) {
        for (int id : filter.Indexes) {
            addColumn(id);
        }
    } else {
        for (int id = 0; id < schema.Columns().size(); ++id) {
            addColumn(id);
        }
    }
    return schemaData;
}

auto TWireProtocolReader::GetSchemaData(const TTableSchema& schema) -> TSchemaData
{
    TSchemaData schemaData;
    for (int id = 0; id < schema.GetKeyColumnCount(); ++id) {
        TUnversionedValue value;
        value.Id = id;
        value.Type = schema.Columns()[id].Type;
        schemaData.push_back(*reinterpret_cast<ui32*>(&value));
    }
    return schemaData;
}

////////////////////////////////////////////////////////////////////////////////

class TWireProtocolRowsetReader
    : public IWireProtocolRowsetReader
{
public:
    TWireProtocolRowsetReader(
        const std::vector<TSharedRef>& compressedBlocks,
        NCompression::ECodec codecId,
        const TTableSchema& schema,
        bool isSchemaful,
        const NLogging::TLogger& logger)
        : CompressedBlocks_(compressedBlocks)
<<<<<<< HEAD
        , Codec_(NCompression::GetCodec(codecId))
        , Schema_(schema)
        , Logger(
=======
          , Codec_(NCompression::GetCodec(codecId))
          , Schema_(schema)
          , IsSchemaful(isSchemaful)
          , Logger(
>>>>>>> bdaf3cb9
            NLogging::TLogger(logger)
                .AddTag("ReaderId: %v", TGuid::Create()))
    {
        LOG_DEBUG("Wire protocol rowset reader created (BlockCount: %v, TotalCompressedSize: %v)",
            CompressedBlocks_.size(),
            GetByteSize(CompressedBlocks_));
    }

    virtual bool Read(std::vector<TUnversionedRow>* rows) override
    {
        if (Finished_) {
            return false;
        }

        if (BlockIndex_ >= CompressedBlocks_.size()) {
            Finished_ = true;
            LOG_DEBUG("Wire protocol rowset reader finished");
            return false;
        }

        const auto& compressedBlock = CompressedBlocks_[BlockIndex_];
        LOG_DEBUG("Started decompressing rowset reader block (BlockIndex: %v, CompressedSize: %v)",
            BlockIndex_,
            compressedBlock.Size());
        auto uncompressedBlock = Codec_->Decompress(compressedBlock);
        LOG_DEBUG("Finished decompressing rowset reader block (BlockIndex: %v, UncompressedSize: %v)",
            BlockIndex_,
            uncompressedBlock.Size());

        auto rowBuffer = New<TRowBuffer>(TWireProtocolReaderTag(), ReaderBufferChunkSize);
        WireReader_ = std::make_unique<TWireProtocolReader>(uncompressedBlock, std::move(rowBuffer));

        if (!SchemaChecked_) {
            auto actualSchema = WireReader_->ReadTableSchema();
            if (Schema_ != actualSchema) {
                THROW_ERROR_EXCEPTION("Schema mismatch while parsing wire protocol");
            }
            SchemaChecked_ = true;
        }

        auto schemaData = WireReader_->GetSchemaData(Schema_, TColumnFilter());

        rows->clear();
        while (!WireReader_->IsFinished()) {
            auto row = IsSchemaful
                ? WireReader_->ReadSchemafulRow(schemaData, false)
                : WireReader_->ReadUnversionedRow(false);
            rows->push_back(row);
        }
        ++BlockIndex_;

        return true;
    }

    virtual TFuture<void> GetReadyEvent() override
    {
        return VoidFuture;
    }

private:
    const std::vector<TSharedRef> CompressedBlocks_;
    NCompression::ICodec* const Codec_;
    const TTableSchema Schema_;
    bool IsSchemaful;
    const NLogging::TLogger Logger;

    int BlockIndex_ = 0;
    std::unique_ptr<TWireProtocolReader> WireReader_;
    bool Finished_ = false;
    bool SchemaChecked_ = false;

};

IWireProtocolRowsetReaderPtr CreateWireProtocolRowsetReader(
    const std::vector<TSharedRef>& compressedBlocks,
    NCompression::ECodec codecId,
    const TTableSchema& schema,
    bool isSchemaful,
    const NLogging::TLogger& logger)
{
    return New<TWireProtocolRowsetReader>(
        compressedBlocks,
        codecId,
        schema,
        isSchemaful,
        logger);
}

////////////////////////////////////////////////////////////////////////////////

class TWireProtocolRowsetWriter
    : public IWireProtocolRowsetWriter
{
public:
    TWireProtocolRowsetWriter(
        NCompression::ECodec codecId,
        size_t desiredUncompressedBlockSize,
        const TTableSchema& schema,
        bool isSchemaful,
        const NLogging::TLogger& logger)
        : Codec_(NCompression::GetCodec(codecId))
        , DesiredUncompressedBlockSize_(desiredUncompressedBlockSize)
        , Schema_(schema)
        , IsSchemaful(isSchemaful)
        , Logger(NLogging::TLogger(logger)
            .AddTag("WriterId: %v", TGuid::Create()))
    {
        LOG_DEBUG("Wire protocol rowset writer created (CodecId: %v, DesiredUncompressedBlockSize: %v)",
            codecId,
            DesiredUncompressedBlockSize_);
    }

    virtual TFuture<void> Close() override
    {
        if (!Closed_) {
            LOG_DEBUG("Wire protocol rowset writer closed");
            FlushBlock();
            Closed_ = true;
        }
        return VoidFuture;
    }

    virtual bool Write(const TRange<TUnversionedRow>& rows) override
    {
        YCHECK(!Closed_);
        for (auto row : rows) {
            if (!WireWriter_) {
                WireWriter_ = std::make_unique<TWireProtocolWriter>();
                if (!SchemaWritten_) {
                    WireWriter_->WriteTableSchema(Schema_);
                    SchemaWritten_ = true;
                }
            }
            if (IsSchemaful) {
                WireWriter_->WriteSchemafulRow(row);
            } else {
                WireWriter_->WriteUnversionedRow(row);
            }
            if (WireWriter_->GetByteSize() >= DesiredUncompressedBlockSize_) {
                FlushBlock();
            }
        }
        return true;
    }

    virtual TFuture<void> GetReadyEvent() override
    {
        return VoidFuture;
    }

    virtual std::vector<TSharedRef> GetCompressedBlocks() override
    {
        YCHECK(Closed_);
        return CompressedBlocks_;
    }

private:
    NCompression::ICodec* const Codec_;
    const size_t DesiredUncompressedBlockSize_;
    const TTableSchema Schema_;
    bool IsSchemaful;
    const NLogging::TLogger Logger;

    std::vector<TSharedRef> CompressedBlocks_;
    std::unique_ptr<TWireProtocolWriter> WireWriter_;
    bool Closed_ = false;
    bool SchemaWritten_ = false;


    void FlushBlock()
    {
        if (!WireWriter_) {
            return;
        }

        auto uncompressedBlocks = WireWriter_->Finish();

        LOG_DEBUG("Started compressing rowset writer block (BlockIndex: %v, UncompressedSize: %v)",
            CompressedBlocks_.size(),
            GetByteSize(uncompressedBlocks));
        auto compressedBlock = Codec_->Compress(uncompressedBlocks);
        LOG_DEBUG("Finished compressing rowset writer block (BlockIndex: %v, CompressedSize: %v)",
            CompressedBlocks_.size(),
            compressedBlock.Size());

        CompressedBlocks_.push_back(compressedBlock);
        WireWriter_.reset();
    }
};

IWireProtocolRowsetWriterPtr CreateWireProtocolRowsetWriter(
    NCompression::ECodec codecId,
    size_t desiredUncompressedBlockSize,
    const NTableClient::TTableSchema& schema,
    bool isSchemaful,
    const NLogging::TLogger& logger)
{
    return New<TWireProtocolRowsetWriter>(
        codecId,
        desiredUncompressedBlockSize,
        schema,
        isSchemaful,
        logger);
}

////////////////////////////////////////////////////////////////////////////////

} // namespace NTabletClient
} // namespace NYT
<|MERGE_RESOLUTION|>--- conflicted
+++ resolved
@@ -706,16 +706,10 @@
         bool isSchemaful,
         const NLogging::TLogger& logger)
         : CompressedBlocks_(compressedBlocks)
-<<<<<<< HEAD
         , Codec_(NCompression::GetCodec(codecId))
         , Schema_(schema)
+        , IsSchemaful(isSchemaful)
         , Logger(
-=======
-          , Codec_(NCompression::GetCodec(codecId))
-          , Schema_(schema)
-          , IsSchemaful(isSchemaful)
-          , Logger(
->>>>>>> bdaf3cb9
             NLogging::TLogger(logger)
                 .AddTag("ReaderId: %v", TGuid::Create()))
     {
