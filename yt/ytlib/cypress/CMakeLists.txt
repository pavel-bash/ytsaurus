--- conflicted
+++ resolved
@@ -14,12 +14,7 @@
     ${CMAKE_SOURCE_DIR}/yt/ytlib/cypress/cypress_service.cpp
     ${CMAKE_SOURCE_DIR}/yt/ytlib/cypress/cypress_service_rpc.h
 
-<<<<<<< HEAD
     ${CMAKE_SOURCE_DIR}/yt/ytlib/cypress/virtual.cpp
-    ${CMAKE_SOURCE_DIR}/yt/ytlib/cypress/world_initializer.cpp
-=======
-    virtual.cpp
->>>>>>> 7c8b8a40
 
     ${CMAKE_SOURCE_DIR}/yt/ytlib/cypress/cypress_integration.cpp
 
