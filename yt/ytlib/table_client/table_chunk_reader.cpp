#include "stdafx.h"
#include "config.h"
#include "table_chunk_reader.h"
#include "channel_reader.h"
#include "private.h"
#include "chunk_meta_extensions.h"

#include <ytlib/misc/string.h>
#include <ytlib/misc/foreach.h>
#include <ytlib/misc/sync.h>
#include <ytlib/misc/protobuf_helpers.h>
#include <ytlib/table_client/table_chunk_meta.pb.h>

#include <ytlib/chunk_client/async_reader.h>
#include <ytlib/chunk_client/chunk_spec.h>
#include <ytlib/chunk_client/sequential_reader.h>
#include <ytlib/chunk_client/config.h>
#include <ytlib/chunk_client/dispatcher.h>
#include <ytlib/chunk_client/chunk_meta_extensions.h>

#include <ytlib/yson/tokenizer.h>
#include <ytlib/actions/invoker.h>
#include <ytlib/logging/tagged_logger.h>

#include <algorithm>
#include <limits>

namespace NYT {
namespace NTableClient {

using namespace NChunkClient;
using namespace NYTree;

////////////////////////////////////////////////////////////////////////////////

static NLog::TLogger& Logger = TableReaderLogger;

////////////////////////////////////////////////////////////////////////////////

class TTableChunkReader::TInitializer
    : public virtual TRefCounted
{
public:
    virtual void Initialize() = 0;

protected:
    void OnFail(const TError& error, TTableChunkReaderPtr chunkReader)
    {
        chunkReader->Initializer.Reset();
        chunkReader->ReaderState.Fail(error);
    }
};

////////////////////////////////////////////////////////////////////////////////

class TTableChunkReader::TKeyValidator
{
public:
    TKeyValidator(const NChunkClient::NProto::TKey& pivot, bool leftBoundary)
        : LeftBoundary(leftBoundary)
        , Pivot(TOwningKey::FromProto(pivot))
    { }

    template <class TBuffer>
    bool IsValid(const TKey<TBuffer>& key)
    {
        int result = CompareKeys(key, Pivot);
        return LeftBoundary ? result >= 0 : result < 0;
    }

private:
    bool LeftBoundary;
    TOwningKey Pivot;

};

////////////////////////////////////////////////////////////////////////////////

//! Represents element of the heap used to determine
//! block reading order. (see TInitializer::GetBlockReadingOrder).
struct TBlockInfo
{
    int ChunkBlockIndex;
    int ChannelBlockIndex;
    int ChannelIndex;
    i64 LastRow;

    inline bool operator<(const TBlockInfo& rhs) const
    {
        return
            LastRow > rhs.LastRow ||
            (LastRow == rhs.LastRow && ChannelIndex > rhs.ChannelIndex);
    }

    TBlockInfo(
        int chunkBlockIndex,
        int channelBlockIndex,
        int channelIdx,
        i64 lastRow)
        : ChunkBlockIndex(chunkBlockIndex)
        , ChannelBlockIndex(channelBlockIndex)
        , ChannelIndex(channelIdx)
        , LastRow(lastRow)
    { }
};

////////////////////////////////////////////////////////////////////////////////

template <template <typename T> class TComparator>
struct TIndexComparator
{
    bool operator()(const NChunkClient::NProto::TKey& key, const NProto::TIndexRow& row)
    {
        return Comparator(CompareKeys(key, row.key()), 0);
    }

    TComparator<int> Comparator;
};

////////////////////////////////////////////////////////////////////////////////

//! Helper class aimed to asynchronously initialize the internals of TChunkReader.
class TTableChunkReader::TRegularInitializer
    : public TTableChunkReader::TInitializer
{
public:
    TRegularInitializer(
        TSequentialReaderConfigPtr config,
        TTableChunkReaderPtr chunkReader,
        NChunkClient::IAsyncReaderPtr asyncReader,
        const NChunkClient::NProto::TReadLimit& startLimit,
        const NChunkClient::NProto::TReadLimit& endLimit)
        : SequentialConfig(config)
        , AsyncReader(asyncReader)
        , ChunkReader(chunkReader)
        , Channel(chunkReader->Channel)
        , StartLimit(startLimit)
        , EndLimit(endLimit)
        , HasRangeRequest(false)
        , Logger(TableReaderLogger)
    { }

    void Initialize()
    {
        auto chunkReader = ChunkReader.Lock();
        YCHECK(chunkReader);

        Logger.AddTag(Sprintf("ChunkId: %s", ~ToString(AsyncReader->GetChunkId())));

        std::vector<int> tags;
        tags.reserve(10);
        tags.push_back(TProtoExtensionTag<NChunkClient::NProto::TMiscExt>::Value);
        tags.push_back(TProtoExtensionTag<NProto::TChannelsExt>::Value);

        HasRangeRequest =
            (StartLimit.has_key() && (StartLimit.key().parts_size() > 0)) ||
            (EndLimit.has_key() && (EndLimit.key().parts_size() > 0));

        if (HasRangeRequest) {
            tags.push_back(TProtoExtensionTag<NProto::TIndexExt>::Value);
        }

        if (HasRangeRequest || chunkReader->Options->ReadKey) {
            tags.push_back(TProtoExtensionTag<NProto::TKeyColumnsExt>::Value);
        }

        LOG_INFO("Requesting chunk meta");

        AsyncReader->AsyncGetChunkMeta(Null, &tags).Subscribe(
            BIND(&TRegularInitializer::OnGotMeta, MakeStrong(this))
            .Via(TDispatcher::Get()->GetReaderInvoker()));
    }

private:
    void OnFail(const TError& error, TTableChunkReaderPtr chunkReader)
    {
        LOG_WARNING(error);
        chunkReader->Initializer.Reset();
        chunkReader->ReaderState.Fail(error);
    }

    void OnGotMeta(NChunkClient::IAsyncReader::TGetMetaResult result)
    {
        auto chunkReader = ChunkReader.Lock();
        if (!chunkReader)
            return;

        if (!result.IsOK()) {
            OnFail(result, chunkReader);
            return;
        }

        LOG_DEBUG("Chunk meta received");

<<<<<<< HEAD
        const auto& chunkMeta = result.GetValue();

        if (chunkMeta.type() != EChunkType::Table) {
            LOG_FATAL("Invalid chunk type %d", chunkMeta.type());
        }

        if (chunkMeta.version() != FormatVersion) {
            auto error = TError("Invalid chunk format version (Expected: %d, Actual: %d)",
=======
        const auto& chunkMeta = result.Value();

        if (chunkMeta.type() != EChunkType::Table) {
            auto error = TError("Invalid chunk type (Expected: %s, Actual: %s)",
                ~FormatEnum(EChunkType(EChunkType::Table)),
                ~FormatEnum(EChunkType(chunkMeta.type())));
            OnFail(error, chunkReader);
            return;
        }

        if (chunkMeta.version() != FormatVersion) {
            auto error = TError("Invalid table chunk format version (Expected: %d, Actual: %d)",
>>>>>>> bf4074ee
                FormatVersion,
                chunkMeta.version());
            OnFail(error, chunkReader);
            return;
        }

        FOREACH (const auto& column, Channel.GetColumns()) {
            auto& columnInfo = chunkReader->ColumnsMap[TStringBuf(column)];
            columnInfo.InChannel = true;
        }

        auto miscExt = GetProtoExtension<NChunkClient::NProto::TMiscExt>(
            chunkMeta.extensions());

        chunkReader->EndRowIndex = miscExt.row_count();

        if (StartLimit.has_row_index()) {
            chunkReader->StartRowIndex = std::max(chunkReader->StartRowIndex, StartLimit.row_index());
        }

        if (EndLimit.has_row_index()) {
            chunkReader->EndRowIndex = std::min(chunkReader->EndRowIndex, EndLimit.row_index());
        }

        if (HasRangeRequest || chunkReader->Options->ReadKey) {
            if (!miscExt.sorted()) {
                auto error = TError("Received key range read request for an unsorted chunk %s",
                    ~ToString(AsyncReader->GetChunkId()));
                OnFail(error, chunkReader);
                return;
            }

            chunkReader->KeyColumnsExt = GetProtoExtension<NProto::TKeyColumnsExt>(
                chunkMeta.extensions());

            YCHECK(chunkReader->KeyColumnsExt.values_size() > 0);
            for (int i = 0; i < chunkReader->KeyColumnsExt.values_size(); ++i) {
                const auto& column = chunkReader->KeyColumnsExt.values(i);
                Channel.AddColumn(column);
                auto& columnInfo = chunkReader->ColumnsMap[TStringBuf(column)];
                columnInfo.KeyIndex = i;
                if (chunkReader->Channel.Contains(column))
                    columnInfo.InChannel = true;
            }

            chunkReader->CurrentKey.ClearAndResize(chunkReader->KeyColumnsExt.values_size());
        }

        if (HasRangeRequest) {
            auto indexExt = GetProtoExtension<NProto::TIndexExt>(
                chunkMeta.extensions());

            if (StartLimit.has_key() && StartLimit.key().parts_size() > 0) {
                StartValidator.reset(new TKeyValidator(StartLimit.key(), true));

                typedef decltype(indexExt.items().begin()) TSampleIter;
                std::reverse_iterator<TSampleIter> rbegin(indexExt.items().end());
                std::reverse_iterator<TSampleIter> rend(indexExt.items().begin());
                auto it = std::upper_bound(
                    rbegin,
                    rend,
                    StartLimit.key(),
                    TIndexComparator<std::greater>());

                if (it != rend) {
                    chunkReader->StartRowIndex = std::max(it->row_index() + 1, chunkReader->StartRowIndex);
                }
            }

            if (EndLimit.has_key() && EndLimit.key().parts_size() > 0) {
                chunkReader->EndValidator.reset(new TKeyValidator(EndLimit.key(), false));

                auto it = std::upper_bound(
                    indexExt.items().begin(),
                    indexExt.items().end(),
                    EndLimit.key(),
                    TIndexComparator<std::less>());

                if (it != indexExt.items().end()) {
                    chunkReader->EndRowIndex = std::min(
                        it->row_index(),
                        chunkReader->EndRowIndex);
                }
            }
        }

        LOG_DEBUG("Reading rows %" PRId64 "-%" PRId64,
            chunkReader->StartRowIndex,
            chunkReader->EndRowIndex);

        chunkReader->CurrentRowIndex = chunkReader->StartRowIndex;
        if (chunkReader->CurrentRowIndex >= chunkReader->EndRowIndex) {
            LOG_WARNING("Nothing to read from the current chunk");
            chunkReader->Initializer.Reset();
            chunkReader->IsFinished = true;
            chunkReader->ReaderState.FinishOperation();
            return;
        }

        ChannelsExt = GetProtoExtension<NProto::TChannelsExt>(chunkMeta.extensions());

        SelectChannels(chunkReader);
        YCHECK(SelectedChannels.size() > 0);

        LOG_DEBUG("Selected channels [%s]", ~JoinToString(SelectedChannels));

        auto blockSequence = GetBlockReadSequence(chunkReader);
        LOG_DEBUG("Reading %d blocks", static_cast<int>(blockSequence.size()));

        chunkReader->SequentialReader = New<TSequentialReader>(
            SequentialConfig,
            std::move(blockSequence),
            AsyncReader,
            NCompression::ECodec(miscExt.compression_codec()));

        chunkReader->ChannelReaders.reserve(SelectedChannels.size());

        chunkReader->SequentialReader->AsyncNextBlock().Subscribe(
            BIND(&TRegularInitializer::OnStartingBlockReceived, MakeWeak(this), 0)
                .Via(TDispatcher::Get()->GetReaderInvoker()));
    }

    void SelectChannels(TTableChunkReaderPtr chunkReader)
    {
        ChunkChannels.reserve(ChannelsExt.items_size());
        for (int i = 0; i < ChannelsExt.items_size(); ++i) {
            ChunkChannels.push_back(TChannel::FromProto(ChannelsExt.items(i).channel()));
        }

        // Heuristic: first try to find a channel containing the whole read channel.
        // If several exists, choose the one with the minimum number of blocks.
        if (SelectSingleChannel(chunkReader))
            return;

        auto remainder = Channel;
        for (int channelIdx = 0; channelIdx < ChunkChannels.size(); ++channelIdx) {
            const auto& currentChannel = ChunkChannels[channelIdx];
            if (currentChannel.Overlaps(remainder)) {
                remainder -= currentChannel;
                SelectedChannels.push_back(channelIdx);
                if (remainder.IsEmpty()) {
                    break;
                }
            }
        }
    }

    bool SelectSingleChannel(TTableChunkReaderPtr chunkReader)
    {
        int resultIdx = -1;
        size_t minBlockCount = std::numeric_limits<size_t>::max();

        for (int i = 0; i < ChunkChannels.size(); ++i) {
            auto& channel = ChunkChannels[i];
            if (channel.Contains(Channel)) {
                size_t blockCount = ChannelsExt.items(i).blocks_size();
                if (minBlockCount > blockCount) {
                    resultIdx = i;
                    minBlockCount = blockCount;
                }
            }
        }

        if (resultIdx < 0)
            return false;

        SelectedChannels.push_back(resultIdx);
        return true;
    }

    void SelectOpeningBlocks(
        TTableChunkReaderPtr chunkReader,
        std::vector<TSequentialReader::TBlockInfo>& result,
        std::vector<TBlockInfo>& blockHeap)
    {
        FOREACH (auto channelIdx, SelectedChannels) {
            const auto& protoChannel = ChannelsExt.items(channelIdx);
            int blockIndex = -1;
            i64 startRow = 0;
            i64 lastRow = 0;
            while (true) {
                ++blockIndex;
                YCHECK(blockIndex < static_cast<int>(protoChannel.blocks_size()));
                const auto& protoBlock = protoChannel.blocks(blockIndex);

                startRow = lastRow;
                lastRow += protoBlock.row_count();

                if (lastRow > chunkReader->StartRowIndex) {
                    blockHeap.push_back(TBlockInfo(
                        protoBlock.block_index(),
                        blockIndex,
                        channelIdx,
                        lastRow));

                    result.push_back(TSequentialReader::TBlockInfo(
                        protoBlock.block_index(),
                        protoBlock.block_size()));
                    StartRows.push_back(startRow);
                    break;
                }
            }
        }
    }

    std::vector<TSequentialReader::TBlockInfo> GetBlockReadSequence(TTableChunkReaderPtr chunkReader)
    {
        std::vector<TSequentialReader::TBlockInfo> result;
        std::vector<TBlockInfo> blockHeap;

        SelectOpeningBlocks(chunkReader, result, blockHeap);

        std::make_heap(blockHeap.begin(), blockHeap.end());

        while (true) {
            auto currentBlock = blockHeap.front();
            auto nextBlockIndex = currentBlock.ChannelBlockIndex + 1;
            const auto& protoChannel = ChannelsExt.items(currentBlock.ChannelIndex);
            auto lastRow = currentBlock.LastRow;

            std::pop_heap(blockHeap.begin(), blockHeap.end());
            blockHeap.pop_back();

            YCHECK(nextBlockIndex <= protoChannel.blocks_size());

            if (currentBlock.LastRow >= chunkReader->EndRowIndex) {
                FOREACH (auto& block, blockHeap) {
                    YASSERT(block.LastRow >= chunkReader->EndRowIndex);
                }
                break;
            }

            while (nextBlockIndex < protoChannel.blocks_size()) {
                const auto& protoBlock = protoChannel.blocks(nextBlockIndex);

                lastRow += protoBlock.row_count();
                blockHeap.push_back(TBlockInfo(
                    protoBlock.block_index(),
                    nextBlockIndex,
                    currentBlock.ChannelIndex,
                    lastRow));

                std::push_heap(blockHeap.begin(), blockHeap.end());
                result.push_back(TSequentialReader::TBlockInfo(
                    protoBlock.block_index(),
                    protoBlock.block_size()));
                break;
            }
        }

        return result;
    }

    void OnStartingBlockReceived(int selectedChannelIndex, TError error)
    {
        auto chunkReader = ChunkReader.Lock();
        if (!chunkReader)
            return;

        auto& channelIdx = SelectedChannels[selectedChannelIndex];

        LOG_DEBUG("Fetched starting block for channel %d", channelIdx);

        if (!error.IsOK()) {
            auto error = TError("Failed to download starting block for channel %d",
                channelIdx);
            OnFail(error, chunkReader);
            return;
        }

        chunkReader->ChannelReaders.push_back(New<TChannelReader>(ChunkChannels[channelIdx]));

        auto& channelReader = chunkReader->ChannelReaders.back();
        auto decompressedBlock = chunkReader->SequentialReader->GetBlock();
        if (chunkReader->Options->KeepBlocks)
            chunkReader->FetchedBlocks.push_back(decompressedBlock);
        channelReader->SetBlock(decompressedBlock);

        for (i64 rowIndex = StartRows[selectedChannelIndex];
            rowIndex < chunkReader->StartRowIndex;
            ++rowIndex)
        {
            YCHECK(channelReader->NextRow());
        }

        LOG_DEBUG("Skipped initial rows for channel %d", channelIdx);

        ++selectedChannelIndex;
        if (selectedChannelIndex < SelectedChannels.size()) {
            chunkReader->SequentialReader->AsyncNextBlock()
                .Subscribe(BIND(
                    &TRegularInitializer::OnStartingBlockReceived,
                    MakeWeak(this),
                    selectedChannelIndex)
                .Via(TDispatcher::Get()->GetReaderInvoker()));
        } else {
            // Create current row.
            LOG_DEBUG("All starting blocks received");

            chunkReader->MakeCurrentRow();
            // Check end validator.
            if (!chunkReader->ValidateRow()) {
                chunkReader->Initializer.Reset();
                chunkReader->ReaderState.FinishOperation();
                return;
            }

            ValidateRow(TError());
        }
    }

    void ValidateRow(const TError error)
    {
        auto chunkReader = ChunkReader.Lock();
        if (!chunkReader)
            return;

        if (!error.IsOK()) {
            OnFail(error, chunkReader);
            return;
        }

        while (true) {
            LOG_TRACE("Validating row %" PRId64, chunkReader->CurrentRowIndex);
            if (!chunkReader->GetFacade()) {
                // We have already exceed right reading limit.
                break;
            }

            YCHECK(chunkReader->CurrentRowIndex < chunkReader->EndRowIndex);
            if (~StartValidator && !StartValidator->IsValid(chunkReader->CurrentKey)) {
                // This quick check is aimed to improve potential performance issue and
                // eliminate unnecessary calls to Subscribe and BIND.
                if (!chunkReader->DoFetchNextRow()) {
                    chunkReader->RowState.GetOperationError().Subscribe(
                        BIND(&TRegularInitializer::ValidateRow, MakeWeak(this))
                            .Via(TDispatcher::Get()->GetReaderInvoker()));
                    return;
                }
            } else {
                break;
            }
        }

        LOG_DEBUG("Reader initialized");

        // Initialization complete.
        chunkReader->Initializer.Reset();
        chunkReader->ReaderState.FinishOperation();
    }

    TSequentialReaderConfigPtr SequentialConfig;
    NChunkClient::IAsyncReaderPtr AsyncReader;
    TWeakPtr<TTableChunkReader> ChunkReader;

    TChannel Channel;

    NChunkClient::NProto::TReadLimit StartLimit;
    NChunkClient::NProto::TReadLimit EndLimit;

    std::unique_ptr<TKeyValidator> StartValidator;

    NProto::TChannelsExt ChannelsExt;
    TChannels ChunkChannels;
    std::vector<int> SelectedChannels;

    //! First row of the first block in each selected channel.
    /*!
     *  Is used to set channel readers to ChunkReader's StartRow during initialization.
     */
    std::vector<i64> StartRows;
    bool HasRangeRequest;

    NLog::TTaggedLogger Logger;

};

////////////////////////////////////////////////////////////////////////////////

class TTableChunkReader::TPartitionInitializer
    : public TTableChunkReader::TInitializer
{
public:
    TPartitionInitializer(
        TSequentialReaderConfigPtr config,
        TTableChunkReaderPtr chunkReader,
        NChunkClient::IAsyncReaderPtr asyncReader)
        : SequentialConfig(config)
        , AsyncReader(asyncReader)
        , ChunkReader(chunkReader)
        , Logger(TableReaderLogger)
    { }

    void Initialize()
    {
        auto chunkReader = ChunkReader.Lock();
        YCHECK(chunkReader);

        Logger.AddTag(Sprintf("ChunkId: %s", ~ToString(AsyncReader->GetChunkId())));

        std::vector<int> tags;
        tags.reserve(10);
        tags.push_back(TProtoExtensionTag<NChunkClient::NProto::TMiscExt>::Value);
        tags.push_back(TProtoExtensionTag<NProto::TChannelsExt>::Value);

        LOG_INFO("Requesting chunk meta");

        AsyncReader->AsyncGetChunkMeta(chunkReader->PartitionTag, &tags)
            .Subscribe(
                BIND(&TPartitionInitializer::OnGotMeta, MakeStrong(this))
                .Via(NChunkClient::TDispatcher::Get()->GetReaderInvoker()));
    }

    void OnGotMeta(NChunkClient::IAsyncReader::TGetMetaResult result)
    {
        auto chunkReader = ChunkReader.Lock();
        if (!chunkReader)
            return;

        if (!result.IsOK()) {
            OnFail(result, chunkReader);
            return;
        }

        LOG_INFO("Chunk meta received");

        auto miscExt = GetProtoExtension<NChunkClient::NProto::TMiscExt>(
            result.GetValue().extensions());
        YCHECK(miscExt.row_count() > 0);

        auto channelsExt = GetProtoExtension<NProto::TChannelsExt>(result.GetValue().extensions());

        YCHECK(channelsExt.items_size() == 1);

        std::vector<TSequentialReader::TBlockInfo> blockSequence;
        {
            i64 rowCount = 0;
            for (int i = 0; i < channelsExt.items(0).blocks_size(); ++i) {
                const auto& blockInfo = channelsExt.items(0).blocks(i);
                if (chunkReader->PartitionTag == blockInfo.partition_tag()) {
                    blockSequence.push_back(TSequentialReader::TBlockInfo(
                        blockInfo.block_index(),
                        blockInfo.block_size()));

                    rowCount += blockInfo.row_count();
                }
            }

            chunkReader->EndRowIndex = rowCount;
        }

        if (blockSequence.empty()) {
            LOG_DEBUG("Nothing to read for partition %d", chunkReader->PartitionTag);
            chunkReader->CurrentRowIndex = chunkReader->EndRowIndex;
            chunkReader->Initializer.Reset();
            chunkReader->IsFinished = true;
            chunkReader->ReaderState.FinishOperation();
            return;
        }

        chunkReader->SequentialReader = New<TSequentialReader>(
            SequentialConfig,
            std::move(blockSequence),
            AsyncReader,
            NCompression::ECodec(miscExt.compression_codec()));

        LOG_DEBUG("Reading %d blocks for partition %d",
            static_cast<int>(blockSequence.size()),
            chunkReader->PartitionTag);

        chunkReader->ChannelReaders.push_back(New<TChannelReader>(
            TChannel::FromProto(channelsExt.items(0).channel())));

        chunkReader->DoFetchNextRow();
        chunkReader->RowState.GetOperationError().Subscribe(BIND(
            &TTableChunkReader::OnRowFetched,
            chunkReader));

        chunkReader->Initializer.Reset();
    }

    TSequentialReaderConfigPtr SequentialConfig;
    NChunkClient::IAsyncReaderPtr AsyncReader;
    TWeakPtr<TTableChunkReader> ChunkReader;
    NLog::TTaggedLogger Logger;
};

////////////////////////////////////////////////////////////////////////////////

TTableChunkReader::TTableChunkReader(
    TTableChunkReaderProviderPtr provider,
    TSequentialReaderConfigPtr config,
    const TChannel& channel,
    NChunkClient::IAsyncReaderPtr chunkReader,
    const NChunkClient::NProto::TReadLimit& startLimit,
    const NChunkClient::NProto::TReadLimit& endLimit,
    TNullable<int> tableIndex,
    int partitionTag,
    TChunkReaderOptionsPtr options)
    : Provider(provider)
    , Facade(this)
    , IsFinished(false)
    , SequentialReader(nullptr)
    , Channel(channel)
    , Options(options)
    , TableIndex(tableIndex)
    , CurrentRowIndex(-1)
    , StartRowIndex(0)
    , EndRowIndex(0)
    , PartitionTag(partitionTag)
    , OnRowFetchedCallback(BIND(&TTableChunkReader::OnRowFetched, MakeWeak(this)))
    , SuccessResult(MakePromise(TError()))
{
    VERIFY_THREAD_AFFINITY_ANY();
    YCHECK(chunkReader);

    if (PartitionTag == DefaultPartitionTag) {
        Initializer = New<TRegularInitializer>(
            config,
            this,
            chunkReader,
            startLimit,
            endLimit);
    } else {
        Initializer = New<TPartitionInitializer>(
            config,
            this,
            chunkReader);
    }
}

TAsyncError TTableChunkReader::AsyncOpen()
{
    ReaderState.StartOperation();

    Initializer->Initialize();

    return ReaderState.GetOperationError();
}

TAsyncError TTableChunkReader::GetReadyEvent()
{
    return ReaderState.GetOperationError();
}

bool TTableChunkReader::FetchNext()
{
    YASSERT(!ReaderState.HasRunningOperation());
    YASSERT(!Initializer);
    YASSERT(!IsFinished);

    if (DoFetchNextRow()) {
        return true;
    }

    ReaderState.StartOperation();
    RowState.GetOperationError().Subscribe(OnRowFetchedCallback);
    return false;
}

void TTableChunkReader::OnRowFetched(TError error)
{
    if (error.IsOK()) {
        ReaderState.FinishOperation();
    } else {
        ReaderState.Fail(error);
    }
}

bool TTableChunkReader::DoFetchNextRow()
{
    CurrentRowIndex = std::min(CurrentRowIndex + 1, EndRowIndex);

    if (CurrentRowIndex == EndRowIndex) {
        LOG_DEBUG("Chunk reader finished");
        IsFinished = true;
        return true;
    }

    CurrentRow.clear();
    CurrentKey.Clear();

    return ContinueFetchNextRow(-1, TError());
}

bool TTableChunkReader::ContinueFetchNextRow(int channelIndex, TError error)
{
    if (!error.IsOK()) {
        YCHECK(RowState.HasRunningOperation());
        RowState.Fail(error);
        // This return value doesn't matter.
        return true;
    }

    if (channelIndex >= 0) {
        auto& channel = ChannelReaders[channelIndex];
        auto decompressedBlock = SequentialReader->GetBlock();
        if (Options->KeepBlocks)
            FetchedBlocks.push_back(decompressedBlock);
        channel->SetBlock(decompressedBlock);
    }

    ++channelIndex;

    while (channelIndex < ChannelReaders.size()) {
        auto& channel = ChannelReaders[channelIndex];
        if (!channel->NextRow()) {
            YCHECK(SequentialReader->HasNext());

            RowState.StartOperation();

            SequentialReader->AsyncNextBlock().Subscribe(BIND(
                IgnoreResult(&TTableChunkReader::ContinueFetchNextRow),
                MakeWeak(this),
                channelIndex));
            return false;
        }
        ++channelIndex;
    }

    MakeCurrentRow();

    if (ValidateRow()) {
        ++Provider->RowIndex_;
    }

    if (RowState.HasRunningOperation())
        RowState.FinishOperation();

    return true;
}

bool TTableChunkReader::ValidateRow()
{
    if ((!!EndValidator) && !EndValidator->IsValid(CurrentKey)) {
        LOG_DEBUG("Chunk reader finished");
        IsFinished = true;
        return false;
    }

    return true;
}

auto TTableChunkReader::GetColumnInfo(const TStringBuf& column) -> TColumnInfo&
{
    auto it = ColumnsMap.find(column);

    if (it == ColumnsMap.end()) {
        ColumnNames.push_back(column.ToString());
        auto& columnInfo = ColumnsMap[ColumnNames.back()];
        if (Channel.ContainsInRanges(column)) {
            columnInfo.InChannel = true;
        }
        return columnInfo;
    } else
        return it->second;
}

void TTableChunkReader::MakeCurrentRow()
{
    FOREACH (const auto& reader, ChannelReaders) {
        while (reader->NextColumn()) {
            auto column = reader->GetColumn();
            auto& columnInfo = GetColumnInfo(column);
            if (columnInfo.RowIndex < CurrentRowIndex) {
                columnInfo.RowIndex = CurrentRowIndex;

                if (columnInfo.KeyIndex >= 0) {
                    // Use first token to create key part.
                    CurrentKey.SetKeyPart(
                        columnInfo.KeyIndex,
                        reader->GetValue(),
                        Lexer);
                }

                if (columnInfo.InChannel) {
                    CurrentRow.push_back(std::make_pair(column, reader->GetValue()));
                }
            }
        }
    }
}

const TRow& TTableChunkReader::GetRow() const
{
    YASSERT(!ReaderState.HasRunningOperation());
    YASSERT(!Initializer);

    return CurrentRow;
}

const TNonOwningKey& TTableChunkReader::GetKey() const
{
    YASSERT(!ReaderState.HasRunningOperation());
    YASSERT(!Initializer);
    YASSERT(Options->ReadKey);

    return CurrentKey;
}

auto TTableChunkReader::GetFacade() const -> const TFacade*
{
    return IsFinished ? nullptr : &Facade;
}

i64 TTableChunkReader::GetRowCount() const
{
    return EndRowIndex - StartRowIndex;
}

i64 TTableChunkReader::GetRowIndex() const
{
    return CurrentRowIndex - StartRowIndex;
}

const TNullable<int>& TTableChunkReader::GetTableIndex() const
{
    return TableIndex;
}

TFuture<void> TTableChunkReader::GetFetchingCompleteEvent()
{
    if (SequentialReader) {
        return SequentialReader->GetFetchingCompleteEvent();
    } else {
        // Error occured during initialization.
        return MakeFuture();
    }
}

////////////////////////////////////////////////////////////////////////////////

TTableChunkReaderProvider::TTableChunkReaderProvider(
    const std::vector<NChunkClient::NProto::TChunkSpec>& chunkSpecs,
    const NChunkClient::TSequentialReaderConfigPtr& config,
    const TChunkReaderOptionsPtr& options)
    : RowIndex_(-1)
    , RowCount_(0)
    , Config(config)
    , Options(options)
{
    FOREACH (const auto& chunkSpec, chunkSpecs) {
        i64 rowCount;
        GetStatistics(chunkSpec, nullptr, &rowCount);
        RowCount_ += rowCount;
    }
}

bool TTableChunkReaderProvider::KeepInMemory() const
{
    return Options->KeepBlocks;
}

void TTableChunkReaderProvider::OnReaderOpened(
    TTableChunkReaderPtr reader,
    NChunkClient::NProto::TChunkSpec& chunkSpec)
{
    i64 rowCount;
    GetStatistics(chunkSpec, nullptr, &rowCount);
    // GetRowCount gives better estimation than original, based on meta extensions.
    RowCount_ += reader->GetRowCount() - rowCount;
}

void TTableChunkReaderProvider::OnReaderFinished(TTableChunkReaderPtr reader)
{
    // Number of read row may be less than expected because of key read limits.
    RowCount_ += reader->GetRowIndex() - reader->GetRowCount();
}

TTableChunkReaderPtr TTableChunkReaderProvider::CreateReader(
    const NChunkClient::NProto::TChunkSpec& chunkSpec,
    const NChunkClient::IAsyncReaderPtr& chunkReader)
{
    TNullable<int> tableIndex = Null;
    if (chunkSpec.has_table_index()) {
        tableIndex = chunkSpec.table_index();
    }

    return New<TTableChunkReader>(
        this,
        Config,
        chunkSpec.has_channel() ? TChannel::FromProto(chunkSpec.channel()) : TChannel::Universal(),
        chunkReader,
        chunkSpec.start_limit(),
        chunkSpec.end_limit(),
        tableIndex,
        chunkSpec.partition_tag(),
        Options);
}

////////////////////////////////////////////////////////////////////////////////

TTableChunkReaderFacade::TTableChunkReaderFacade(TTableChunkReader* reader)
    : Reader(reader)
{ }

const TRow& TTableChunkReaderFacade::GetRow() const
{
    return Reader->GetRow();
}

const NChunkClient::TNonOwningKey& TTableChunkReaderFacade::GetKey() const
{
    return Reader->GetKey();
}

const TNullable<int>& TTableChunkReaderFacade::GetTableIndex() const
{
    return Reader->GetTableIndex();
}

////////////////////////////////////////////////////////////////////////////////

} // namespace NTableClient
} // namespace NYT<|MERGE_RESOLUTION|>--- conflicted
+++ resolved
@@ -9,6 +9,7 @@
 #include <ytlib/misc/foreach.h>
 #include <ytlib/misc/sync.h>
 #include <ytlib/misc/protobuf_helpers.h>
+
 #include <ytlib/table_client/table_chunk_meta.pb.h>
 
 #include <ytlib/chunk_client/async_reader.h>
@@ -19,7 +20,9 @@
 #include <ytlib/chunk_client/chunk_meta_extensions.h>
 
 #include <ytlib/yson/tokenizer.h>
+
 #include <ytlib/actions/invoker.h>
+
 #include <ytlib/logging/tagged_logger.h>
 
 #include <algorithm>
@@ -192,29 +195,18 @@
 
         LOG_DEBUG("Chunk meta received");
 
-<<<<<<< HEAD
         const auto& chunkMeta = result.GetValue();
 
         if (chunkMeta.type() != EChunkType::Table) {
-            LOG_FATAL("Invalid chunk type %d", chunkMeta.type());
+            auto error = TError("Invalid chunk type: expected %s, actual %s",
+                ~FormatEnum(EChunkType(EChunkType::Table)).Quote(),
+                ~FormatEnum(EChunkType(chunkMeta.type())).Quote());
+            OnFail(error, chunkReader);
+            return;
         }
 
         if (chunkMeta.version() != FormatVersion) {
-            auto error = TError("Invalid chunk format version (Expected: %d, Actual: %d)",
-=======
-        const auto& chunkMeta = result.Value();
-
-        if (chunkMeta.type() != EChunkType::Table) {
-            auto error = TError("Invalid chunk type (Expected: %s, Actual: %s)",
-                ~FormatEnum(EChunkType(EChunkType::Table)),
-                ~FormatEnum(EChunkType(chunkMeta.type())));
-            OnFail(error, chunkReader);
-            return;
-        }
-
-        if (chunkMeta.version() != FormatVersion) {
-            auto error = TError("Invalid table chunk format version (Expected: %d, Actual: %d)",
->>>>>>> bf4074ee
+            auto error = TError("Invalid table chunk format version: expected %d, actual %d",
                 FormatVersion,
                 chunkMeta.version());
             OnFail(error, chunkReader);
