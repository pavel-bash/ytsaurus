#include "stdafx.h"
#include "config.h"
#include "table_chunk_reader.h"
#include "channel_reader.h"
#include "private.h"
#include "chunk_meta_extensions.h"

#include <ytlib/misc/string.h>
#include <ytlib/misc/foreach.h>
#include <ytlib/misc/sync.h>
#include <ytlib/misc/protobuf_helpers.h>
#include <ytlib/table_client/table_chunk_meta.pb.h>
#include <ytlib/chunk_client/async_reader.h>
#include <ytlib/chunk_client/sequential_reader.h>
#include <ytlib/chunk_client/config.h>
#include <ytlib/chunk_client/dispatcher.h>
#include <ytlib/chunk_client/chunk_meta_extensions.h>
#include <ytlib/yson/tokenizer.h>
#include <ytlib/actions/invoker.h>
#include <ytlib/logging/tagged_logger.h>

#include <algorithm>
#include <limits>

namespace NYT {
namespace NTableClient {

using namespace NChunkClient;
using namespace NYTree;

////////////////////////////////////////////////////////////////////////////////

static NLog::TLogger& Logger = TableReaderLogger;

////////////////////////////////////////////////////////////////////////////////

class TTableChunkReader::TInitializer
    : public virtual TRefCounted
{
public:
    virtual void Initialize() = 0;

protected:
    void OnFail(const TError& error, TTableChunkReaderPtr chunkReader)
    {
        chunkReader->Initializer.Reset();
        chunkReader->ReaderState.Fail(error);
    }
};

////////////////////////////////////////////////////////////////////////////////

class TTableChunkReader::TKeyValidator
{
public:
    TKeyValidator(const NProto::TKey& pivot, bool leftBoundary)
        : LeftBoundary(leftBoundary)
        , Pivot(TOwningKey::FromProto(pivot))
    { }

    template<class TBuffer>
    bool IsValid(const TKey<TBuffer>& key)
    {
        int result = CompareKeys(key, Pivot);
        return LeftBoundary ? result >= 0 : result < 0;
    }

private:
    bool LeftBoundary;
    TOwningKey Pivot;

};

////////////////////////////////////////////////////////////////////////////////

//! Represents element of the heap used to determine
//! block reading order. (see TInitializer::GetBlockReadingOrder).
struct TBlockInfo
{
    int ChunkBlockIndex;
    int ChannelBlockIndex;
    int ChannelIndex;
    i64 LastRow;

    inline bool operator<(const TBlockInfo& rhs) const
    {
        return
            LastRow > rhs.LastRow ||
            (LastRow == rhs.LastRow && ChannelIndex > rhs.ChannelIndex);
    }

    TBlockInfo(
        int chunkBlockIndex,
        int channelBlockIndex,
        int channelIdx,
        i64 lastRow)
        : ChunkBlockIndex(chunkBlockIndex)
        , ChannelBlockIndex(channelBlockIndex)
        , ChannelIndex(channelIdx)
        , LastRow(lastRow)
    { }
};

////////////////////////////////////////////////////////////////////////////////

template <template <typename T> class TComparator>
struct TTableChunkReader::TIndexComparator
{
    bool operator()(const NProto::TKey& key, const NProto::TIndexRow& row)
    {
        return Comparator(CompareKeys(key, row.key()), 0);
    }

    TComparator<int> Comparator;
};

////////////////////////////////////////////////////////////////////////////////

//! Helper class aimed to asynchronously initialize the internals of TChunkReader.
class TTableChunkReader::TRegularInitializer
    : public TTableChunkReader::TInitializer
{
public:
    TRegularInitializer(
        TSequentialReaderConfigPtr config,
        TTableChunkReaderPtr chunkReader,
        NChunkClient::IAsyncReaderPtr asyncReader,
        const NProto::TReadLimit& startLimit,
        const NProto::TReadLimit& endLimit)
        : SequentialConfig(config)
        , AsyncReader(asyncReader)
        , ChunkReader(chunkReader)
        , Channel(chunkReader->Channel)
        , StartLimit(startLimit)
        , EndLimit(endLimit)
        , HasRangeRequest(false)
        , Logger(TableReaderLogger)
    { }

    void Initialize()
    {
        auto chunkReader = ChunkReader.Lock();
        YCHECK(chunkReader);

        Logger.AddTag(Sprintf("ChunkId: %s", ~ToString(AsyncReader->GetChunkId())));

        std::vector<int> tags;
        tags.reserve(10);
        tags.push_back(TProtoExtensionTag<NChunkClient::NProto::TMiscExt>::Value);
        tags.push_back(TProtoExtensionTag<NProto::TChannelsExt>::Value);

        HasRangeRequest =
            (StartLimit.has_key() && (StartLimit.key().parts_size() > 0)) ||
            (EndLimit.has_key() && (EndLimit.key().parts_size() > 0));

        if (HasRangeRequest) {
            tags.push_back(TProtoExtensionTag<NProto::TIndexExt>::Value);
        }

        if (HasRangeRequest || chunkReader->Options->ReadKey) {
            tags.push_back(TProtoExtensionTag<NProto::TKeyColumnsExt>::Value);
        }

        LOG_INFO("Requesting chunk meta");

        AsyncReader->AsyncGetChunkMeta(Null, &tags).Subscribe(
            BIND(&TRegularInitializer::OnGotMeta, MakeStrong(this))
            .Via(TDispatcher::Get()->GetReaderInvoker()));
    }

private:
    void OnFail(const TError& error, TTableChunkReaderPtr chunkReader)
    {
        LOG_WARNING(error);
        chunkReader->Initializer.Reset();
        chunkReader->ReaderState.Fail(error);
    }

    void OnGotMeta(NChunkClient::IAsyncReader::TGetMetaResult result)
    {
        auto chunkReader = ChunkReader.Lock();
        if (!chunkReader)
            return;

        if (!result.IsOK()) {
            OnFail(result, chunkReader);
            return;
        }

        LOG_DEBUG("Chunk meta received");

        if (result.Value().type() != EChunkType::Table) {
            LOG_FATAL("Invalid chunk type %d", result.Value().type());
        }

        if (result.Value().version() != FormatVersion) {
            auto error = TError("Invalid chunk format version (Expected: %d, Actual: %d)",
                FormatVersion,
                result.Value().version());
            OnFail(error, chunkReader);
            return;
        }

        FOREACH (const auto& column, Channel.GetColumns()) {
            auto& columnInfo = chunkReader->ColumnsMap[TStringBuf(column)];
            columnInfo.InChannel = true;
        }

        auto miscExt = GetProtoExtension<NChunkClient::NProto::TMiscExt>(
            result.Value().extensions());

        chunkReader->EndRowIndex = miscExt.row_count();

        if (StartLimit.has_row_index()) {
            chunkReader->StartRowIndex = std::max(chunkReader->StartRowIndex, StartLimit.row_index());
        }

        if (EndLimit.has_row_index()) {
            chunkReader->EndRowIndex = std::min(chunkReader->EndRowIndex, EndLimit.row_index());
        }

        if (HasRangeRequest || chunkReader->Options->ReadKey) {
            if (!miscExt.sorted()) {
                auto error = TError("Received key range read request for an unsorted chunk %s",
                    ~ToString(AsyncReader->GetChunkId()));
                OnFail(error, chunkReader);
                return;
            }

            chunkReader->KeyColumnsExt = GetProtoExtension<NProto::TKeyColumnsExt>(
                result.Value().extensions());

            YCHECK(chunkReader->KeyColumnsExt.values_size() > 0);
            for (int i = 0; i < chunkReader->KeyColumnsExt.values_size(); ++i) {
                const auto& column = chunkReader->KeyColumnsExt.values(i);
                Channel.AddColumn(column);
                auto& columnInfo = chunkReader->ColumnsMap[TStringBuf(column)];
                columnInfo.KeyIndex = i;
                if (chunkReader->Channel.Contains(column))
                    columnInfo.InChannel = true;
            }

            chunkReader->CurrentKey.ClearAndResize(chunkReader->KeyColumnsExt.values_size());
        }

        if (HasRangeRequest) {
            auto indexExt = GetProtoExtension<NProto::TIndexExt>(
                result.Value().extensions());

            if (StartLimit.has_key() && StartLimit.key().parts_size() > 0) {
                StartValidator.Reset(new TKeyValidator(StartLimit.key(), true));

                typedef decltype(indexExt.items().begin()) TSampleIter;
                std::reverse_iterator<TSampleIter> rbegin(indexExt.items().end());
                std::reverse_iterator<TSampleIter> rend(indexExt.items().begin());
                auto it = std::upper_bound(
                    rbegin,
                    rend,
                    StartLimit.key(),
                    TIndexComparator<std::greater>());

                if (it != rend) {
                    chunkReader->StartRowIndex = std::max(it->row_index() + 1, chunkReader->StartRowIndex);
                }
            }

            if (EndLimit.has_key() && EndLimit.key().parts_size() > 0) {
                chunkReader->EndValidator.Reset(new TKeyValidator(EndLimit.key(), false));

                auto it = std::upper_bound(
                    indexExt.items().begin(),
                    indexExt.items().end(),
                    EndLimit.key(),
                    TIndexComparator<std::less>());

                if (it != indexExt.items().end()) {
                    chunkReader->EndRowIndex = std::min(
                        it->row_index(),
                        chunkReader->EndRowIndex);
                }
            }
        }

        LOG_DEBUG("Reading rows %" PRId64 "-%" PRId64,
            chunkReader->StartRowIndex,
            chunkReader->EndRowIndex);

        chunkReader->CurrentRowIndex = chunkReader->StartRowIndex;
        if (chunkReader->CurrentRowIndex >= chunkReader->EndRowIndex) {
            LOG_WARNING("Nothing to read from the current chunk");
            chunkReader->Initializer.Reset();
            chunkReader->ReaderState.FinishOperation();
            return;
        }

        ChannelsExt = GetProtoExtension<NProto::TChannelsExt>(result.Value().extensions());

        SelectChannels(chunkReader);
        YCHECK(SelectedChannels.size() > 0);

        LOG_DEBUG("Selected channels [%s]", ~JoinToString(SelectedChannels));

        auto blockSequence = GetBlockReadSequence(chunkReader);

        chunkReader->SequentialReader = New<TSequentialReader>(
            SequentialConfig,
            std::move(blockSequence),
            AsyncReader,
            NCompression::ECodec(miscExt.compression_codec()));

        LOG_DEBUG("Reading %d blocks", static_cast<int>(blockSequence.size()));

        chunkReader->ChannelReaders.reserve(SelectedChannels.size());

        chunkReader->SequentialReader->AsyncNextBlock().Subscribe(
            BIND(&TRegularInitializer::OnStartingBlockReceived, MakeWeak(this), 0)
                .Via(TDispatcher::Get()->GetReaderInvoker()));
    }

    void SelectChannels(TTableChunkReaderPtr chunkReader)
    {
        ChunkChannels.reserve(ChannelsExt.items_size());
        for (int i = 0; i < ChannelsExt.items_size(); ++i) {
            ChunkChannels.push_back(TChannel::FromProto(ChannelsExt.items(i).channel()));
        }

        // Heuristic: first try to find a channel that contain the whole read channel.
        // If several exists, choose the one with the minimum number of blocks.
        if (SelectSingleChannel(chunkReader))
            return;

        auto remainder = Channel;
        for (int channelIdx = 0; channelIdx < ChunkChannels.size(); ++channelIdx) {
            const auto& currentChannel = ChunkChannels[channelIdx];
            if (currentChannel.Overlaps(remainder)) {
                remainder -= currentChannel;
                SelectedChannels.push_back(channelIdx);
                if (remainder.IsEmpty()) {
                    break;
                }
            }
        }
    }

    bool SelectSingleChannel(TTableChunkReaderPtr chunkReader)
    {
        int resultIdx = -1;
        size_t minBlockCount = std::numeric_limits<size_t>::max();

        for (int i = 0; i < ChunkChannels.size(); ++i) {
            auto& channel = ChunkChannels[i];
            if (channel.Contains(Channel)) {
                size_t blockCount = ChannelsExt.items(i).blocks_size();
                if (minBlockCount > blockCount) {
                    resultIdx = i;
                    minBlockCount = blockCount;
                }
            }
        }

        if (resultIdx < 0)
            return false;

        SelectedChannels.push_back(resultIdx);
        return true;
    }

    void SelectOpeningBlocks(
        TTableChunkReaderPtr chunkReader,
        std::vector<TSequentialReader::TBlockInfo>& result,
        std::vector<TBlockInfo>& blockHeap)
    {
        FOREACH (auto channelIdx, SelectedChannels) {
            const auto& protoChannel = ChannelsExt.items(channelIdx);
            int blockIndex = -1;
            i64 startRow = 0;
            i64 lastRow = 0;
            while (true) {
                ++blockIndex;
                YCHECK(blockIndex < static_cast<int>(protoChannel.blocks_size()));
                const auto& protoBlock = protoChannel.blocks(blockIndex);

                startRow = lastRow;
                lastRow += protoBlock.row_count();

                if (lastRow > chunkReader->StartRowIndex) {
                    blockHeap.push_back(TBlockInfo(
                        protoBlock.block_index(),
                        blockIndex,
                        channelIdx,
                        lastRow));

                    result.push_back(TSequentialReader::TBlockInfo(
                        protoBlock.block_index(),
                        protoBlock.block_size()));
                    StartRows.push_back(startRow);
                    break;
                }
            }
        }
    }

    std::vector<TSequentialReader::TBlockInfo> GetBlockReadSequence(TTableChunkReaderPtr chunkReader)
    {
        std::vector<TSequentialReader::TBlockInfo> result;
        std::vector<TBlockInfo> blockHeap;

        SelectOpeningBlocks(chunkReader, result, blockHeap);

        std::make_heap(blockHeap.begin(), blockHeap.end());

        while (true) {
            auto currentBlock = blockHeap.front();
            auto nextBlockIndex = currentBlock.ChannelBlockIndex + 1;
            const auto& protoChannel = ChannelsExt.items(currentBlock.ChannelIndex);
            auto lastRow = currentBlock.LastRow;

            std::pop_heap(blockHeap.begin(), blockHeap.end());
            blockHeap.pop_back();

            YCHECK(nextBlockIndex <= protoChannel.blocks_size());

            if (currentBlock.LastRow >= chunkReader->EndRowIndex) {
                FOREACH (auto& block, blockHeap) {
                    YASSERT(block.LastRow >= chunkReader->EndRowIndex);
                }
                break;
            }

            while (nextBlockIndex < protoChannel.blocks_size()) {
                const auto& protoBlock = protoChannel.blocks(nextBlockIndex);

                lastRow += protoBlock.row_count();
                blockHeap.push_back(TBlockInfo(
                    protoBlock.block_index(),
                    nextBlockIndex,
                    currentBlock.ChannelIndex,
                    lastRow));

                std::push_heap(blockHeap.begin(), blockHeap.end());
                result.push_back(TSequentialReader::TBlockInfo(
                    protoBlock.block_index(),
                    protoBlock.block_size()));
                break;
            }
        }

        return result;
    }

    void OnStartingBlockReceived(int selectedChannelIndex, TError error)
    {
        auto chunkReader = ChunkReader.Lock();
        if (!chunkReader)
            return;

        auto& channelIdx = SelectedChannels[selectedChannelIndex];

        LOG_DEBUG("Fetched starting block for channel %d", channelIdx);

        if (!error.IsOK()) {
            auto error = TError("Failed to download starting block for channel %d",
                channelIdx);
            OnFail(error, chunkReader);
            return;
        }

        chunkReader->ChannelReaders.push_back(New<TChannelReader>(ChunkChannels[channelIdx]));

        auto& channelReader = chunkReader->ChannelReaders.back();
        auto decompressedBlock = chunkReader->SequentialReader->GetBlock();
        if (chunkReader->Options->KeepBlocks)
            chunkReader->FetchedBlocks.push_back(decompressedBlock);
        channelReader->SetBlock(decompressedBlock);

        for (i64 rowIndex = StartRows[selectedChannelIndex];
            rowIndex < chunkReader->StartRowIndex;
            ++rowIndex)
        {
            YCHECK(channelReader->NextRow());
        }

        LOG_DEBUG("Skipped initial rows for channel %d", channelIdx);

        ++selectedChannelIndex;
        if (selectedChannelIndex < SelectedChannels.size()) {
            chunkReader->SequentialReader->AsyncNextBlock()
                .Subscribe(BIND(
                    &TRegularInitializer::OnStartingBlockReceived,
                    MakeWeak(this),
                    selectedChannelIndex)
                .Via(TDispatcher::Get()->GetReaderInvoker()));
        } else {
            // Create current row.
            LOG_DEBUG("All starting blocks received");

            chunkReader->MakeCurrentRow();
            ValidateRow(TError());
        }
    }

    void ValidateRow(const TError error)
    {
        auto chunkReader = ChunkReader.Lock();
        if (!chunkReader)
            return;

        if (!error.IsOK()) {
            OnFail(error, chunkReader);
            return;
        }

        while (true) {
            LOG_TRACE("Validating row %" PRId64, chunkReader->CurrentRowIndex);
            if (!chunkReader->IsValid()) {
                // We have already exceed right reading limit.
                break;
            }

            YCHECK(chunkReader->CurrentRowIndex < chunkReader->EndRowIndex);
            if (~StartValidator && !StartValidator->IsValid(chunkReader->CurrentKey)) {
                // This quick check is aimed to improve potential performance issue and
                // eliminate unnecessary calls to Subscribe and BIND.
                if (!chunkReader->DoNextRow()) {
                    chunkReader->RowState.GetOperationError().Subscribe(
                        BIND(&TRegularInitializer::ValidateRow, MakeWeak(this))
                            .Via(TDispatcher::Get()->GetReaderInvoker()));
                    return;
                }
            } else {
                break;
            }
        }

        LOG_DEBUG("Reader initialized");

        // Initialization complete.
        chunkReader->Initializer.Reset();
        chunkReader->ReaderState.FinishOperation();
    }

    TSequentialReaderConfigPtr SequentialConfig;
    NChunkClient::IAsyncReaderPtr AsyncReader;
    TWeakPtr<TTableChunkReader> ChunkReader;

    TChannel Channel;

    NProto::TReadLimit StartLimit;
    NProto::TReadLimit EndLimit;

    THolder<TKeyValidator> StartValidator;

    NProto::TChannelsExt ChannelsExt;
    TChannels ChunkChannels;
    std::vector<int> SelectedChannels;

    //! First row of the first block in each selected channel.
    /*!
     *  Is used to set channel readers to ChunkReader's StartRow during initialization.
     */
    std::vector<i64> StartRows;
    bool HasRangeRequest;

    NLog::TTaggedLogger Logger;

};

////////////////////////////////////////////////////////////////////////////////

class TTableChunkReader::TPartitionInitializer
    : public TTableChunkReader::TInitializer
{
public:
    TPartitionInitializer(
        TSequentialReaderConfigPtr config,
        TTableChunkReaderPtr chunkReader,
        NChunkClient::IAsyncReaderPtr asyncReader)
        : SequentialConfig(config)
        , AsyncReader(asyncReader)
        , ChunkReader(chunkReader)
        , Logger(TableReaderLogger)
    { }

    void Initialize()
    {
        auto chunkReader = ChunkReader.Lock();
        YCHECK(chunkReader);

        Logger.AddTag(Sprintf("ChunkId: %s", ~ToString(AsyncReader->GetChunkId())));

        std::vector<int> tags;
        tags.reserve(10);
        tags.push_back(TProtoExtensionTag<NChunkClient::NProto::TMiscExt>::Value);
        tags.push_back(TProtoExtensionTag<NProto::TChannelsExt>::Value);

        LOG_INFO("Requesting chunk meta");

        AsyncReader->AsyncGetChunkMeta(chunkReader->PartitionTag, &tags)
            .Subscribe(
                BIND(&TPartitionInitializer::OnGotMeta, MakeStrong(this))
                .Via(NChunkClient::TDispatcher::Get()->GetReaderInvoker()));
    }

    void OnGotMeta(NChunkClient::IAsyncReader::TGetMetaResult result)
    {
        auto chunkReader = ChunkReader.Lock();
        if (!chunkReader)
            return;

        if (!result.IsOK()) {
            OnFail(result, chunkReader);
            return;
        }

        LOG_INFO("Chunk meta received");

        auto miscExt = GetProtoExtension<NChunkClient::NProto::TMiscExt>(
            result.Value().extensions());
        YCHECK(miscExt.row_count() > 0);

        auto channelsExt = GetProtoExtension<NProto::TChannelsExt>(result.Value().extensions());

        YCHECK(channelsExt.items_size() == 1);

        std::vector<TSequentialReader::TBlockInfo> blockSequence;
        {
            i64 rowCount = 0;
            for (int i = 0; i < channelsExt.items(0).blocks_size(); ++i) {
                const auto& blockInfo = channelsExt.items(0).blocks(i);
                if (chunkReader->PartitionTag == blockInfo.partition_tag()) {
                    blockSequence.push_back(TSequentialReader::TBlockInfo(
                        blockInfo.block_index(),
                        blockInfo.block_size()));

                    rowCount += blockInfo.row_count();
                }
            }

            chunkReader->EndRowIndex = rowCount;
        }

        if (blockSequence.empty()) {
            LOG_DEBUG("Nothing to read for partition %d", chunkReader->PartitionTag);
            chunkReader->CurrentRowIndex = chunkReader->EndRowIndex;
            chunkReader->Initializer.Reset();
            chunkReader->ReaderState.FinishOperation();
            return;
        }

        chunkReader->SequentialReader = New<TSequentialReader>(
            SequentialConfig,
            std::move(blockSequence),
            AsyncReader,
            NCompression::ECodec(miscExt.compression_codec()));

        LOG_DEBUG("Reading %d blocks for partition %d",
            static_cast<int>(blockSequence.size()),
            chunkReader->PartitionTag);

        chunkReader->ChannelReaders.push_back(New<TChannelReader>(
            TChannel::FromProto(channelsExt.items(0).channel())));

        chunkReader->DoNextRow();
        chunkReader->RowState.GetOperationError().Subscribe(BIND(
            &TTableChunkReader::OnRowFetched,
            chunkReader));

        chunkReader->Initializer.Reset();
    }

    TSequentialReaderConfigPtr SequentialConfig;
    NChunkClient::IAsyncReaderPtr AsyncReader;
    TWeakPtr<TTableChunkReader> ChunkReader;
    NLog::TTaggedLogger Logger;
};

////////////////////////////////////////////////////////////////////////////////

TTableChunkReader::TTableChunkReader(
    TSequentialReaderConfigPtr config,
    const TChannel& channel,
    NChunkClient::IAsyncReaderPtr chunkReader,
    const NProto::TReadLimit& startLimit,
    const NProto::TReadLimit& endLimit,
    const NYTree::TYsonString& rowAttributes,
    int partitionTag,
<<<<<<< HEAD
    const TReaderOptions& options)
    : SequentialReader(nullptr)
=======
    TChunkReaderOptionsPtr options)
    : SequentialReader(NULL)
>>>>>>> 23b56a3c
    , Channel(channel)
    , Options(options)
    , RowAttributes(rowAttributes)
    , CurrentRowIndex(-1)
    , StartRowIndex(0)
    , EndRowIndex(0)
    , PartitionTag(partitionTag)
    , OnRowFetchedCallback(BIND(&TTableChunkReader::OnRowFetched, MakeWeak(this)))
    , SuccessResult(MakePromise(TError()))
{
    VERIFY_THREAD_AFFINITY_ANY();
    YCHECK(chunkReader);

    if (PartitionTag == DefaultPartitionTag) {
        Initializer = New<TRegularInitializer>(
            config,
            this,
            chunkReader,
            startLimit,
            endLimit);
    } else {
        Initializer = New<TPartitionInitializer>(
            config,
            this,
            chunkReader);
    }
}

TAsyncError TTableChunkReader::AsyncOpen()
{
    ReaderState.StartOperation();

    Initializer->Initialize();

    return ReaderState.GetOperationError();
}

TAsyncError TTableChunkReader::GetReadyEvent()
{
    return ReaderState.GetOperationError();
}

bool TTableChunkReader::FetchNextItem()
{
    // No thread affinity, called from SetCurrentChunk of TChunkSequenceReader.
    YASSERT(!ReaderState.HasRunningOperation());
    YASSERT(!Initializer);

    if (DoNextRow()) {
        return true;
    }

    ReaderState.StartOperation();
    RowState.GetOperationError().Subscribe(OnRowFetchedCallback);
    return false;
}

void TTableChunkReader::OnRowFetched(TError error)
{
    if (error.IsOK()) {
        ReaderState.FinishOperation();
    } else {
        ReaderState.Fail(error);
    }
}

bool TTableChunkReader::DoNextRow()
{
    CurrentRowIndex = std::min(CurrentRowIndex + 1, EndRowIndex);

    if (CurrentRowIndex == EndRowIndex) {
         return true;
    }

    CurrentRow.clear();
    CurrentKey.Clear();

    return ContinueNextRow(-1, TError());
}

bool TTableChunkReader::ContinueNextRow(
    int channelIndex,
    TError error)
{
    if (!error.IsOK()) {
        YCHECK(RowState.HasRunningOperation());
        RowState.Fail(error);
        // This return value doesn't matter.
        return true;
    }

    if (channelIndex >= 0) {
        auto& channel = ChannelReaders[channelIndex];
        auto decompressedBlock = SequentialReader->GetBlock();
        if (Options->KeepBlocks)
            FetchedBlocks.push_back(decompressedBlock);
        channel->SetBlock(decompressedBlock);
    }

    ++channelIndex;

    while (channelIndex < ChannelReaders.size()) {
        auto& channel = ChannelReaders[channelIndex];
        if (!channel->NextRow()) {
            YCHECK(SequentialReader->HasNext());

            RowState.StartOperation();

            SequentialReader->AsyncNextBlock().Subscribe(BIND(
                IgnoreResult(&TTableChunkReader::ContinueNextRow),
                MakeWeak(this),
                channelIndex));
            return false;
        }
        ++channelIndex;
    }

    MakeCurrentRow();

    if (RowState.HasRunningOperation())
        RowState.FinishOperation();

    return true;
}

auto TTableChunkReader::GetColumnInfo(const TStringBuf& column) -> TColumnInfo&
{
    auto it = ColumnsMap.find(column);

    if (it == ColumnsMap.end()) {
        ColumnNames.push_back(column.ToString());
        auto& columnInfo = ColumnsMap[ColumnNames.back()];
        if (Channel.ContainsInRanges(column)) {
            columnInfo.InChannel = true;
        }
        return columnInfo;
    } else
        return it->second;
}

void TTableChunkReader::MakeCurrentRow()
{
    FOREACH (const auto& reader, ChannelReaders) {
        while (reader->NextColumn()) {
            auto column = reader->GetColumn();
            auto& columnInfo = GetColumnInfo(column);
            if (columnInfo.RowIndex < CurrentRowIndex) {
                columnInfo.RowIndex = CurrentRowIndex;

                if (columnInfo.KeyIndex >= 0) {
                    // Use first token to create key part.
                    CurrentKey.SetKeyPart(
                        columnInfo.KeyIndex,
                        reader->GetValue(),
                        Lexer);
                }

                if (columnInfo.InChannel) {
                    CurrentRow.push_back(std::make_pair(column, reader->GetValue()));
                }
            }
        }
    }
}

const TRow& TTableChunkReader::GetRow() const
{
    YASSERT(!ReaderState.HasRunningOperation());
    YASSERT(!Initializer);

    return CurrentRow;
}

const TNonOwningKey& TTableChunkReader::GetKey() const
{
    YASSERT(!ReaderState.HasRunningOperation());
    YASSERT(!Initializer);
    YASSERT(Options->ReadKey);

    return CurrentKey;
}

bool TTableChunkReader::IsValid() const
{
    if (CurrentRowIndex >= EndRowIndex)
        return false;
    if (!EndValidator)
        return true;
    return EndValidator->IsValid(CurrentKey);
}

const TYsonString& TTableChunkReader::GetRowAttributes() const
{
    return RowAttributes;
}

i64 TTableChunkReader::GetRowCount() const
{
    return EndRowIndex - StartRowIndex;
}

i64 TTableChunkReader::GetRowIndex() const
{
    return CurrentRowIndex - StartRowIndex;
}

TFuture<void> TTableChunkReader::GetFetchingCompleteEvent()
{
    if (SequentialReader) {
        return SequentialReader->GetFetchingCompleteEvent();
    } else {
        return MakeFuture();
    }
}

////////////////////////////////////////////////////////////////////////////////

TTableChunkReaderProvider::TTableChunkReaderProvider(
    const NChunkClient::TSequentialReaderConfigPtr& config,
    const TChunkReaderOptionsPtr& options)
    : Config(config)
    , Options(options)
{ }

bool TTableChunkReaderProvider::KeepInMemory() const
{
    return Options->KeepBlocks;
}

TTableChunkReaderPtr TTableChunkReaderProvider::CreateNewReader(
    const NProto::TInputChunk& inputChunk,
    const NChunkClient::IAsyncReaderPtr& chunkReader)
{
    TYsonString rowAttributes;
    if (inputChunk.has_table_index()) {
        rowAttributes = TYsonString(
            Sprintf("table_index=%d", inputChunk.table_index()),
            NYson::EYsonType::MapFragment);
    }

    return New<TTableChunkReader>(
        Config,
        inputChunk.has_channel() ? TChannel::FromProto(inputChunk.channel()) : TChannel::Universal(),
        chunkReader,
        inputChunk.start_limit(),
        inputChunk.end_limit(),
        rowAttributes,
        inputChunk.partition_tag(),
        Options);
}

////////////////////////////////////////////////////////////////////////////////

} // namespace NTableClient
} // namespace NYT<|MERGE_RESOLUTION|>--- conflicted
+++ resolved
@@ -684,13 +684,8 @@
     const NProto::TReadLimit& endLimit,
     const NYTree::TYsonString& rowAttributes,
     int partitionTag,
-<<<<<<< HEAD
-    const TReaderOptions& options)
+    TChunkReaderOptionsPtr options)
     : SequentialReader(nullptr)
-=======
-    TChunkReaderOptionsPtr options)
-    : SequentialReader(NULL)
->>>>>>> 23b56a3c
     , Channel(channel)
     , Options(options)
     , RowAttributes(rowAttributes)
