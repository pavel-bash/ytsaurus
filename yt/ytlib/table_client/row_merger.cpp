--- conflicted
+++ resolved
@@ -610,14 +610,8 @@
     }
 
     // Construct output row.
-<<<<<<< HEAD
     auto row = RowBuffer_->AllocateVersioned(
-        KeyColumnCount_,
-=======
-    auto row = TMutableVersionedRow::Allocate(
-        RowBuffer_->GetPool(),
         Keys_.size(),
->>>>>>> 4d7bf001
         MergedValues_.size(),
         WriteTimestamps_.size(),
         DeleteTimestamps_.size());
