#pragma once

#include "public.h"
#include "chunk_meta_extensions.h"

#include <yt/ytlib/chunk_client/chunk_meta_extensions.h>
#include <yt/ytlib/chunk_client/reader_base.h>
#include <yt/ytlib/chunk_client/public.h>
#include <yt/ytlib/chunk_client/read_limit.h>
#include <yt/ytlib/chunk_client/sequential_reader.h>

namespace NYT {
namespace NTableClient {

////////////////////////////////////////////////////////////////////////////////

class TChunkReaderBase
    : public virtual NChunkClient::IReaderBase
{
public:
    TChunkReaderBase(
        NChunkClient::TSequentialReaderConfigPtr config,
        NChunkClient::IChunkReaderPtr underlyingReader,
        NChunkClient::IBlockCachePtr blockCache);

    virtual TFuture<void> GetReadyEvent() override;

    virtual NChunkClient::NProto::TDataStatistics GetDataStatistics() const override;

    virtual bool IsFetchingCompleted() const override;

    virtual std::vector<NChunkClient::TChunkId> GetFailedChunkIds() const override;

protected:
    const NChunkClient::TSequentialReaderConfigPtr Config_;
    const NChunkClient::IBlockCachePtr BlockCache_;
    const NChunkClient::IChunkReaderPtr UnderlyingReader_;

    NChunkClient::TSequentialReaderPtr SequentialReader_;
    TFuture<void> ReadyEvent_ = VoidFuture;

    bool BlockEnded_ = false;
    bool InitFirstBlockNeeded_ = false;
    bool InitNextBlockNeeded_ = false;

    bool CheckRowLimit_ = false;
    bool CheckKeyLimit_ = false;

    TChunkedMemoryPool MemoryPool_;

    NLogging::TLogger Logger;


    bool BeginRead();
    bool OnBlockEnded();

<<<<<<< HEAD
    TFuture<void> DoOpen(std::vector<NChunkClient::TSequentialReader::TBlockInfo> blockSequence);
=======
    TFuture<void> DoOpen(
        std::vector<NChunkClient::TSequentialReader::TBlockInfo> blockSequence,
        const NChunkClient::NProto::TMiscExt& miscExt);
>>>>>>> 4c21d8c5

    static int GetBlockIndexByKey(
        const TKey& key,
        const std::vector<TOwningKey>& blockIndexKeys,
        int beginBlockIndex = 0);

    void CheckBlockUpperLimits(
        const NProto::TBlockMeta& blockMeta,
        const NChunkClient::TReadLimit& upperLimit,
        TNullable<int> keyColumnCount = Null);

    // These methods return min block index, satisfying the lower limit.
    int ApplyLowerRowLimit(const NProto::TBlockMetaExt& blockMeta, const NChunkClient::TReadLimit& lowerLimit) const;
    int ApplyLowerKeyLimit(const NProto::TBlockMetaExt& blockMeta, const NChunkClient::TReadLimit& lowerLimit) const;
    int ApplyLowerKeyLimit(const std::vector<TOwningKey>& blockIndexKeys, const NChunkClient::TReadLimit& lowerLimit) const;

    // These methods return max block index, satisfying the upper limit.
    int ApplyUpperRowLimit(const NProto::TBlockMetaExt& blockMeta, const NChunkClient::TReadLimit& upperLimit) const;
    int ApplyUpperKeyLimit(const NProto::TBlockMetaExt& blockMeta, const NChunkClient::TReadLimit& upperLimit) const;
    int ApplyUpperKeyLimit(const std::vector<TOwningKey>& blockIndexKeys, const NChunkClient::TReadLimit& upperLimit) const;

    virtual void InitFirstBlock() = 0;
    virtual void InitNextBlock() = 0;

private:
    std::vector<TUnversionedValue> WidenKey(const TOwningKey& key, int keyColumnCount);

};

////////////////////////////////////////////////////////////////////////////////

} // namespace NTableClient
} // namespace NYT<|MERGE_RESOLUTION|>--- conflicted
+++ resolved
@@ -54,13 +54,9 @@
     bool BeginRead();
     bool OnBlockEnded();
 
-<<<<<<< HEAD
-    TFuture<void> DoOpen(std::vector<NChunkClient::TSequentialReader::TBlockInfo> blockSequence);
-=======
     TFuture<void> DoOpen(
         std::vector<NChunkClient::TSequentialReader::TBlockInfo> blockSequence,
         const NChunkClient::NProto::TMiscExt& miscExt);
->>>>>>> 4c21d8c5
 
     static int GetBlockIndexByKey(
         const TKey& key,
