#include "stdafx.h"
#include "chunk_reader.h"

#include <ytlib/misc/foreach.h>
#include <ytlib/misc/sync.h>
#include <ytlib/misc/serialize.h>
#include <ytlib/actions/invoker.h>

#include <algorithm>
#include <limits>

namespace NYT {
namespace NTableClient {

using namespace NChunkClient;

////////////////////////////////////////////////////////////////////////////////

static NLog::TLogger& Logger = TableClientLogger;

////////////////////////////////////////////////////////////////////////////////

struct IValidator
{
    virtual bool IsValid(const TKey& key) = 0;
    virtual ~IValidator() { }
};

////////////////////////////////////////////////////////////////////////////////

class TNullValidator
    : public IValidator
{
    bool IsValid(const TKey& key)
    {
        return true;
    }
};

////////////////////////////////////////////////////////////////////////////////

template <class TComparator>
class TGenericValidator
    : public IValidator
{
public:
    TGenericValidator(const TKey& key)
        : Key(key)
    { }

    bool IsValid(const TKey& key)
    {
        return Comparator(key, Key);
    }

private:
    TKey Key;
    TComparator Comparator;
};

////////////////////////////////////////////////////////////////////////////////

struct TBlockInfo
{
    int ChunkBlockIndex;
    int ChannelBlockIndex;
    int ChannelIndex;
    int LastRow;

    bool operator< (const TBlockInfo& rhs)
    {
        return
            LastRow > rhs.LastRow || 
            LastRow == rhs.LastRow && ChannelIndex > rhs.ChannelIndex;
    }

    TBlockInfo(
        int chunkBlockIndex, 
        int channelBlockIndex, 
        int channelIdx, 
        int lastRow)
        : ChunkBlockIndex(chunkBlockIndex)
        , ChannelBlockIndex(channelBlockIndex)
        , ChannelIndex(channelIdx)
        , LastRow(lastRow)
    { }
};

////////////////////////////////////////////////////////////////////////////////

template <class TComparator>
struct TProtoKeyCompare
{
    bool operator()(const TKey& key, const NProto::TKeySample& sample)
    {
        auto sampleKey = FromProto<Stroka>(sample.key().values());
        return Comparator(key, sampleKey);
    }

    TComparator Comparator;
};

////////////////////////////////////////////////////////////////////////////////

//! Helper class aimed to asynchronously initialize the internals of TChunkReader.
class TChunkReader::TInitializer
    : public TRefCounted
{
public:
    typedef TIntrusivePtr<TInitializer> TPtr;

    TInitializer(
        TSequentialReader::TConfig* config,
        TChunkReader* chunkReader, 
        NChunkClient::IAsyncReader* asyncReader,
        const NProto::TReadLimit& startLimit,
        const NProto::TReadLimit& endLimit)
        : SequentialConfig(config)
        , AsyncReader(asyncReader)
        , ChunkReader(chunkReader)
        , Channel(chunkReader->Channel)
        , StartLimit(startLimit)
        , EndLimit(endLimit)
    { }

    void Initialize()
    {
        AsyncReader->AsyncGetChunkInfo()->Subscribe(BIND(
            &TInitializer::OnGotMeta, 
            MakeStrong(this)).Via(ReaderThread->GetInvoker()));
    }

private:
    void OnFail(const TError& error, TChunkReader::TPtr chunkReader) 
    {
        chunkReader->Initializer.Reset();
        chunkReader->State.Fail(error);
    }

    void OnGotMeta(NChunkClient::IAsyncReader::TGetInfoResult result)
    {
        auto chunkReader = ChunkReader.Lock();
        if (!chunkReader)
            return;

        if (!result.IsOK()) {
            LOG_WARNING("Failed to download chunk meta: %s", ~result.GetMessage());
            OnFail(result, chunkReader);
            return;
        }

        // ToDo(psushin): add chunk id.
        // TODO(babenko): use TTaggedLogger
        LOG_DEBUG("Initializer got chunk meta");

        FOREACH (auto& column, Channel.GetColumns()) {
            auto& columnInfo = chunkReader->FixedColumns[column];
            columnInfo.InChannel = true;
        }

        StartValidator.Reset(new TNullValidator());
        chunkReader->EndValidator.Reset(new TNullValidator());

        Attributes = result.Value().attributes().GetExtension(
            NProto::TTableChunkAttributes::table_attributes);

        StartRowIndex = 0;
        chunkReader->EndRowIndex = Attributes.row_count();
        if (StartLimit.has_row_index())
            StartRowIndex = std::max(StartRowIndex, StartLimit.row_index());

        if (EndLimit.has_row_index())
            chunkReader->EndRowIndex = std::min(chunkReader->EndRowIndex, EndLimit.row_index());

        {
            auto keyColumns = FromProto<TColumn>(Attributes.key_columns());
            if (chunkReader->Options.ReadKey || StartLimit.has_key() || EndLimit.has_key()) {
                for (int i = 0; i < keyColumns.size(); ++i) {
                    const auto& column = keyColumns[i];
                    Channel.AddColumn(column);
                    auto& columnInfo = chunkReader->FixedColumns[column];
                    columnInfo.KeyIndex = i;
                    if (chunkReader->Channel.Contains(column))
                        columnInfo.InChannel = true;
                }

                chunkReader->CurrentKey.resize(keyColumns.size());
            }

            if (StartLimit.has_key() || EndLimit.has_key()) {
                // We expect sorted chunk here.
                if (!Attributes.is_sorted()) {
                    LOG_WARNING("Received key range read request for an unsorted chunk");
                    OnFail(
                        TError("Received key range read request for an unsorted chunk"), 
                        chunkReader);
                    return;
                }

                if (StartLimit.has_key()) {
                    TKey key = FromProto<Stroka>(StartLimit.key().values());

                    // define start row
                    if (key.size() == 0) {
                        // Do nothing - range starts from -inf.
                    } else if (keyColumns.size() == 0) {
                        // Empty row set selected: requested finite or 
                        // semifinite range on table with empty key.
                        chunkReader->EndRowIndex = 0;
                    } else {
                        StartValidator.Reset(new TGenericValidator< std::greater_equal<TKey> >(key));

                        typedef decltype(Attributes.key_samples().begin()) TSampleIter;
                        std::reverse_iterator<TSampleIter> rbegin(Attributes.key_samples().end());
                        std::reverse_iterator<TSampleIter> rend(Attributes.key_samples().begin());
                        auto it = std::upper_bound(
                            rbegin, 
                            rend, 
                            key, 
                            TProtoKeyCompare< std::greater<TKey> >());

                        if (it != rend) {
                            StartRowIndex = std::max(it->row_index() + 1, StartRowIndex);
                        }
                    }
                }

                if (EndLimit.has_key()) {
                    auto key = FromProto<Stroka>(EndLimit.key().values());

                    // define end row
                    if (key.size() == 0) {
                        // Do nothing - range ends at +inf.
                    } else if (keyColumns.size() == 0) {
                        // Empty row set selected: requested finite or 
                        // semifinite range on table with empty key.
                        chunkReader->EndRowIndex = 0;
                    } else {
                        chunkReader->EndValidator.Reset(
                            new TGenericValidator< std::less<TKey> >(key));

                        auto it = std::upper_bound(
                            Attributes.key_samples().begin(), 
                            Attributes.key_samples().end(), 
                            key, 
                            TProtoKeyCompare< std::less<TKey> >());

                        if (it != Attributes.key_samples().end()) {
                            chunkReader->EndRowIndex = std::min(
                                it->row_index(), 
                                chunkReader->EndRowIndex);
                        }
                    }
                }
            }
        }

        LOG_DEBUG(
            "Defined row limits (StartRowIndex: %"PRId64", EndRowIndex: %"PRId64")",
            StartRowIndex,
            chunkReader->EndRowIndex);

        chunkReader->CurrentRowIndex = StartRowIndex;
        if (chunkReader->CurrentRowIndex >= chunkReader->EndRowIndex) {
            LOG_WARNING("Nothing to read from current chunk.");
            chunkReader->Initializer.Reset();
            chunkReader->State.FinishOperation();
            return;
        }

        chunkReader->Codec = GetCodec(ECodecId(Attributes.codec_id()));

        SelectChannels(chunkReader);
        YASSERT(SelectedChannels.size() > 0);

        LOG_DEBUG("Selected %d channels", static_cast<int>(SelectedChannels.size()));

        yvector<int> blockIndexSequence = GetBlockReadingOrder(chunkReader);
        chunkReader->SequentialReader = New<TSequentialReader>(
            ~SequentialConfig,
            blockIndexSequence,
            ~AsyncReader);

        LOG_DEBUG("Defined block reading sequence (BlockIndexes: %s)", ~JoinToString(blockIndexSequence));

        chunkReader->ChannelReaders.reserve(SelectedChannels.size());

        chunkReader->SequentialReader->AsyncNextBlock()->Subscribe(BIND(
            &TInitializer::OnFirstBlock,
            MakeWeak(this),
            0).Via(ReaderThread->GetInvoker()));
    }

    void SelectChannels(TChunkReader::TPtr chunkReader)
    {
        ChunkChannels.reserve(Attributes.chunk_channels_size());
        for(int i = 0; i < Attributes.chunk_channels_size(); ++i) {
            ChunkChannels.push_back(TChannel::FromProto(Attributes.chunk_channels(i).channel()));
        }

        // Heuristic: first try to find a channel that contain the whole read channel.
        // If several exists, choose the one with the minimum number of blocks.
        if (SelectSingleChannel(chunkReader))
            return;

        auto remainder = Channel;
        for (int channelIdx = 0; channelIdx < ChunkChannels.size(); ++channelIdx) {
            auto& currentChannel = ChunkChannels[channelIdx];
            if (currentChannel.Overlaps(remainder)) {
                remainder -= currentChannel;
                SelectedChannels.push_back(channelIdx);
                if (remainder.IsEmpty()) {
                    break;
                }
            }
        }
    }

    bool SelectSingleChannel(TChunkReader::TPtr chunkReader)
    {
        int resultIdx = -1;
        size_t minBlockCount = std::numeric_limits<size_t>::max();

        for (int i = 0; i < Attributes.chunk_channels_size(); ++i) {
            auto& channel = ChunkChannels[i];
            if (channel.Contains(Channel)) {
                size_t blockCount = Attributes.chunk_channels(i).blocks_size();
                if (minBlockCount > blockCount) {
                    resultIdx = i;
                    minBlockCount = blockCount;
                }
            }
        }

        if (resultIdx < 0)
            return false;

        SelectedChannels.push_back(resultIdx); 
        return true;
    }

    void SelectOpeningBlocks(
        TChunkReader::TPtr chunkReader,
        yvector<int>& result, 
        yvector<TBlockInfo>& blockHeap) 
    {
        FOREACH (auto channelIdx, SelectedChannels) {
            const auto& protoChannel = Attributes.chunk_channels(channelIdx);
            int blockIndex = -1;
            int startRow = 0;
            int lastRow = 0;
            while (true) {
                ++blockIndex;
                YASSERT(blockIndex < (int)protoChannel.blocks_size());
                const auto& protoBlock = protoChannel.blocks(blockIndex);
                startRow = lastRow;
                lastRow += protoBlock.row_count();

                if (lastRow > StartRowIndex) {
                    blockHeap.push_back(TBlockInfo(
                        protoBlock.block_index(),
                        blockIndex,
                        channelIdx,
                        lastRow));

                    result.push_back(protoBlock.block_index());
                    StartRows.push_back(startRow);
                    break;
                }
            }
        }
    }

    yvector<int> GetBlockReadingOrder(TChunkReader::TPtr chunkReader)
    {
        yvector<int> result;
        yvector<TBlockInfo> blockHeap;

        SelectOpeningBlocks(chunkReader, result, blockHeap);

        std::make_heap(blockHeap.begin(), blockHeap.end());

        while (true) {
            TBlockInfo currentBlock = blockHeap.front();
            int nextBlockIndex = currentBlock.ChannelBlockIndex + 1;
            const auto& protoChannel = Attributes.chunk_channels(currentBlock.ChannelIndex);

            std::pop_heap(blockHeap.begin(), blockHeap.end());
            blockHeap.pop_back();

            YASSERT(nextBlockIndex <= protoChannel.blocks_size());

            if (currentBlock.LastRow >= chunkReader->EndRowIndex) {
                FOREACH (auto& block, blockHeap) {
                    YASSERT(block.LastRow >= chunkReader->EndRowIndex);
                }
                break;
            }

            const auto& protoBlock = protoChannel.blocks(nextBlockIndex);

            blockHeap.push_back(TBlockInfo(
                protoBlock.block_index(),
                nextBlockIndex,
                currentBlock.ChannelIndex,
                currentBlock.LastRow + protoBlock.row_count()));

            std::push_heap(blockHeap.begin(), blockHeap.end());
            result.push_back(protoBlock.block_index());
        }

        return result;
    }

    void OnFirstBlock(int selectedChannelIndex, TError error)
    {
        auto chunkReader = ChunkReader.Lock();
        if (!chunkReader) {
            LOG_DEBUG("Chunk reader canceled during initialization");
            return;
        }

        auto& channelIdx = SelectedChannels[selectedChannelIndex];

        LOG_DEBUG("Fetched first block for channel %d.", channelIdx);

        if (!error.IsOK()) {
            LOG_WARNING("Failed to download first block in channel %d\n%s", 
                channelIdx,
                ~error.GetMessage());
            OnFail(error, chunkReader);
            return;
        }

        chunkReader->ChannelReaders.push_back(TChannelReader(ChunkChannels[channelIdx]));

        auto& channelReader = chunkReader->ChannelReaders.back();
        channelReader.SetBlock(chunkReader->Codec->Decompress(
            chunkReader->SequentialReader->GetBlock()));

        for (int row = StartRows[selectedChannelIndex]; 
            row < StartRowIndex; 
            ++row) 
        {
            YVERIFY(channelReader.NextRow());
        }

        LOG_DEBUG("Unwound rows for channel %d", channelIdx);

        ++selectedChannelIndex;
        if (selectedChannelIndex < SelectedChannels.size()) {
            auto anb = chunkReader->SequentialReader->AsyncNextBlock();
            anb->Subscribe(BIND(
                    &TInitializer::OnFirstBlock, 
                    MakeWeak(this), 
                    selectedChannelIndex)
                .Via(ReaderThread->GetInvoker()));
        } else {
            // Create current row.
            LOG_DEBUG("All first blocks fetched.");

            chunkReader->MakeCurrentRow();
            ValidateRow(TError());
        }
    }

    void ValidateRow(TError error)
    {
        auto chunkReader = ChunkReader.Lock();
        if (!chunkReader)
            return;

        LOG_TRACE("Validating row %"PRId64, chunkReader->CurrentRowIndex);

        YASSERT(chunkReader->CurrentRowIndex < chunkReader->EndRowIndex);
        if (!StartValidator->IsValid(chunkReader->CurrentKey)) {
            chunkReader->DoNextRow()->Subscribe(BIND(
                &TInitializer::ValidateRow,
                MakeWeak(this)).Via(ReaderThread->GetInvoker()));
            return;
        }

        LOG_DEBUG("Reader initialization complete");

        // Initialization complete.
        chunkReader->Initializer.Reset();
        chunkReader->State.FinishOperation();
    }

    TSequentialReader::TConfig::TPtr SequentialConfig;
    NChunkClient::IAsyncReader::TPtr AsyncReader;
    TWeakPtr<TChunkReader> ChunkReader;

    TChannel Channel;

    NProto::TReadLimit StartLimit;
    NProto::TReadLimit EndLimit;

    i64 StartRowIndex;

    THolder<IValidator> StartValidator;

    NProto::TTableChunkAttributes Attributes;
    std::vector<TChannel> ChunkChannels;
    std::vector<int> SelectedChannels;

    //! First row of the first block in each selected channel.
    /*!
     *  Is used to set channel readers to ChunkReader's StartRow during initialization.
     */
    std::vector<int> StartRows;
};

////////////////////////////////////////////////////////////////////////////////

TChunkReader::TChunkReader(
    TSequentialReader::TConfig* config,
    const TChannel& channel,
    NChunkClient::IAsyncReader* chunkReader,
    const NProto::TReadLimit& startLimit,
    const NProto::TReadLimit& endLimit,
    const Stroka& rowAttributes,
    TChunkReader::TOptions options)
    : Codec(NULL)
    , SequentialReader(NULL)
    , Channel(channel)
    , CurrentRowIndex(-1)
    , EndRowIndex(0)
    , Options(options)
{
    VERIFY_THREAD_AFFINITY_ANY();
    YASSERT(chunkReader);

    Initializer = New<TInitializer>(
        config, 
        this, 
        chunkReader, 
        startLimit, 
        endLimit);
}

TAsyncError TChunkReader::AsyncOpen()
{
    State.StartOperation();

    Initializer->Initialize();

    return State.GetOperationError();
}

TAsyncError TChunkReader::AsyncNextRow()
{
    // No thread affinity - called from SetCurrentChunk of TChunkSequenceReader.
    YASSERT(!State.HasRunningOperation());
    YASSERT(!Initializer);

    State.StartOperation();

    auto this_ = MakeStrong(this);
    DoNextRow()->Subscribe(BIND([=](TError error) {
        if (error.IsOK()) {
            this_->State.FinishOperation();
        } else {
            this_->State.Fail(error);
        }
    }));

    return State.GetOperationError();
}

TAsyncError TChunkReader::DoNextRow()
{
    // NB: we have to use custom future here (not AsyncStreamState)
    // because DoNextRow could be called from AsyncOpen. (see Initializer::ValidateRow)

    static auto successResult = MakeFuture(TError());
    CurrentRowIndex = std::min(CurrentRowIndex + 1, EndRowIndex);

    if (CurrentRowIndex == EndRowIndex)
        return successResult;

    UsedRangeColumns.clear();
    FOREACH (auto& it, FixedColumns) {
        it.Second().Used = false;
    }
    CurrentRow.clear();
    CurrentKey.assign(CurrentKey.size(), Stroka());

    return ContinueNextRow(-1, successResult, TError());
}

TAsyncError::TPtr TChunkReader::ContinueNextRow(
    int channelIndex,
<<<<<<< HEAD
    TAsyncError& result)
=======
    TAsyncError::TPtr result,
    TError error)
>>>>>>> f2e036e5
{
    if (!error.IsOK()) {
        YASSERT(!result->IsSet());
        result->Set(error);
        return result;
    }

    if (channelIndex >= 0) {
        auto& channel = ChannelReaders[channelIndex];
        channel.SetBlock(Codec->Decompress(
            SequentialReader->GetBlock()));
    }

    ++channelIndex;

    while (channelIndex < ChannelReaders.size()) {
        auto& channel = ChannelReaders[channelIndex];
        if (!channel.NextRow()) {
            YASSERT(SequentialReader->HasNext());

<<<<<<< HEAD
            if (result->IsSet())
                result = New< TFuture<TError> >();
=======
            if (result->IsSet()) {
                // Posible when called directly from DoNextRow
                result = New<TAsyncError>();
            }
>>>>>>> f2e036e5

            SequentialReader->AsyncNextBlock()->Subscribe(BIND(
                IgnoreResult(&TChunkReader::ContinueNextRow),
                MakeWeak(this),
                channelIndex,
                result));
            return result;
        }
        ++channelIndex;
    }

    MakeCurrentRow();

    if (!result->IsSet())
        result->Set(TError());
    return result;
}

void TChunkReader::MakeCurrentRow()
{
    FOREACH (auto& channel, ChannelReaders) {
        while (channel.NextColumn()) {
            auto column = channel.GetColumn();
            auto it = FixedColumns.find(column);
            if (it != FixedColumns.end()) {
                auto& columnInfo = it->Second();
                if (!columnInfo.Used) {
                    columnInfo.Used = true;
                    if (columnInfo.KeyIndex >= 0) {
                        CurrentKey[columnInfo.KeyIndex] = channel.GetValue().ToString();
                    }
                    if (columnInfo.InChannel) {
                        CurrentRow.push_back(std::make_pair(column, channel.GetValue()));
                    }
                }
            } else if (UsedRangeColumns.insert(column).Second() && 
                Channel.ContainsInRanges(column)) 
            {
                CurrentRow.push_back(std::make_pair(column, channel.GetValue()));
            }
        }
    }
}

const TRow& TChunkReader::GetCurrentRow() const
{
    VERIFY_THREAD_AFFINITY(ClientThread);
    YASSERT(!State.HasRunningOperation());
    YASSERT(!Initializer);

    return CurrentRow;
}

const TKey& TChunkReader::GetCurrentKey() const
{
    VERIFY_THREAD_AFFINITY(ClientThread);
    YASSERT(!State.HasRunningOperation());
    YASSERT(!Initializer);

    YASSERT(Options.ReadKey);

    return CurrentKey;
}

bool TChunkReader::IsValid() const
{
    if (CurrentRowIndex < EndRowIndex)
        return EndValidator->IsValid(CurrentKey);
    else
        return false;
}

////////////////////////////////////////////////////////////////////////////////

} // namespace NTableClient
} // namespace NYT<|MERGE_RESOLUTION|>--- conflicted
+++ resolved
@@ -589,14 +589,10 @@
     return ContinueNextRow(-1, successResult, TError());
 }
 
-TAsyncError::TPtr TChunkReader::ContinueNextRow(
+TAsyncError TChunkReader::ContinueNextRow(
     int channelIndex,
-<<<<<<< HEAD
-    TAsyncError& result)
-=======
-    TAsyncError::TPtr result,
+    TAsyncError result,
     TError error)
->>>>>>> f2e036e5
 {
     if (!error.IsOK()) {
         YASSERT(!result->IsSet());
@@ -617,15 +613,10 @@
         if (!channel.NextRow()) {
             YASSERT(SequentialReader->HasNext());
 
-<<<<<<< HEAD
-            if (result->IsSet())
+            if (result->IsSet()) {
+                // Possible when called directly from DoNextRow
                 result = New< TFuture<TError> >();
-=======
-            if (result->IsSet()) {
-                // Posible when called directly from DoNextRow
-                result = New<TAsyncError>();
-            }
->>>>>>> f2e036e5
+            }
 
             SequentialReader->AsyncNextBlock()->Subscribe(BIND(
                 IgnoreResult(&TChunkReader::ContinueNextRow),
