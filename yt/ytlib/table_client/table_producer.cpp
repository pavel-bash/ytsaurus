--- conflicted
+++ resolved
@@ -34,18 +34,7 @@
 
     if (tableIndex != TableIndex) {
         TableIndex = tableIndex;
-<<<<<<< HEAD
-        YCHECK(tableIndex);
-        NTableClient::ProduceTableSwitch(Consumer, *TableIndex);
-=======
-
-        Consumer->OnListItem();
-        Consumer->OnBeginAttributes();
-        Consumer->OnKeyedItem(tableIndexKey);
-        Consumer->OnIntegerScalar(TableIndex);
-        Consumer->OnEndAttributes();
-        Consumer->OnEntity();
->>>>>>> d54997d6
+        NTableClient::ProduceTableSwitch(Consumer, TableIndex);
     }
 
     NTableClient::ProduceRow(Consumer, *row);
