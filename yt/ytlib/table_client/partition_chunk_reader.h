--- conflicted
+++ resolved
@@ -66,12 +66,8 @@
     THorizontalSchemalessBlockReader* BlockReader_ = nullptr;
 
 
-<<<<<<< HEAD
-    std::vector<NChunkClient::TSequentialReader::TBlockInfo> GetBlockSequence();
-=======
     TFuture<void> InitializeBlockSequence();
 
->>>>>>> 4c21d8c5
     virtual void InitFirstBlock() override;
     virtual void InitNextBlock() override;
 
@@ -114,12 +110,8 @@
     NNodeTrackerClient::TNodeDirectoryPtr nodeDirectory,
     const std::vector<NChunkClient::NProto::TChunkSpec>& chunkSpecs,
     TNameTablePtr nameTable,
-<<<<<<< HEAD
-    const TKeyColumns& keyColumns);
-=======
     const TKeyColumns& keyColumns,
     int partitionTag);
->>>>>>> 4c21d8c5
 
 ////////////////////////////////////////////////////////////////////////////////
 
