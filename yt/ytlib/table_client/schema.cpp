--- conflicted
+++ resolved
@@ -229,8 +229,6 @@
     return Columns.empty() && Ranges.empty();
 }
 
-<<<<<<< HEAD
-=======
 TChannel TChannel::Universal()
 {
     TChannel result;
@@ -238,7 +236,6 @@
     return result;
 }
 
->>>>>>> 0fe0c219
 ////////////////////////////////////////////////////////////////////////////////
 
 void operator-= (TChannel& lhs, const TChannel& rhs)
