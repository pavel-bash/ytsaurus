﻿#pragma once

#include "public.h"
#include "chunk_writer_base.h"

#include <ytlib/misc/thread_affinity.h>

#include <ytlib/compression/public.h>

#include <ytlib/table_client/table_chunk_meta.pb.h>
#include <ytlib/chunk_client/chunk.pb.h>

#include <ytlib/chunk_client/public.h>
#include <ytlib/chunk_client/schema.h>
#include <ytlib/chunk_client/key.h>
#include <ytlib/chunk_client/chunk_ypath_proxy.h>

namespace NYT {
namespace NTableClient {

////////////////////////////////////////////////////////////////////////////////

class TPartitionChunkWriterFacade
    : public TNonCopyable
{
public:
<<<<<<< HEAD
    TPartitionChunkWriterFacade(TPartitionChunkWriter* writer);
=======
    explicit TPartitionChunkWriterFacade(TPartitionChunkWriter* writer);
>>>>>>> 486bacba

    // Checks column names for uniqueness.
    void WriteRow(const TRow& row);

    // Used internally. All column names are guaranteed to be unique.
    void WriteRowUnsafe(const TRow& row);

    // Required by SyncWriterAdapter.
    void WriteRowUnsafe(const TRow& row, const NChunkClient::TNonOwningKey& key);

private:
    friend class TPartitionChunkWriter;
    TPartitionChunkWriter* Writer;

    bool IsReady;

    void NextRow();

    DECLARE_THREAD_AFFINITY_SLOT(ClientThread);

};

////////////////////////////////////////////////////////////////////////////////

class TPartitionChunkWriter
    : public TChunkWriterBase
{
    DEFINE_BYVAL_RO_PROPERTY(i64, RowCount);

public:
    typedef TPartitionChunkWriterProvider TProvider;
    typedef TPartitionChunkWriterFacade TFacade;

    TPartitionChunkWriter(
        TChunkWriterConfigPtr config,
        TChunkWriterOptionsPtr options,
        NChunkClient::IAsyncWriterPtr chunkWriter,
        IPartitioner* partitioner);

    ~TPartitionChunkWriter();

    TFacade* GetFacade();
    TAsyncError AsyncClose();

    i64 GetCurrentSize() const;
    i64 GetMetaSize() const;

    NChunkClient::NProto::TChunkMeta GetMasterMeta() const;
    NChunkClient::NProto::TChunkMeta GetSchedulerMeta() const;

    void WriteRow(const TRow& row);
    void WriteRowUnsafe(const TRow& row);

private:
    IPartitioner* Partitioner;
    TPartitionChunkWriterFacade Facade;

    NYson::TStatelessLexer Lexer;
    yhash_map<TStringBuf, int> KeyColumnIndexes;

    i64 BasicMetaSize;

    NProto::TPartitionsExt PartitionsExt;

    void PrepareBlock();
    void OnFinalBlocksWritten(TError error);

};

////////////////////////////////////////////////////////////////////////////////

class TPartitionChunkWriterProvider
    : public virtual TRefCounted
{
public:
    TPartitionChunkWriterProvider(
        TChunkWriterConfigPtr config,
        TChunkWriterOptionsPtr options,
        IPartitioner* partitioner);

    TPartitionChunkWriterPtr CreateChunkWriter(NChunkClient::IAsyncWriterPtr asyncWriter);
    void OnChunkFinished();

    const TNullable<TKeyColumns>& GetKeyColumns() const;
    i64 GetRowCount() const;

private:
    TChunkWriterConfigPtr Config;
    TChunkWriterOptionsPtr Options;
    IPartitioner* Partitioner;

    int ActiveWriters;
    i64 RowCount;

    TPartitionChunkWriterPtr CurrentWriter;

};

////////////////////////////////////////////////////////////////////////////////

} // namespace NTableClient
} // namespace NYT<|MERGE_RESOLUTION|>--- conflicted
+++ resolved
@@ -24,11 +24,7 @@
     : public TNonCopyable
 {
 public:
-<<<<<<< HEAD
-    TPartitionChunkWriterFacade(TPartitionChunkWriter* writer);
-=======
     explicit TPartitionChunkWriterFacade(TPartitionChunkWriter* writer);
->>>>>>> 486bacba
 
     // Checks column names for uniqueness.
     void WriteRow(const TRow& row);
