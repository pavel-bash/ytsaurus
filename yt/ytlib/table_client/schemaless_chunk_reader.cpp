--- conflicted
+++ resolved
@@ -237,17 +237,11 @@
             Config_->SamplingSeed.Get(std::random_device()()));
     }
 
-<<<<<<< HEAD
-    LOG_DEBUG("Schemaful chunk reader created (LowerLimit: {%v}, UpperLimit: {%v})",
-        LowerLimit_,
-        UpperLimit_);
-=======
     if (ReadRanges_.size() == 1) {
-        LOG_DEBUG("Reading range %v", ReadRanges_[0]);
+        LOG_DEBUG("Reading single range (Range: %v)", ReadRanges_[0]);
     } else {
-        LOG_DEBUG("Reading %v ranges", ReadRanges_.size());
-    }
->>>>>>> 25aab3cf
+        LOG_DEBUG("Reading multiple ranges (RangeCount: %v)", ReadRanges_.size());
+    }
 }
 
 std::vector<TSequentialReader::TBlockInfo> TSchemalessChunkReader::GetBlockSequence()
