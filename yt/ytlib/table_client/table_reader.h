﻿#pragma once

#include "public.h"
#include "sync_reader.h"
#include "async_reader.h"

#include <core/logging/tagged_logger.h>

#include <ytlib/ypath/rich.h>

#include <ytlib/transaction_client/public.h>
#include <ytlib/transaction_client/transaction_listener.h>

#include <ytlib/cypress_client/public.h>

#include <ytlib/object_client/object_service_proxy.h>

#include <ytlib/table_client/table_ypath_proxy.h>

#include <ytlib/chunk_client/public.h>

#include <ytlib/node_tracker_client/public.h>

namespace NYT {
namespace NTableClient {

////////////////////////////////////////////////////////////////////////////////

class TAsyncTableReader
    : public NTransactionClient::TTransactionListener
    , public IAsyncReader
{
public:
    TAsyncTableReader(
        TTableReaderConfigPtr config,
        NRpc::IChannelPtr masterChannel,
        NTransactionClient::ITransactionPtr transaction,
        NChunkClient::IBlockCachePtr blockCache,
        const NYPath::TRichYPath& richPath);

    virtual void Open();

    virtual bool FetchNextItem() override;
    virtual TAsyncError GetReadyEvent() override;

    virtual bool IsValid() const override;
    virtual const TRow& GetRow() const override;
    virtual const TNullable<int>& GetTableIndex() const override;

<<<<<<< HEAD
    virtual i64 GetRowIndex() const override;
    virtual i64 GetRowCount() const override;
    virtual std::vector<NChunkClient::TChunkId> GetFailedChunks() const override;
    virtual NChunkClient::NProto::TDataStatistics GetDataStatistics() const override;
=======
    virtual i64 GetSessionRowIndex() const override;
    virtual i64 GetSessionRowCount() const override;
    virtual i64 GetTableRowIndex() const override;

    virtual std::vector<NChunkClient::TChunkId> GetFailedChunkIds() const override;
>>>>>>> 843f85c2

private:
    TTableReaderConfigPtr Config;
    NRpc::IChannelPtr MasterChannel;
    NTransactionClient::ITransactionPtr Transaction;
    NTransactionClient::TTransactionId TransactionId;
    NChunkClient::IBlockCachePtr BlockCache;
    NNodeTrackerClient::TNodeDirectoryPtr NodeDirectory;
    NYPath::TRichYPath RichPath;
    bool IsOpen;
    bool IsReadStarted_;
    NObjectClient::TObjectServiceProxy Proxy;
    NLog::TTaggedLogger Logger;

    TTableChunkSequenceReaderPtr Reader;

<<<<<<< HEAD
=======
    virtual i64 GetSessionRowIndex() const override;
    virtual i64 GetSessionRowCount() const override;
    virtual i64 GetTableRowIndex() const override;

    virtual std::vector<NChunkClient::TChunkId> GetFailedChunkIds() const override;

private:
    TAsyncTableReaderPtr AsyncReader_;

>>>>>>> 843f85c2
};

////////////////////////////////////////////////////////////////////////////////

} // namespace NTableClient
} // namespace NYT<|MERGE_RESOLUTION|>--- conflicted
+++ resolved
@@ -47,18 +47,12 @@
     virtual const TRow& GetRow() const override;
     virtual const TNullable<int>& GetTableIndex() const override;
 
-<<<<<<< HEAD
-    virtual i64 GetRowIndex() const override;
-    virtual i64 GetRowCount() const override;
-    virtual std::vector<NChunkClient::TChunkId> GetFailedChunks() const override;
-    virtual NChunkClient::NProto::TDataStatistics GetDataStatistics() const override;
-=======
     virtual i64 GetSessionRowIndex() const override;
     virtual i64 GetSessionRowCount() const override;
     virtual i64 GetTableRowIndex() const override;
-
+    
+    virtual NChunkClient::NProto::TDataStatistics GetDataStatistics() const override;
     virtual std::vector<NChunkClient::TChunkId> GetFailedChunkIds() const override;
->>>>>>> 843f85c2
 
 private:
     TTableReaderConfigPtr Config;
@@ -74,19 +68,6 @@
     NLog::TTaggedLogger Logger;
 
     TTableChunkSequenceReaderPtr Reader;
-
-<<<<<<< HEAD
-=======
-    virtual i64 GetSessionRowIndex() const override;
-    virtual i64 GetSessionRowCount() const override;
-    virtual i64 GetTableRowIndex() const override;
-
-    virtual std::vector<NChunkClient::TChunkId> GetFailedChunkIds() const override;
-
-private:
-    TAsyncTableReaderPtr AsyncReader_;
-
->>>>>>> 843f85c2
 };
 
 ////////////////////////////////////////////////////////////////////////////////
