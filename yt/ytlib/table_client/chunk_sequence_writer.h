﻿#pragma once
#include "common.h"
#include "schema.h"
#include "async_writer.h"
#include "chunk_writer.h"

#include <ytlib/misc/thread_affinity.h>
#include <ytlib/actions/parallel_awaiter.h>
#include <ytlib/chunk_server/public.h>
#include <ytlib/chunk_server/chunk_service_proxy.h>
#include <ytlib/chunk_client/remote_writer.h>
#include <ytlib/transaction_client/transaction.h>
#include <ytlib/cypress/cypress_service_proxy.h>

namespace NYT {
namespace NTableClient {

////////////////////////////////////////////////////////////////////////////////

class TChunkSequenceWriter
    : public IAsyncWriter
{
public:
    typedef TIntrusivePtr<TChunkSequenceWriter> TPtr;

    struct TConfig
        : public TConfigurable
    {
        typedef TIntrusivePtr<TConfig> TPtr;

        i64 MaxChunkSize;

        //! When current chunk size relative to #MaxChunkSize overcomes this threshold (given as a fraction)
        //! the writer prepares the next chunk.
        double NextChunkThreshold;

        int TotalReplicaCount;
        int UploadReplicaCount;

        TChunkWriter::TConfig::TPtr ChunkWriter;
        NChunkClient::TRemoteWriter::TConfig::TPtr RemoteWriter;

        TConfig()
        {
            Register("max_chunk_size", MaxChunkSize)
                .GreaterThan(0)
                .Default(1024 * 1024 * 1024);
            Register("next_chunk_threshold", NextChunkThreshold)
                .GreaterThan(0.0)
                .LessThan(1.0)
                .Default(0.7);
            Register("total_replica_count", TotalReplicaCount)
                .GreaterThanOrEqual(1)
                .Default(3);
            Register("upload_replica_count", UploadReplicaCount)
                .GreaterThanOrEqual(1)
                .Default(2);
            Register("chunk_writer", ChunkWriter)
                .DefaultNew();
            Register("remote_writer", RemoteWriter)
                .DefaultNew();
        }

        virtual void DoValidate() const
        {
            if (TotalReplicaCount < UploadReplicaCount) {
                ythrow yexception() << "\"total_replica_count\" cannot be less than \"upload_replica_count\"";
            }
        }
    };

    TChunkSequenceWriter(
        TConfig* config,
        NRpc::IChannel* masterChannel,
        const NTransactionClient::TTransactionId& transactionId,
        const NChunkServer::TChunkListId& parentChunkList);

    ~TChunkSequenceWriter();

    TAsyncError AsyncOpen(
        const NProto::TTableChunkAttributes& attributes);

    TAsyncError AsyncEndRow(
        TKey& key,
        std::vector<TChannelWriter::TPtr>& channels);

    TAsyncError AsyncClose(
        TKey& lastKey,
        std::vector<TChannelWriter::TPtr>& channels);

private:
    typedef NChunkServer::TChunkServiceProxy TProxy;

    void CreateNextChunk();
    void InitCurrentChunk(TChunkWriter::TPtr nextChunk);
    void OnChunkCreated(TProxy::TRspCreateChunks::TPtr rsp);

    bool IsNextChunkTime() const;

    void FinishCurrentChunk(
        TKey& lastKey,
        std::vector<TChannelWriter::TPtr>& channels);

    void OnChunkClosed(
        TChunkWriter::TPtr currentChunk,
<<<<<<< HEAD
        TAsyncError finishResult);
=======
        TAsyncError::TPtr finishResult,
        TError error);
>>>>>>> f2e036e5

    void OnChunkRegistered(
        NChunkClient::TChunkId chunkId,
<<<<<<< HEAD
        TAsyncError finishResult);
=======
        TAsyncError::TPtr finishResult,
        NCypress::TCypressServiceProxy::TRspExecuteBatch::TPtr batchRsp);
>>>>>>> f2e036e5

    void OnChunkFinished(
        NChunkClient::TChunkId chunkId,
        TError error);

    void OnRowEnded(TError error);
    void OnClose();

    TConfig::TPtr Config;

    TProxy ChunkProxy;
    NCypress::TCypressServiceProxy CypressProxy;

    const NObjectServer::TTransactionId TransactionId;
    const NChunkServer::TChunkListId ParentChunkList;

    TAsyncStreamState State;

    //! Protects #CurrentChunk.
    TChunkWriter::TPtr CurrentChunk;
    TFuture<TChunkWriter::TPtr>::TPtr NextChunk;

    TParallelAwaiter::TPtr CloseChunksAwaiter;
    NProto::TTableChunkAttributes Attributes;

    DECLARE_THREAD_AFFINITY_SLOT(ClientThread);
};

////////////////////////////////////////////////////////////////////////////////

} // namespace NTableClient
} // namespace NYT<|MERGE_RESOLUTION|>--- conflicted
+++ resolved
@@ -103,21 +103,13 @@
 
     void OnChunkClosed(
         TChunkWriter::TPtr currentChunk,
-<<<<<<< HEAD
-        TAsyncError finishResult);
-=======
-        TAsyncError::TPtr finishResult,
+        TAsyncError finishResult,
         TError error);
->>>>>>> f2e036e5
 
     void OnChunkRegistered(
         NChunkClient::TChunkId chunkId,
-<<<<<<< HEAD
-        TAsyncError finishResult);
-=======
-        TAsyncError::TPtr finishResult,
+        TAsyncError finishResult,
         NCypress::TCypressServiceProxy::TRspExecuteBatch::TPtr batchRsp);
->>>>>>> f2e036e5
 
     void OnChunkFinished(
         NChunkClient::TChunkId chunkId,
