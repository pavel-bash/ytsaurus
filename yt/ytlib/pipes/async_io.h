--- conflicted
+++ resolved
@@ -16,8 +16,6 @@
     (Stopped)
     (StartAborted)
 );
-<<<<<<< HEAD
-=======
 
 struct IFDWatcher
     : public virtual TRefCounted
@@ -27,7 +25,6 @@
 };
 
 DEFINE_REFCOUNTED_TYPE(IFDWatcher);
->>>>>>> 4cf1272e
 
 class TAsyncIOBase
     : public IFDWatcher
@@ -51,12 +48,7 @@
 
     EAsyncIOState State_;
 
-<<<<<<< HEAD
-    // TODO(babenko): FlagsLock_?
-    TSpinLock FlagsLock;
-=======
     TSpinLock FlagsLock_;
->>>>>>> 4cf1272e
 };
 
 ////////////////////////////////////////////////////////////////////////////////
