--- conflicted
+++ resolved
@@ -1,90 +1,27 @@
 #pragma once
 
 #include "public.h"
-<<<<<<< HEAD
-#include "async_io.h"
-
-#include <core/misc/blob.h>
-
-// TODO(babenko): most of these includes shouldn't be here
-
-#include <core/logging/tagged_logger.h>
-
-#include <core/concurrency/thread_affinity.h>
-
-#include <util/system/spinlock.h>
-
-#include <contrib/libev/ev++.h>
-=======
->>>>>>> 4cf1272e
 
 namespace NYT {
 namespace NPipes {
 
 ////////////////////////////////////////////////////////////////////////////////
-<<<<<<< HEAD
-
-// TODO(babenko): use pimpl and hide it
-namespace NDetail {
-    class TNonblockingWriter;
-}
-=======
->>>>>>> 4cf1272e
 
 class TAsyncWriter
 {
 public:
-<<<<<<< HEAD
-    // TODO(babenko): Owns this fd?
-    explicit TAsyncWriter(int fd);
-    ~TAsyncWriter() override;
-=======
     // Owns this fd
     explicit TAsyncWriter(int fd);
     TAsyncWriter(const TAsyncWriter& other);
     ~TAsyncWriter();
->>>>>>> 4cf1272e
 
     bool Write(const void* data, size_t size);
     TAsyncError AsyncClose();
     TAsyncError GetReadyEvent();
 
 private:
-<<<<<<< HEAD
-    virtual void DoStart(ev::dynamic_loop& eventLoop) override;
-    virtual void DoStop() override;
-
-    // TODO(babenko): Writer -> Writer_ etc
-    std::unique_ptr<NDetail::TNonblockingWriter> Writer;
-    ev::io FDWatcher;
-    ev::async StartWatcher;
-
-    TAsyncErrorPromise ReadyPromise;
-    TAsyncErrorPromise ClosePromise;
-
-    TError RegistrationError;
-    bool NeedToClose;
-
-    TSpinLock Lock;
-
-    void RestartWatcher();
-    TError GetWriterStatus() const;
-
-    bool HasJobToDo() const;
-
-    virtual void OnRegistered(TError status) override;
-    virtual void OnUnregister(TError status) override;
-
-    void OnWrite(ev::io&, int);
-    void OnStart(ev::async&, int);
-
-    NLog::TTaggedLogger Logger;
-
-    DECLARE_THREAD_AFFINITY_SLOT(EventLoop);
-=======
     class TImpl;
     TIntrusivePtr<TImpl> Impl_;
->>>>>>> 4cf1272e
 };
 
 ////////////////////////////////////////////////////////////////////////////////
