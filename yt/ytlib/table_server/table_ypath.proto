--- conflicted
+++ resolved
@@ -23,13 +23,9 @@
     optional bool fetch_holder_addresses = 1;
     optional bool fetch_chunk_attributes = 2;
 
-<<<<<<< HEAD
-    optional bool negate = 3;
-=======
     // Indicates if the negated (i.e. not matching the filters) part
     // of the row set must be returned.
     optional bool negate = 3 [default = false];
->>>>>>> 4d16153d
 }
 
 message TRspFetch
