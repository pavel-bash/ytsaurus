#include "functions_cg.h"
#include "cg_fragment_compiler.h"

#include <yt/ytlib/table_client/llvm_types.h>
#include <yt/ytlib/table_client/row_base.h>

#include <yt/core/codegen/routine_registry.h>

#include <llvm/IRReader/IRReader.h>
#include <llvm/Linker/Linker.h>
#include <llvm/Object/ObjectFile.h>
#include <llvm/Support/SourceMgr.h>
#include <llvm/Support/raw_ostream.h>
#include <llvm/IR/DiagnosticPrinter.h>

using namespace llvm;

namespace NYT {
namespace NQueryClient {

using NCodegen::MangleSymbol;
using NCodegen::DemangleSymbol;

////////////////////////////////////////////////////////////////////////////////

static const char* ExecutionContextStructName = "struct.TExpressionContext";
static const char* FunctionContextStructName = "struct.NYT::NQueryClient::TFunctionContext";
static const char* UnversionedValueStructName = "struct.TUnversionedValue";

namespace {

Stroka ToString(llvm::Type* tp)
{
    std::string str;
    llvm::raw_string_ostream stream(str);
    tp->print(stream);
    return Stroka(stream.str());
}

Type* GetOpaqueType(
    TCGExprContext& builder,
    const char* name)
{
    auto existingType = builder.Module
        ->GetModule()
        ->getTypeByName(name);

    if (existingType) {
        return existingType;
    }

    return StructType::create(
        builder->getContext(),
        name);
}

void PushExecutionContext(
    TCGExprContext& builder,
    std::vector<Value*>& argumentValues)
{
    auto fullContext = builder.GetBuffer();
    auto contextType = GetOpaqueType(builder, ExecutionContextStructName);
    auto contextStruct = builder->CreateBitCast(
        fullContext,
        PointerType::getUnqual(contextType));
    argumentValues.push_back(contextStruct);
}

void PushFunctionContext(
    TCGExprContext& builder,
    Value* functionContext,
    std::vector<Value*>& argumentValues)
{
    auto contextType = GetOpaqueType(builder, FunctionContextStructName);
    auto contextStruct = builder->CreateBitCast(
        functionContext,
        PointerType::getUnqual(contextType));
    argumentValues.push_back(contextStruct);
}

////////////////////////////////////////////////////////////////////////////////

void CheckCallee(
    TCGBaseContext& builder,
    const Stroka& functionName,
    llvm::Function* callee,
    llvm::FunctionType* functionType)
{
    if (!callee) {
        THROW_ERROR_EXCEPTION(
            "Could not find LLVM bitcode for function %Qv",
            functionName);
    } else if (callee->arg_size() != functionType->getNumParams()) {
        THROW_ERROR_EXCEPTION(
            "Wrong number of arguments in LLVM bitcode for function %Qv: expected %v, got %v",
            functionName,
            functionType->getNumParams(),
            callee->arg_size());
    }

    if (callee->getReturnType() != functionType->getReturnType()) {
        THROW_ERROR_EXCEPTION(
            "Wrong result type in LLVM bitcode: expected %Qv, got %Qv",
            ToString(functionType->getReturnType()),
            ToString(callee->getReturnType()));
    }

    auto i = 1;
    auto expected = functionType->param_begin();
    for (
        auto actual = callee->arg_begin();
        expected != functionType->param_end();
        expected++, actual++, i++)
    {
        if (actual->getType() != *expected) {
            THROW_ERROR_EXCEPTION(
                "Wrong type for argument %v in LLVM bitcode for function %Qv: expected %Qv, got %Qv",
                i,
                functionName,
                ToString(*expected),
                ToString(actual->getType()));
        }
    }
}

////////////////////////////////////////////////////////////////////////////////

void PushArgument(
    std::vector<Value*>& argumentValues,
    TCGValue argumentValue)
{
    argumentValues.push_back(argumentValue.GetData());
    if (IsStringLikeType(argumentValue.GetStaticType())) {
        argumentValues.push_back(argumentValue.GetLength());
    }
}

TCGValue PropagateNullArguments(
    std::vector<TCodegenExpression>& codegenArgs,
    std::vector<Value*>& argumentValues,
    std::function<Value*(std::vector<Value*>)> codegenBody,
    std::function<TCGValue(Value*)> codegenReturn,
    EValueType type,
    const Stroka& name,
    TCGExprContext& builder,
    Value* row)
{
    if (codegenArgs.empty()) {
        auto llvmResult = codegenBody(argumentValues);
        return codegenReturn(llvmResult);
    } else {
        auto currentArgValue = codegenArgs.back()(builder, row);
        codegenArgs.pop_back();

        PushArgument(argumentValues, currentArgValue);

        return CodegenIf<TCGExprContext, TCGValue>(
            builder,
            currentArgValue.IsNull(),
            [&] (TCGExprContext& builder) {
                return TCGValue::CreateNull(builder, type);
            },
            [&] (TCGExprContext& builder) {
                return PropagateNullArguments(
                    codegenArgs,
                    argumentValues,
                    std::move(codegenBody),
                    std::move(codegenReturn),
                    type,
                    name,
                    builder,
                    row);
            },
            Twine(name.c_str()));
    }
}

} // namespace

////////////////////////////////////////////////////////////////////////////////

TCodegenExpression TSimpleCallingConvention::MakeCodegenFunctionCall(
    TCodegenValue codegenFunctionContext,
    std::vector<TCodegenExpression> codegenArgs,
    std::function<Value*(std::vector<Value*>, TCGExprContext&)> codegenBody,
    EValueType type,
    const Stroka& name) const
{
    std::reverse(codegenArgs.begin(), codegenArgs.end());
    return [
        type,
        name,
        MOVE(codegenArgs),
        MOVE(codegenBody)
<<<<<<< HEAD
    ] (TCGExprContext& builder, Value* row) mutable {
        std::reverse(
            codegenArgs.begin(),
            codegenArgs.end());

=======
    ] (TCGContext& builder, Value* row) {
>>>>>>> dc2630c9
        auto llvmArgs = std::vector<Value*>();
        PushExecutionContext(builder, llvmArgs);

        auto callUdf = [&codegenBody, &builder] (std::vector<Value*> argValues) {
            return codegenBody(argValues, builder);
        };

        std::function<TCGValue(Value*)> codegenReturn;
        if (IsStringLikeType(type)) {
            auto resultPointer = builder->CreateAlloca(
                TDataTypeBuilder::get(
                    builder->getContext(),
                    EValueType::String));
            llvmArgs.push_back(resultPointer);

            auto resultLength = builder->CreateAlloca(
                TTypeBuilder::TLength::get(builder->getContext()));
            llvmArgs.push_back(resultLength);

            codegenReturn = [
                &,
                resultLength,
                resultPointer
            ] (Value* llvmResult) {
                return TCGValue::CreateFromValue(
                    builder,
                    builder->getFalse(),
                    builder->CreateLoad(resultLength),
                    builder->CreateLoad(resultPointer),
                    type,
                    Twine(name.c_str()));
            };
        } else {
            codegenReturn = [&] (Value* llvmResult) {
                    return TCGValue::CreateFromValue(
                        builder,
                        builder->getFalse(),
                        nullptr,
                        llvmResult,
                        type);
            };
        }

        auto codegenArgsCopy = codegenArgs;
        return PropagateNullArguments(
            codegenArgsCopy,
            llvmArgs,
            callUdf,
            codegenReturn,
            type,
            name,
            builder,
            row);
    };
}

llvm::FunctionType* TSimpleCallingConvention::GetCalleeType(
    TCGExprContext& builder,
    std::vector<EValueType> argumentTypes,
    EValueType resultType) const
{
    llvm::Type* calleeResultType;
    auto calleeArgumentTypes = std::vector<llvm::Type*>();
    calleeArgumentTypes.push_back(PointerType::getUnqual(
        GetOpaqueType(builder, ExecutionContextStructName)));

    if (IsStringLikeType(resultType)) {
        calleeResultType = builder->getVoidTy();
        calleeArgumentTypes.push_back(PointerType::getUnqual(builder->getInt8PtrTy()));
        calleeArgumentTypes.push_back(PointerType::getUnqual(builder->getInt32Ty()));

    } else {
        calleeResultType = TDataTypeBuilder::get(
            builder->getContext(),
            resultType);
    }

    for (auto type : argumentTypes) {
        if (IsStringLikeType(type)) {
            calleeArgumentTypes.push_back(builder->getInt8PtrTy());
            calleeArgumentTypes.push_back(builder->getInt32Ty());
        } else {
            calleeArgumentTypes.push_back(TDataTypeBuilder::get(
                builder->getContext(),
                type));
        }
    }

    return FunctionType::get(
        calleeResultType,
        ArrayRef<llvm::Type*>(calleeArgumentTypes),
        false);
}

////////////////////////////////////////////////////////////////////////////////

TUnversionedValueCallingConvention::TUnversionedValueCallingConvention(
    int repeatedArgIndex,
    bool useFunctionContext)
    : RepeatedArgIndex_(repeatedArgIndex)
    , UseFunctionContext_(useFunctionContext)
{ }

TCodegenExpression TUnversionedValueCallingConvention::MakeCodegenFunctionCall(
    TCodegenValue codegenFunctionContext,
    std::vector<TCodegenExpression> codegenArgs,
    std::function<Value*(std::vector<Value*>, TCGExprContext&)> codegenBody,
    EValueType type,
    const Stroka& name) const
{
    return [=] (TCGExprContext& builder, Value* row) {
        auto unversionedValueType =
            llvm::TypeBuilder<TValue, false>::get(builder->getContext());
        auto unversionedValueOpaqueType = GetOpaqueType(
            builder,
            UnversionedValueStructName);

        auto argumentValues = std::vector<Value*>();

        PushExecutionContext(builder, argumentValues);

        if (UseFunctionContext_) {
            auto functionContext = codegenFunctionContext(builder);
            PushFunctionContext(builder, functionContext, argumentValues);
        }

        auto resultPtr = builder->CreateAlloca(unversionedValueType);
        auto castedResultPtr = builder->CreateBitCast(
            resultPtr,
            PointerType::getUnqual(unversionedValueOpaqueType));
        argumentValues.push_back(castedResultPtr);

        int argIndex = 0;
        auto arg = codegenArgs.begin();
        for (;
            arg != codegenArgs.end() && argIndex != RepeatedArgIndex_;
            arg++, argIndex++)
        {
            auto valuePtr = builder->CreateAlloca(unversionedValueType);
            auto cgValue = (*arg)(builder, row);
            cgValue.StoreToValue(builder, valuePtr, 0);

            auto castedValuePtr = builder->CreateBitCast(
                valuePtr,
                PointerType::getUnqual(unversionedValueOpaqueType));
            argumentValues.push_back(castedValuePtr);
        }

        if (argIndex == RepeatedArgIndex_) {
            auto varargSize = builder->getInt32(
                codegenArgs.size() - RepeatedArgIndex_);

            auto varargPtr = builder->CreateAlloca(
                unversionedValueType,
                varargSize);
            auto castedVarargPtr = builder->CreateBitCast(
                varargPtr,
                PointerType::getUnqual(unversionedValueOpaqueType));

            argumentValues.push_back(castedVarargPtr);
            argumentValues.push_back(varargSize);

            for (int varargIndex = 0; arg != codegenArgs.end(); arg++, varargIndex++) {
                auto valuePtr = builder->CreateConstGEP1_32(
                    varargPtr,
                    varargIndex);

                auto cgValue = (*arg)(builder, row);
                cgValue.StoreToValue(builder, valuePtr, 0);
            }
        }

        codegenBody(argumentValues, builder);

        return TCGValue::CreateFromLlvmValue(
            builder,
            resultPtr,
            type);
    };
}

llvm::FunctionType* TUnversionedValueCallingConvention::GetCalleeType(
    TCGExprContext& builder,
    std::vector<EValueType> argumentTypes,
    EValueType resultType) const
{
    llvm::Type* calleeResultType = builder->getVoidTy();

    auto calleeArgumentTypes = std::vector<llvm::Type*>();

    calleeArgumentTypes.push_back(PointerType::getUnqual(
        GetOpaqueType(builder, ExecutionContextStructName)));

    if (UseFunctionContext_) {
        calleeArgumentTypes.push_back(PointerType::getUnqual(
            GetOpaqueType(builder, FunctionContextStructName)));
    }

    calleeArgumentTypes.push_back(PointerType::getUnqual(
        GetOpaqueType(builder, UnversionedValueStructName)));

    auto positionalArgumentCount = RepeatedArgIndex_ == -1 ? argumentTypes.size() : RepeatedArgIndex_;
    for (auto index = 0; index < positionalArgumentCount; index++) {
        calleeArgumentTypes.push_back(PointerType::getUnqual(
            GetOpaqueType(builder, UnversionedValueStructName)));
    }
    if (RepeatedArgIndex_ != -1) {
        calleeArgumentTypes.push_back(PointerType::getUnqual(
            GetOpaqueType(builder, UnversionedValueStructName)));
        calleeArgumentTypes.push_back(builder->getInt32Ty());
    }

    return FunctionType::get(
        calleeResultType,
        ArrayRef<llvm::Type*>(calleeArgumentTypes),
        false);
}

////////////////////////////////////////////////////////////////////////////////

ICallingConventionPtr GetCallingConvention(
    ECallingConvention callingConvention,
    int repeatedArgIndex,
    TType repeatedArgType)
{
    switch (callingConvention) {
        case ECallingConvention::Simple:
            return New<TSimpleCallingConvention>();
        case ECallingConvention::UnversionedValue:
            if (repeatedArgType.TryAs<EValueType>()
                && repeatedArgType.As<EValueType>() == EValueType::Null)
            {
                return New<TUnversionedValueCallingConvention>(-1);
            } else {
                return New<TUnversionedValueCallingConvention>(repeatedArgIndex);
            }
        default:
            Y_UNREACHABLE();
    }
}

ICallingConventionPtr GetCallingConvention(ECallingConvention callingConvention)
{
    switch (callingConvention) {
        case ECallingConvention::Simple:
            return New<TSimpleCallingConvention>();
        case ECallingConvention::UnversionedValue:
            return New<TUnversionedValueCallingConvention>(-1);
        default:
            Y_UNREACHABLE();
    }
}

////////////////////////////////////////////////////////////////////////////////

namespace {

bool ObjectContainsFunction(
    const std::unique_ptr<llvm::object::ObjectFile>& objectFile,
    const Stroka& functionName)
{
    auto mangledName = MangleSymbol(functionName);
    auto symbols = objectFile->symbols();
    for (const auto symbol : symbols) {
        // Skip symbols specific to the object file format (e.g. section symbols).
        auto symbolFlags = symbol.getFlags();
        if (symbolFlags & llvm::object::SymbolRef::SF_FormatSpecific) {
            continue;
        }

        auto name = symbol.getName();
        if (name && name->equals(StringRef(mangledName))) {
            return !(symbolFlags & llvm::object::SymbolRef::SF_Undefined);
        }
    }
    return false;
}

bool LoadSharedObject(
    TCGBaseContext& builder,
    const Stroka& functionName,
    std::vector<Stroka> requiredSymbols,
    TSharedRef implementationFile)
{
    auto buffer = llvm::MemoryBufferRef(
        llvm::StringRef(implementationFile.Begin(), implementationFile.Size()),
        llvm::StringRef());
    auto objectFileOrError = llvm::object::ObjectFile::createObjectFile(buffer);

    if (!objectFileOrError) {
        return false;
    }

    for (auto symbol : requiredSymbols) {
        if (!ObjectContainsFunction(*objectFileOrError, symbol)) {
            THROW_ERROR_EXCEPTION(
                "Could not find implementation for %Qv",
                symbol);
        }
        if (builder.Module->GetModule()->getFunction(StringRef(symbol))) {
            THROW_ERROR_EXCEPTION(
                "Error loading shared object for function %Qv: symbol %Qv already exists",
                functionName,
                symbol);
        }
    }

    for (auto symbol : (*objectFileOrError)->symbols()) {
        // Skip symbols specific to the object file format (e.g. section symbols).
        auto symbolFlags = symbol.getFlags();
        if (symbolFlags & llvm::object::SymbolRef::SF_FormatSpecific) {
            continue;
        }

        auto name = symbol.getName();
        if (name) {
            auto mangledName = Stroka(name->begin(), name->size());
            auto nameStroka = DemangleSymbol(mangledName);
            if (nameStroka.empty()) {
                THROW_ERROR_EXCEPTION(
                    "Error loading shared object for function %Qv: invalid symbol name %Qv",
                    functionName,
                    mangledName);
            }
            if (builder.Module->SymbolIsLoaded(nameStroka)) {
                THROW_ERROR_EXCEPTION(
                    "Error loading shared object for function %Qv: symbol %Qv already exists",
                    functionName,
                    nameStroka);
            }
            builder.Module->AddLoadedSymbol(nameStroka);
        }
    }

    builder.Module->AddObjectFile(std::move(*objectFileOrError));
    return true;
}

bool LoadLlvmBitcode(
    TCGBaseContext& builder,
    const Stroka& functionName,
    std::vector<Stroka> requiredSymbols,
    TSharedRef implementationFile)
{
    auto diag = SMDiagnostic();

    std::vector<char> nullTerminatedBuffer(implementationFile.Size() + 1, 0);
    std::copy(implementationFile.Begin(), implementationFile.End(), nullTerminatedBuffer.data());

    auto buffer = MemoryBufferRef(
        StringRef(nullTerminatedBuffer.data(), implementationFile.Size()),
        StringRef("impl"));
    auto implModule = parseIR(buffer, diag, builder->getContext());

    if (!implModule) {
        return false;
    }

    for (auto symbol : requiredSymbols) {
        auto callee = implModule->getFunction(StringRef(symbol));
        if (!callee) {
            THROW_ERROR_EXCEPTION(
                "Could not find LLVM bitcode for %Qv",
                symbol);
        }
        callee->addFnAttr(Attribute::AttrKind::AlwaysInline);
    }

    for (auto& function : implModule->getFunctionList()) {
        auto name = function.getName();
        auto nameStroka = Stroka(name.begin(), name.size());
        if (builder.Module->SymbolIsLoaded(nameStroka)) {
            THROW_ERROR_EXCEPTION(
                "Error loading LLVM bitcode for function %Qv: symbol %Qv already exists",
                functionName,
                nameStroka);
        }
    }

    auto module = builder.Module->GetModule();

    std::string what;
    llvm::raw_string_ostream os(what);
    llvm::DiagnosticPrinterRawOStream printer(os);
    // Link two modules together, with the first module modified to be the
    // composite of the two input modules.
    auto linkError = Linker::LinkModules(module, implModule.get(), [&] (const DiagnosticInfo& info) {
        if (info.getSeverity() != llvm::DS_Error && info.getSeverity() != llvm::DS_Warning) {
            return;
        }
        info.print(printer);
    });

    if (linkError) {
        THROW_ERROR_EXCEPTION(
            "Error linking LLVM bitcode for function %Qv",
            functionName)
            << TErrorAttribute("messages",  os.str().c_str());
    }

    return true;
}

void LoadLlvmFunctions(
    TCGBaseContext& builder,
    const Stroka& functionName,
    std::vector<std::pair<Stroka, llvm::FunctionType*>> functions,
    TSharedRef implementationFile)
{
    if (!implementationFile) {
        THROW_ERROR_EXCEPTION("UDF implementation is not available in this context");
    }

    if (builder.Module->FunctionIsLoaded(functionName)) {
        return;
    }

    auto requiredSymbols = std::vector<Stroka>();
    for (auto function : functions) {
        requiredSymbols.push_back(function.first);
    }

    auto loaded = LoadLlvmBitcode(
        builder,
        functionName,
        requiredSymbols,
        implementationFile);

    auto module = builder.Module->GetModule();

    if (loaded) {
        builder.Module->AddLoadedFunction(functionName);
        for (auto function : functions) {
            auto callee = module->getFunction(StringRef(function.first));
            CheckCallee(
                builder,
                function.first,
                callee,
                function.second);
        }
        return;
    }

    loaded = LoadSharedObject(
        builder,
        functionName,
        requiredSymbols,
        implementationFile);

    if (loaded) {
        builder.Module->AddLoadedFunction(functionName);
        for (auto function : functions) {
            Function::Create(
                function.second,
                Function::ExternalLinkage,
                function.first.c_str(),
                module);
        }
        return;
    }

    THROW_ERROR_EXCEPTION(
        "Error loading implementation file for function %Qv",
        functionName);
}

} // namespace

TCodegenExpression TExternalFunctionCodegen::Profile(
    TCodegenValue codegenFunctionContext,
    std::vector<TCodegenExpression> codegenArgs,
    std::vector<EValueType> argumentTypes,
    EValueType type,
    const Stroka& name,
    llvm::FoldingSetNodeID* id) const
{
    YCHECK(!ImplementationFile_.Empty());

    if (id) {
        id->AddString(llvm::StringRef(Fingerprint_.Begin(), Fingerprint_.Size()));
    }

    auto codegenBody = [
        this_ = MakeStrong(this),
        MOVE(argumentTypes),
        type
    ] (std::vector<Value*> argumentValues, TCGExprContext& builder) {
        auto functionType = this_->CallingConvention_->GetCalleeType(
            builder,
            argumentTypes,
            type);

        LoadLlvmFunctions(
            builder,
            this_->FunctionName_,
            { std::make_pair(this_->SymbolName_, functionType) },
            this_->ImplementationFile_);

        auto callee = builder.Module->GetModule()->getFunction(
            StringRef(this_->SymbolName_));
        YCHECK(callee);

        auto result = builder->CreateCall(callee, argumentValues);
        return result;
    };

    return CallingConvention_->MakeCodegenFunctionCall(
        codegenFunctionContext,
        codegenArgs,
        codegenBody,
        type,
        name);
}

////////////////////////////////////////////////////////////////////////////////

TCodegenAggregate TExternalAggregateCodegen::Profile(
    EValueType argumentType,
    EValueType stateType,
    EValueType resultType,
    const Stroka& name,
    llvm::FoldingSetNodeID* id) const
{
    YCHECK(!ImplementationFile_.Empty());

    if (id) {
        id->AddString(llvm::StringRef(Fingerprint_.Begin(), Fingerprint_.Size()));
    }

    auto initName = AggregateName_ + "_init";
    auto updateName = AggregateName_ + "_update";
    auto mergeName = AggregateName_ + "_merge";
    auto finalizeName = AggregateName_ + "_finalize";

    auto makeCodegenBody = [
        this_ = MakeStrong(this),
        argumentType,
        stateType,
        resultType,
        initName,
        updateName,
        mergeName,
        finalizeName
    ] (const Stroka& functionName) {
        return [
            this_,
            argumentType,
            stateType,
            resultType,
            functionName,
            initName,
            updateName,
            mergeName,
            finalizeName
        ] (std::vector<Value*> argumentValues, TCGExprContext& builder) {
            auto aggregateFunctions = std::vector<std::pair<Stroka, llvm::FunctionType*>>();

            auto initType = this_->CallingConvention_->GetCalleeType(
                builder,
                std::vector<EValueType>(),
                stateType);
            auto init = std::make_pair(initName, initType);

            auto updateType = this_->CallingConvention_->GetCalleeType(
                builder,
                std::vector<EValueType>{
                    stateType,
                    argumentType},
                stateType);
            auto update = std::make_pair(updateName, updateType);


            auto mergeType = this_->CallingConvention_->GetCalleeType(
                builder,
                std::vector<EValueType>{
                    stateType,
                    stateType},
                stateType);
            auto merge = std::make_pair(mergeName, mergeType);

            auto finalizeType = this_->CallingConvention_->GetCalleeType(
                builder,
                std::vector<EValueType>{stateType},
                resultType);
            auto finalize = std::make_pair(finalizeName, finalizeType);

            aggregateFunctions.push_back(init);
            aggregateFunctions.push_back(update);
            aggregateFunctions.push_back(merge);
            aggregateFunctions.push_back(finalize);

            LoadLlvmFunctions(
                builder,
                this_->AggregateName_,
                aggregateFunctions,
                this_->ImplementationFile_);

            auto callee = builder.Module->GetModule()->getFunction(
                StringRef(functionName));
            YCHECK(callee);

            return builder->CreateCall(callee, argumentValues);
        };
    };

    TCodegenAggregate codegenAggregate;
    codegenAggregate.Initialize = [
        this_ = MakeStrong(this),
        initName,
        argumentType,
        stateType,
        name,
        makeCodegenBody
    ] (TCGExprContext& builder, Value* row) {
        return this_->CallingConvention_->MakeCodegenFunctionCall(
            nullptr,
            std::vector<TCodegenExpression>(),
            makeCodegenBody(initName),
            stateType,
            name + "_init")(builder, row);
    };

    codegenAggregate.Update = [
        this_ = MakeStrong(this),
        updateName,
        argumentType,
        stateType,
        name,
        makeCodegenBody
    ] (TCGExprContext& builder, Value* aggState, Value* newValue) {
        auto codegenArgs = std::vector<TCodegenExpression>();
        codegenArgs.push_back([=] (TCGExprContext& builder, Value* row) {
            return TCGValue::CreateFromLlvmValue(
                builder,
                aggState,
                stateType);
        });
        codegenArgs.push_back([=] (TCGExprContext& builder, Value* row) {
            return TCGValue::CreateFromLlvmValue(
                builder,
                newValue,
                argumentType);
        });

        return this_->CallingConvention_->MakeCodegenFunctionCall(
            nullptr,
            codegenArgs,
            makeCodegenBody(updateName),
            stateType,
            name + "_update")(builder, aggState);
    };

    codegenAggregate.Merge = [
        this_ = MakeStrong(this),
        mergeName,
        argumentType,
        stateType,
        name,
        makeCodegenBody
    ] (TCGExprContext& builder, Value* dstAggState, Value* aggState) {
        auto codegenArgs = std::vector<TCodegenExpression>();
        codegenArgs.push_back([=] (TCGExprContext& builder, Value* row) {
            return TCGValue::CreateFromLlvmValue(
                builder,
                dstAggState,
                stateType);
            });
        codegenArgs.push_back([=] (TCGExprContext& builder, Value* row) {
            return TCGValue::CreateFromLlvmValue(
                builder,
                aggState,
                stateType);
        });

        return this_->CallingConvention_->MakeCodegenFunctionCall(
            nullptr,
            codegenArgs,
            makeCodegenBody(mergeName),
            stateType,
            name + "_merge")(builder, aggState);
    };

    codegenAggregate.Finalize = [
        this_ = MakeStrong(this),
        finalizeName,
        argumentType,
        stateType,
        name,
        makeCodegenBody
    ] (TCGExprContext& builder, Value* aggState) {
        auto codegenArgs = std::vector<TCodegenExpression>();
        codegenArgs.push_back([=] (TCGExprContext& builder, Value* row) {
            return TCGValue::CreateFromLlvmValue(
                builder,
                aggState,
                stateType);
        });

        return this_->CallingConvention_->MakeCodegenFunctionCall(
            nullptr,
            codegenArgs,
            makeCodegenBody(finalizeName),
            argumentType,
            name + "_finalize")(builder, aggState);
    };

    return codegenAggregate;
}

////////////////////////////////////////////////////////////////////////////////

} // namespace NQueryClient
} // namespace NYT<|MERGE_RESOLUTION|>--- conflicted
+++ resolved
@@ -192,15 +192,7 @@
         name,
         MOVE(codegenArgs),
         MOVE(codegenBody)
-<<<<<<< HEAD
-    ] (TCGExprContext& builder, Value* row) mutable {
-        std::reverse(
-            codegenArgs.begin(),
-            codegenArgs.end());
-
-=======
-    ] (TCGContext& builder, Value* row) {
->>>>>>> dc2630c9
+    ] (TCGExprContext& builder, Value* row) {
         auto llvmArgs = std::vector<Value*>();
         PushExecutionContext(builder, llvmArgs);
 
