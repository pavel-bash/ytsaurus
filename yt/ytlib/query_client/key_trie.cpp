#include "stdafx.h"
#include "key_trie.h"
#include "plan_helpers.h"

#include <deque>
#include <tuple>

namespace NYT {
namespace NQueryClient {

using namespace NTableClient;

////////////////////////////////////////////////////////////////////////////////

TKeyTriePtr ReduceKeyTrie(TKeyTriePtr keyTrie)
{
    // TODO(lukyan): If keyTrie is too big, reduce its size
    return keyTrie;
}

struct TKeyTrieComparer
{
    bool operator () (const std::pair<TValue, TKeyTriePtr>& element, TValue pivot) const {
        return element.first < pivot;
    }
    bool operator () (TValue pivot, const std::pair<TValue, TKeyTriePtr>& element) const {
        return pivot < element.first;
    }
    bool operator () (const std::pair<TValue, TKeyTriePtr>& lhs, const std::pair<TValue, TKeyTriePtr>& rhs) const {
        return lhs.first < rhs.first;
    }
};

int CompareBound(const TBound& lhs, const TBound& rhs, bool lhsDir, bool rhsDir)
{
    auto rank = [] (bool direction, bool included) {
        // <  - (false, fasle)
        // >  - (true, false)
        // <= - (false, true)
        // >= - (true, true)

        // (< x) < (>= x) < (<= x) < (> x)
        return (included? -1 : 2) * (direction? 1 : -1);
    };

    int result = CompareRowValues(lhs.Value, rhs.Value);
    return result == 0
        ? rank(lhsDir, lhs.Included) - rank(rhsDir, rhs.Included)
        : result;
};

template <class TEachCallback>
void MergeBounds(
    const std::vector<TBound>& lhs,
    const std::vector<TBound>& rhs,
    TEachCallback eachCallback)
{
    auto first = lhs.begin();
    auto second = rhs.begin();

    bool firstIsOpen = true;
    bool secondIsOpen = true;

    while (first != lhs.end() && second != rhs.end()) {
        if (CompareBound(*first, *second, firstIsOpen, secondIsOpen) < 0) {
            eachCallback(*first, firstIsOpen);
            ++first;
            firstIsOpen = !firstIsOpen;
        } else {
            eachCallback(*second, secondIsOpen);
            ++second;
            secondIsOpen = !secondIsOpen;
        }
    }

    while (first != lhs.end()) {
        eachCallback(*first, firstIsOpen);
        ++first;
        firstIsOpen = !firstIsOpen;
    }

    while (second != rhs.end()) {
        eachCallback(*second, secondIsOpen);
        ++second;
        secondIsOpen = !secondIsOpen;
    }
}

std::vector<TBound> UniteBounds(
    const std::vector<TBound>& lhs,
    const std::vector<TBound>& rhs)
{
    int cover = 0;
    std::vector<TBound> result;
    bool resultIsOpen = false;

    MergeBounds(lhs, rhs, [&] (TBound bound, bool isOpen) {
        if (isOpen? ++cover == 1 : --cover == 0) {
            if (result.empty() || !(result.back() == bound && isOpen == resultIsOpen)) {
                result.push_back(bound);
                resultIsOpen = !resultIsOpen;
            }
        }
    });

    return result;
}

std::vector<TBound> IntersectBounds(
    const std::vector<TBound>& lhs,
    const std::vector<TBound>& rhs)
{
    int cover = 0;
    std::vector<TBound> result;
    bool resultIsOpen = false;

    MergeBounds(
        lhs,
        rhs,
        [&] (TBound bound, bool isOpen) {
            if (isOpen ? cover++ == 1 : --cover == 1) {
                if (result.empty() || !(result.back() == bound && isOpen == resultIsOpen)) {
                    result.push_back(bound);
                    resultIsOpen = !resultIsOpen;
                }
            }
        });

    return result;
}

TKeyTriePtr UniteKeyTrie(const std::vector<TKeyTriePtr>& tries)
{
    if (tries.empty()) {
        return TKeyTrie::Empty();
    } else if (tries.size() == 1) {
        return tries.front();
    }

    std::vector<TKeyTriePtr> maxTries;
    size_t offset = 0;
    for (const auto& trie : tries) {
        if (!trie) {
            return TKeyTrie::Universal();
        }

        if (trie->Offset > offset) {
            maxTries.clear();
            offset = trie->Offset;
        }

        if (trie->Offset == offset) {
            maxTries.push_back(trie);
        }
    }

    std::vector<std::pair<TValue, TKeyTriePtr>> groups;
    for (const auto& trie : maxTries) {
        for (auto& next : trie->Next) {
            groups.push_back(std::move(next));
        }
    }

    std::sort(groups.begin(), groups.end(), TKeyTrieComparer());

    auto result = New<TKeyTrie>(offset);
    std::vector<TKeyTriePtr> unique;

    auto it = groups.begin();
    auto end = groups.end();
    while (it != end) {
        unique.clear();
        auto same = it;
        for (; same != end && *same == *it; ++same) {
            unique.push_back(same->second);
        }
        result->Next.emplace_back(it->first, UniteKeyTrie(unique));
        it = same;
    }

    std::vector<std::vector<TBound>> bounds;
    for (const auto& trie : maxTries) {
        if (!trie->Bounds.empty()) {
            bounds.push_back(std::move(trie->Bounds));
        }
    }

    while (bounds.size() > 1) {
        size_t i = 0;
        while (2 * i + 1 < bounds.size()) {
            bounds[i] = UniteBounds(bounds[2 * i], bounds[2 * i + 1]);
            ++i;
        }
        bounds.resize(i);
    }

    YCHECK(bounds.size() <= 1);
    if (!bounds.empty()) {
        std::vector<TBound> deletedPoints;

        deletedPoints.emplace_back(MakeUnversionedSentinelValue(EValueType::Min), true);
        for (const auto& next : result->Next) {
            deletedPoints.emplace_back(next.first, false);
            deletedPoints.emplace_back(next.first, false);
        }
        deletedPoints.emplace_back(MakeUnversionedSentinelValue(EValueType::Max), true);

        result->Bounds = IntersectBounds(bounds.front(), deletedPoints);
    }

    return result;
}

TKeyTriePtr TKeyTrie::FromLowerBound(const TOwningKey& bound)
{
    auto result = TKeyTrie::Universal();

    for (int offset = 0; offset < bound.GetCount(); ++offset) {
        if (bound[offset].Type != EValueType::Min && bound[offset].Type != EValueType::Max) {
            auto node = New<TKeyTrie>(offset);

            if (offset + 1 < bound.GetCount()) {
                if (bound[offset + 1].Type == EValueType::Min) {
                    node->Bounds.emplace_back(bound[offset], true);
                    node->Bounds.emplace_back(MakeUnversionedSentinelValue(EValueType::Max), true);
                } else if (bound[offset + 1].Type == EValueType::Max) {
                    node->Bounds.emplace_back(bound[offset], false);
                    node->Bounds.emplace_back(MakeUnversionedSentinelValue(EValueType::Max), true);
                } else {
                    node->Next.emplace_back(bound[offset], TKeyTrie::Universal());
                }
            } else {
                node->Bounds.emplace_back(bound[offset], true);
                node->Bounds.emplace_back(MakeUnversionedSentinelValue(EValueType::Max), true);
            }

            result = IntersectKeyTrie(result, node);
        }
    }

    return result;
}

TKeyTriePtr TKeyTrie::FromUpperBound(const TOwningKey& bound)
{
    auto result = TKeyTrie::Universal();

    for (int offset = 0; offset < bound.GetCount(); ++offset) {
        if (bound[offset].Type != EValueType::Min && bound[offset].Type != EValueType::Max) {
            auto node = New<TKeyTrie>(offset);

            if (offset + 1 < bound.GetCount()) {
                if (bound[offset + 1].Type == EValueType::Min) {
                    node->Bounds.emplace_back(MakeUnversionedSentinelValue(EValueType::Min), true);
                    node->Bounds.emplace_back(bound[offset], false);
                } else if (bound[offset + 1].Type == EValueType::Max) {
                    node->Bounds.emplace_back(MakeUnversionedSentinelValue(EValueType::Min), true);
                    node->Bounds.emplace_back(bound[offset], true);
                } else {
                    node->Next.emplace_back(bound[offset], TKeyTrie::Universal());
                }
            } else {
                node->Bounds.emplace_back(MakeUnversionedSentinelValue(EValueType::Min), true);
                node->Bounds.emplace_back(bound[offset], false);
            }

            result = IntersectKeyTrie(result, node);
        }
    }

    return result;
}

TKeyTriePtr TKeyTrie::FromRange(const TKeyRange& range)
{
    return IntersectKeyTrie(FromLowerBound(range.first), FromUpperBound(range.second));
}

TKeyTriePtr UniteKeyTrie(TKeyTriePtr lhs, TKeyTriePtr rhs)
{
    return UniteKeyTrie({lhs, rhs});
};

TKeyTriePtr IntersectKeyTrie(TKeyTriePtr lhs, TKeyTriePtr rhs)
{
    auto lhsOffset = lhs ? lhs->Offset : std::numeric_limits<size_t>::max();
    auto rhsOffset = rhs ? rhs->Offset : std::numeric_limits<size_t>::max();

    if (lhsOffset < rhsOffset) {
        auto result = New<TKeyTrie>(*lhs);
        for (auto& next : result->Next) {
            next.second = IntersectKeyTrie(next.second, rhs);
        }
        return result;
    }

    if (lhsOffset > rhsOffset) {
        auto result = New<TKeyTrie>(*rhs);
        for (auto& next : result->Next) {
            next.second = IntersectKeyTrie(next.second, lhs);
        }
        return result;
    }

    if (!lhs && !rhs) {
        return nullptr;
    }

    YCHECK(lhs);
    YCHECK(rhs);

    auto result = New<TKeyTrie>(lhs->Offset);
    result->Bounds = IntersectBounds(lhs->Bounds, rhs->Bounds);

    // Iterate through resulting bounds and convert singleton ranges into
    // new edges in the trie. This enables futher range limiting.
    auto it = result->Bounds.begin();
    auto jt = result->Bounds.begin();
    auto kt = result->Bounds.end();
    while (it < kt) {
        const auto& lhs = *it++;
        const auto& rhs = *it++;
        if (lhs == rhs) {
            result->Next.emplace_back(lhs.Value, TKeyTrie::Universal());
        } else {
            if (std::distance(jt, it) > 2) {
                *jt++ = lhs;
                *jt++ = rhs;
            } else {
                ++jt; ++jt;
            }
        }
    }

    result->Bounds.erase(jt, kt);

    auto covers = [] (const std::vector<TBound>& bounds, const TValue& point) {
        auto found = std::lower_bound(
            bounds.begin(),
            bounds.end(),
            point,
            [] (const TBound& bound, const TValue& point) {
                return bound.Value < point;
            });

        bool isClose = (found - bounds.begin()) & 1;
        if (found != bounds.end()) {
            return (found->Value != point) == isClose;
        } else {
            return false;
        }
    };

    for (const auto& next : lhs->Next) {
        if (covers(rhs->Bounds, next.first)) {
            result->Next.push_back(next);
        }
    }

    for (const auto& next : rhs->Next) {
        if (covers(lhs->Bounds, next.first)) {
            result->Next.push_back(next);
        }
    }

    for (const auto& next : lhs->Next) {
        auto eq = std::equal_range(rhs->Next.begin(), rhs->Next.end(), next.first, TKeyTrieComparer());
        if (eq.first != eq.second) {
            result->Next.emplace_back(next.first, IntersectKeyTrie(eq.first->second, next.second));
        }
    }

    std::sort(result->Next.begin(), result->Next.end(), TKeyTrieComparer());
    return result;
}

void GetRangesFromTrieWithinRangeImpl(
    const TRowRange& keyRange,
    TKeyTriePtr trie,
    std::vector<TRowRange>* result,
    TRowBufferPtr rowBuffer,
    bool insertUndefined,
    ui64 rangeCountLimit,
    std::vector<TValue> prefix = std::vector<TValue>(),
    bool refineLower = true,
    bool refineUpper = true)
{
    auto lowerBoundSize = keyRange.first.GetCount();
    auto upperBoundSize = keyRange.second.GetCount();

    struct TState
    {
        TKeyTriePtr Trie;
        std::vector<TValue> Prefix;
        bool RefineLower;
        bool RefineUpper;
    };

    std::vector<std::tuple<TBound, bool>> resultBounds;
    std::vector<std::tuple<TValue, TKeyTriePtr, bool, bool>> nextValues;

<<<<<<< HEAD
    YCHECK(!refineLower || offset < lowerBoundSize);
    YCHECK(!refineUpper || offset < upperBoundSize);

    TUnversionedRowBuilder builder(offset);

    auto trieOffset = trie ? trie->Offset : std::numeric_limits<size_t>::max();

    auto makeValue = [] (TUnversionedValue value, int id) {
        value.Id = id;
        return value;
    };

    if (trieOffset > offset) {
        if (refineLower && refineUpper && keyRange.first[offset] == keyRange.second[offset]) {
            prefix.emplace_back(makeValue(keyRange.first[offset], offset));
            GetRangesFromTrieWithinRangeImpl(
                keyRange,
                trie,
                result,
                rowBuffer,
                insertUndefined,
                prefix,
                true,
                true);
        } else if (trie && insertUndefined) {
            prefix.emplace_back(MakeUnversionedSentinelValue(EValueType::TheBottom));
            GetRangesFromTrieWithinRangeImpl(
                keyRange,
                trie,
                result,
                rowBuffer,
                insertUndefined,
                prefix,
                false,
                false);
        } else {
            std::pair<TRow, TRow> range;
            for (size_t i = 0; i < offset; ++i) {
                builder.AddValue(prefix[i]);
            }

            if (refineLower) {
                for (size_t i = offset; i < lowerBoundSize; ++i) {
                    builder.AddValue(makeValue(keyRange.first[i], i));
=======
    std::deque<TState> states;
    states.push_back(TState{trie, prefix, refineLower, refineUpper});

    while (!states.empty()) {
        auto state = std::move(states.front());
        states.pop_front();
        const auto& trie = state.Trie;
        auto prefix = std::move(state.Prefix);
        auto refineLower =  state.RefineLower;
        auto refineUpper = state.RefineUpper;

        size_t offset = prefix.size();

        if (refineLower && offset >= lowerBoundSize) {
            refineLower = false;
        }

        if (refineUpper && offset >= upperBoundSize) {
            continue;
        }

        YCHECK(!refineLower || offset < lowerBoundSize);
        YCHECK(!refineUpper || offset < upperBoundSize);

        TUnversionedRowBuilder builder(offset);

        auto trieOffset = trie ? trie->Offset : std::numeric_limits<size_t>::max();

        if (trieOffset > offset) {
            if (refineLower && refineUpper && keyRange.first[offset] == keyRange.second[offset]) {
                prefix.emplace_back(keyRange.first[offset]);
                states.push_back(TState{trie, std::move(prefix), true, true});
            } else if (trie && insertUndefined) {
                prefix.emplace_back(MakeUnversionedSentinelValue(EValueType::TheBottom));
                states.push_back(TState{trie, std::move(prefix), false, false});
            } else {
                std::pair<TRow, TRow> range;
                for (size_t i = 0; i < offset; ++i) {
                    builder.AddValue(prefix[i]);
                }

                if (refineLower) {
                    for (size_t i = offset; i < lowerBoundSize; ++i) {
                        builder.AddValue(keyRange.first[i]);
                    }
                }
                range.first = rowBuffer->Capture(builder.GetRow());
                builder.Reset();


                for (size_t i = 0; i < offset; ++i) {
                    builder.AddValue(prefix[i]);
                }

                if (refineUpper) {
                    for (size_t i = offset; i < upperBoundSize; ++i) {
                        builder.AddValue(keyRange.second[i]);
                    }
                } else {
                    builder.AddValue(MakeUnversionedSentinelValue(EValueType::Max));
                }
                range.second = rowBuffer->Capture(builder.GetRow());
                builder.Reset();


                if (insertUndefined || !IsEmpty(range)) {
                     result->push_back(range);
>>>>>>> 0d85b427
                }
            }
            continue;
        }

        YCHECK(trie);
        YCHECK(trie->Offset == offset);

        YCHECK(!(trie->Bounds.size() & 1));

        resultBounds.clear();
        resultBounds.reserve(trie->Bounds.size());

        for (size_t i = 0; i + 1 < trie->Bounds.size(); i += 2) {
            auto lower = trie->Bounds[i];
            auto upper = trie->Bounds[i + 1];

            YCHECK(CompareBound(lower, upper, true, false) < 0);

            auto keyRangeLowerBound = TBound(keyRange.first[offset], true);
            auto keyRangeUpperBound = TBound(keyRange.second[offset], offset + 1 < upperBoundSize);

            bool lowerBoundRefined = false;
            if (refineLower) {
                if (CompareBound(upper, keyRangeLowerBound, false, true) < 0) {
                    continue;
                } else if (CompareBound(lower, keyRangeLowerBound, true, true) <= 0) {
                    lowerBoundRefined = true;
                }
            }

            bool upperBoundRefined = false;
            if (refineUpper) {
<<<<<<< HEAD
                for (size_t i = offset; i < upperBoundSize; ++i) {
                    builder.AddValue(makeValue(keyRange.second[i], i));
=======
                if (CompareBound(lower, keyRangeUpperBound, true, false) > 0) {
                    continue;
                } else if (CompareBound(upper, keyRangeUpperBound, false, false) >= 0) {
                    upperBoundRefined = true;
>>>>>>> 0d85b427
                }
            }

            resultBounds.emplace_back(lower, lowerBoundRefined);
            resultBounds.emplace_back(upper, upperBoundRefined);
        }

        nextValues.clear();
        nextValues.reserve(trie->Next.size());

        for (const auto& next : trie->Next) {
            auto value = next.first;

            bool refineLowerNext = false;
            if (refineLower) {
                if (value < keyRange.first[offset]) {
                    continue;
                } else if (value == keyRange.first[offset]) {
                    refineLowerNext = true;
                }
            }

            bool refineUpperNext = false;
            if (refineUpper) {
                if (value > keyRange.second[offset]) {
                    continue;
                } else if (value == keyRange.second[offset]) {
                    refineUpperNext = true;
                }
            }

            nextValues.emplace_back(value, next.second, refineLowerNext, refineUpperNext);
        }

        ui64 subrangeCount = resultBounds.size() / 2 + nextValues.size();

        if (subrangeCount > rangeCountLimit) {
            TBound min = TBound(MakeUnversionedSentinelValue(EValueType::Max), false);
            TBound max = TBound(MakeUnversionedSentinelValue(EValueType::Min), true);

            auto updateMinMax = [&] (const TBound& lower, const TBound& upper) {
                if (CompareBound(lower, min, true, true) < 0) {
                    min = lower;
                }
                if (CompareBound(upper, max, false, false) > 0) {
                    max = upper;
                }
            };

            for (size_t i = 0; i + 1 < resultBounds.size(); i += 2) {
                auto lower = std::get<0>(resultBounds[i]);
                auto upper = std::get<0>(resultBounds[i + 1]);
                updateMinMax(lower, upper);
            }

            for (const auto& next : nextValues) {
                auto value = TBound(std::get<0>(next), true);
                updateMinMax(value, value);
            }

            std::pair<TRow, TRow> range;

<<<<<<< HEAD
        if (lowerBoundRefined) {
            for (size_t j = offset; j < lowerBoundSize; ++j) {
                builder.AddValue(makeValue(keyRange.first[j], j));
=======
            for (size_t j = 0; j < offset; ++j) {
                builder.AddValue(prefix[j]);
>>>>>>> 0d85b427
            }

            if (refineLower && min.Included && min.Value == keyRange.first[offset]) {
                for (size_t j = offset; j < lowerBoundSize; ++j) {
                    builder.AddValue(keyRange.first[j]);
                }
            } else {
                builder.AddValue(min.Value);

                if (!min.Included) {
                    builder.AddValue(MakeUnversionedSentinelValue(EValueType::Max));
                }
            }

            range.first = rowBuffer->Capture(builder.GetRow());
            builder.Reset();

<<<<<<< HEAD
        if (upperBoundRefined) {
            for (size_t j = offset; j < upperBoundSize; ++j) {
                builder.AddValue(makeValue(keyRange.second[j], j));
=======
            for (size_t j = 0; j < offset; ++j) {
                builder.AddValue(prefix[j]);
>>>>>>> 0d85b427
            }

            if (refineUpper && max.Included && max.Value == keyRange.second[offset]) {
                for (size_t j = offset; j < upperBoundSize; ++j) {
                    builder.AddValue(keyRange.second[j]);
                }
            } else {
                builder.AddValue(max.Value);

                if (max.Included) {
                    builder.AddValue(MakeUnversionedSentinelValue(EValueType::Max));
                }
            }

            range.second = rowBuffer->Capture(builder.GetRow());
            builder.Reset();
            result->push_back(range);

            continue;
        }

        rangeCountLimit -= subrangeCount;

        for (size_t i = 0; i + 1 < resultBounds.size(); i += 2) {
            auto lower = std::get<0>(resultBounds[i]);
            auto upper = std::get<0>(resultBounds[i + 1]);
            bool lowerBoundRefined = std::get<1>(resultBounds[i]);
            bool upperBoundRefined = std::get<1>(resultBounds[i + 1]);

            std::pair<TRow, TRow> range;
            for (size_t j = 0; j < offset; ++j) {
                builder.AddValue(prefix[j]);
            }

<<<<<<< HEAD
    for (const auto& next : trie->Next) {
        auto value = makeValue(next.first, offset);
=======
            if (lowerBoundRefined) {
                for (size_t j = offset; j < lowerBoundSize; ++j) {
                    builder.AddValue(keyRange.first[j]);
                }
            } else {
                builder.AddValue(lower.Value);
>>>>>>> 0d85b427

                if (!lower.Included) {
                    builder.AddValue(MakeUnversionedSentinelValue(EValueType::Max));
                }
            }

            range.first = rowBuffer->Capture(builder.GetRow());
            builder.Reset();

            for (size_t j = 0; j < offset; ++j) {
                builder.AddValue(prefix[j]);
            }

            if (upperBoundRefined) {
                for (size_t j = offset; j < upperBoundSize; ++j) {
                    builder.AddValue(keyRange.second[j]);
                }
            } else {
                builder.AddValue(upper.Value);

                if (upper.Included) {
                    builder.AddValue(MakeUnversionedSentinelValue(EValueType::Max));
                }
            }

            range.second = rowBuffer->Capture(builder.GetRow());
            builder.Reset();
            result->push_back(range);
        }

        prefix.emplace_back();

        for (const auto& next : nextValues) {
            auto value = std::get<0>(next);
            auto trie = std::get<1>(next);
            bool refineLowerNext = std::get<2>(next);
            bool refineUpperNext = std::get<3>(next);
            prefix.back() = value;
            states.push_back(TState{trie, prefix, refineLowerNext, refineUpperNext});
        }
    }
}

TRowRanges GetRangesFromTrieWithinRange(
    const TRowRange& keyRange,
    TKeyTriePtr trie,
    TRowBufferPtr rowBuffer,
    bool insertUndefined,
    ui64 rangeCountLimit)
{
    TRowRanges result;
    GetRangesFromTrieWithinRangeImpl(keyRange, trie, &result, rowBuffer, insertUndefined, rangeCountLimit);
    return insertUndefined ? result : MergeOverlappingRanges(std::move(result));
}

Stroka ToString(TKeyTriePtr node) {
    auto printOffset = [](int offset) {
        Stroka str;
        for (int i = 0; i < offset; ++i) {
            str += "  ";
        }
        return str;
    };

    std::function<Stroka(TKeyTriePtr, size_t)> printNode =
        [&](TKeyTriePtr node, size_t offset) {
            Stroka str;
            str += printOffset(offset);

            if (!node) {
                str += "(universe)";
            } else {
                str += "(key";
                str += NYT::ToString(node->Offset);
                str += ", { ";

                for (int i = 0; i < node->Bounds.size(); i += 2) {
                    str += node->Bounds[i].Included ? "[" : "(";
                    str += ToString(node->Bounds[i].Value);
                    str += ":";
                    str += ToString(node->Bounds[i+1].Value);
                    str += node->Bounds[i+1].Included ? "]" : ")";
                    if (i + 2 < node->Bounds.size()) {
                        str += ", ";
                    }
                }

                str += " })";

                for (const auto& next : node->Next) {
                    str += "\n";
                    str += printOffset(node->Offset);
                    str += ToString(next.first);
                    str += ":\n";
                    str += printNode(next.second, offset + 1);
                }
            }
            return str;
        };

    return printNode(node, 0);
}

////////////////////////////////////////////////////////////////////////////////

} // namespace NQueryClient
} // namespace NYT<|MERGE_RESOLUTION|>--- conflicted
+++ resolved
@@ -399,52 +399,6 @@
     std::vector<std::tuple<TBound, bool>> resultBounds;
     std::vector<std::tuple<TValue, TKeyTriePtr, bool, bool>> nextValues;
 
-<<<<<<< HEAD
-    YCHECK(!refineLower || offset < lowerBoundSize);
-    YCHECK(!refineUpper || offset < upperBoundSize);
-
-    TUnversionedRowBuilder builder(offset);
-
-    auto trieOffset = trie ? trie->Offset : std::numeric_limits<size_t>::max();
-
-    auto makeValue = [] (TUnversionedValue value, int id) {
-        value.Id = id;
-        return value;
-    };
-
-    if (trieOffset > offset) {
-        if (refineLower && refineUpper && keyRange.first[offset] == keyRange.second[offset]) {
-            prefix.emplace_back(makeValue(keyRange.first[offset], offset));
-            GetRangesFromTrieWithinRangeImpl(
-                keyRange,
-                trie,
-                result,
-                rowBuffer,
-                insertUndefined,
-                prefix,
-                true,
-                true);
-        } else if (trie && insertUndefined) {
-            prefix.emplace_back(MakeUnversionedSentinelValue(EValueType::TheBottom));
-            GetRangesFromTrieWithinRangeImpl(
-                keyRange,
-                trie,
-                result,
-                rowBuffer,
-                insertUndefined,
-                prefix,
-                false,
-                false);
-        } else {
-            std::pair<TRow, TRow> range;
-            for (size_t i = 0; i < offset; ++i) {
-                builder.AddValue(prefix[i]);
-            }
-
-            if (refineLower) {
-                for (size_t i = offset; i < lowerBoundSize; ++i) {
-                    builder.AddValue(makeValue(keyRange.first[i], i));
-=======
     std::deque<TState> states;
     states.push_back(TState{trie, prefix, refineLower, refineUpper});
 
@@ -473,9 +427,13 @@
 
         auto trieOffset = trie ? trie->Offset : std::numeric_limits<size_t>::max();
 
+        auto makeValue = [] (TUnversionedValue value, int id) {
+            value.Id = id;
+            return value;
+        };
         if (trieOffset > offset) {
             if (refineLower && refineUpper && keyRange.first[offset] == keyRange.second[offset]) {
-                prefix.emplace_back(keyRange.first[offset]);
+                prefix.emplace_back(makeValue(keyRange.first[offset], offset));
                 states.push_back(TState{trie, std::move(prefix), true, true});
             } else if (trie && insertUndefined) {
                 prefix.emplace_back(MakeUnversionedSentinelValue(EValueType::TheBottom));
@@ -488,7 +446,7 @@
 
                 if (refineLower) {
                     for (size_t i = offset; i < lowerBoundSize; ++i) {
-                        builder.AddValue(keyRange.first[i]);
+                        builder.AddValue(makeValue(keyRange.first[i], i));
                     }
                 }
                 range.first = rowBuffer->Capture(builder.GetRow());
@@ -501,7 +459,7 @@
 
                 if (refineUpper) {
                     for (size_t i = offset; i < upperBoundSize; ++i) {
-                        builder.AddValue(keyRange.second[i]);
+                        builder.AddValue(makeValue(keyRange.second[i], i));
                     }
                 } else {
                     builder.AddValue(MakeUnversionedSentinelValue(EValueType::Max));
@@ -512,7 +470,6 @@
 
                 if (insertUndefined || !IsEmpty(range)) {
                      result->push_back(range);
->>>>>>> 0d85b427
                 }
             }
             continue;
@@ -546,15 +503,10 @@
 
             bool upperBoundRefined = false;
             if (refineUpper) {
-<<<<<<< HEAD
-                for (size_t i = offset; i < upperBoundSize; ++i) {
-                    builder.AddValue(makeValue(keyRange.second[i], i));
-=======
                 if (CompareBound(lower, keyRangeUpperBound, true, false) > 0) {
                     continue;
                 } else if (CompareBound(upper, keyRangeUpperBound, false, false) >= 0) {
                     upperBoundRefined = true;
->>>>>>> 0d85b427
                 }
             }
 
@@ -617,19 +569,13 @@
 
             std::pair<TRow, TRow> range;
 
-<<<<<<< HEAD
-        if (lowerBoundRefined) {
-            for (size_t j = offset; j < lowerBoundSize; ++j) {
-                builder.AddValue(makeValue(keyRange.first[j], j));
-=======
             for (size_t j = 0; j < offset; ++j) {
                 builder.AddValue(prefix[j]);
->>>>>>> 0d85b427
             }
 
             if (refineLower && min.Included && min.Value == keyRange.first[offset]) {
                 for (size_t j = offset; j < lowerBoundSize; ++j) {
-                    builder.AddValue(keyRange.first[j]);
+                    builder.AddValue(makeValue(keyRange.first[j], j));
                 }
             } else {
                 builder.AddValue(min.Value);
@@ -642,22 +588,16 @@
             range.first = rowBuffer->Capture(builder.GetRow());
             builder.Reset();
 
-<<<<<<< HEAD
+            for (size_t j = 0; j < offset; ++j) {
+                builder.AddValue(prefix[j]);
+            }
+
         if (upperBoundRefined) {
             for (size_t j = offset; j < upperBoundSize; ++j) {
                 builder.AddValue(makeValue(keyRange.second[j], j));
-=======
-            for (size_t j = 0; j < offset; ++j) {
-                builder.AddValue(prefix[j]);
->>>>>>> 0d85b427
-            }
-
-            if (refineUpper && max.Included && max.Value == keyRange.second[offset]) {
-                for (size_t j = offset; j < upperBoundSize; ++j) {
-                    builder.AddValue(keyRange.second[j]);
-                }
-            } else {
-                builder.AddValue(max.Value);
+            }
+        } else {
+            builder.AddValue(upper.Value);
 
                 if (max.Included) {
                     builder.AddValue(MakeUnversionedSentinelValue(EValueType::Max));
@@ -681,20 +621,15 @@
 
             std::pair<TRow, TRow> range;
             for (size_t j = 0; j < offset; ++j) {
-                builder.AddValue(prefix[j]);
-            }
-
-<<<<<<< HEAD
-    for (const auto& next : trie->Next) {
-        auto value = makeValue(next.first, offset);
-=======
+                builder.AddValue(makeValue(prefix[j], j));
+            }
+
             if (lowerBoundRefined) {
                 for (size_t j = offset; j < lowerBoundSize; ++j) {
                     builder.AddValue(keyRange.first[j]);
                 }
             } else {
                 builder.AddValue(lower.Value);
->>>>>>> 0d85b427
 
                 if (!lower.Included) {
                     builder.AddValue(MakeUnversionedSentinelValue(EValueType::Max));
