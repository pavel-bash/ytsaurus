--- conflicted
+++ resolved
@@ -25,10 +25,7 @@
 TChunkHolderService::TChunkHolderService(
     TConfig* config,
     IInvoker* serviceInvoker,
-<<<<<<< HEAD
-=======
     NBus::IBusServer* server,
->>>>>>> 1fd82478
     TChunkStore* chunkStore,
     TChunkCache* chunkCache,
     TReaderCache* readerCache,
@@ -46,8 +43,6 @@
     , BlockStore(blockStore)
     , SessionManager(sessionManager)
 {
-<<<<<<< HEAD
-=======
     YASSERT(server);
     YASSERT(chunkStore);
     YASSERT(chunkCache);
@@ -55,7 +50,6 @@
     YASSERT(blockStore);
     YASSERT(sessionManager);
 
->>>>>>> 1fd82478
     RegisterMethod(RPC_SERVICE_METHOD_DESC(StartChunk));
     RegisterMethod(RPC_SERVICE_METHOD_DESC(FinishChunk));
     RegisterMethod(RPC_SERVICE_METHOD_DESC(PutBlocks));
