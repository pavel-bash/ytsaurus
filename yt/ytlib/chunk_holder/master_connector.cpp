#include "stdafx.h"
#include "master_connector.h"
#include "common.h"
#include "config.h"
#include "location.h"
#include "block_store.h"
#include "chunk.h"
#include "chunk_store.h"
#include "chunk_cache.h"
#include "session_manager.h"
#include "job_executor.h"
#include "bootstrap.h"

#include <ytlib/actions/bind.h>
#include <ytlib/rpc/client.h>
#include <ytlib/misc/delayed_invoker.h>
#include <ytlib/misc/serialize.h>
#include <ytlib/misc/string.h>
#include <ytlib/chunk_server/holder_statistics.h>
#include <ytlib/election/leader_channel.h>
#include <ytlib/logging/tagged_logger.h>

#include <util/system/hostname.h>

namespace NYT {
namespace NChunkHolder {

using namespace NChunkServer::NProto;
using namespace NChunkClient;
using namespace NRpc;

////////////////////////////////////////////////////////////////////////////////

static NLog::TLogger& Logger = ChunkHolderLogger;

////////////////////////////////////////////////////////////////////////////////

TMasterConnector::TMasterConnector(TChunkHolderConfigPtr config, TBootstrap* bootstrap)
    : Config(config)
    , Bootstrap(bootstrap)
    , State(EState::Offline)
    , HolderId(InvalidHolderId)
{
    YASSERT(config);
    YASSERT(bootstrap);
}

void TMasterConnector::Start()
{
    Proxy.Reset(new TProxy(~Bootstrap->GetMasterChannel()));

    Bootstrap->GetChunkStore()->SubscribeChunkAdded(BIND(
        &TMasterConnector::OnChunkAdded,
        MakeWeak(this)));
    Bootstrap->GetChunkStore()->SubscribeChunkRemoved(BIND(
        &TMasterConnector::OnChunkRemoved,
        MakeWeak(this)));
    Bootstrap->GetChunkCache()->SubscribeChunkAdded(BIND(
        &TMasterConnector::OnChunkAdded,
        MakeWeak(this)));
    Bootstrap->GetChunkCache()->SubscribeChunkRemoved(BIND(
        &TMasterConnector::OnChunkRemoved,
        MakeWeak(this)));

    OnHeartbeat();
}

void TMasterConnector::ScheduleHeartbeat()
{
    // TODO(panin): think about specializing RandomNumber<TDuration>
    TDuration randomDelay = TDuration::MicroSeconds(RandomNumber(Config->HeartbeatSplay.MicroSeconds()));
    TDelayedInvoker::Submit(
        BIND(&TMasterConnector::OnHeartbeat, MakeStrong(this))
        .Via(Bootstrap->GetControlInvoker()),
        Config->HeartbeatPeriod + randomDelay);
}

void TMasterConnector::OnHeartbeat()
{
    switch (State) {
        case EState::Offline:
            SendRegister();
            break;
        case EState::Registered:
            SendFullHeartbeat();
            break;
        case EState::Online:
            SendIncrementalHeartbeat();
            break;
        default:
            YUNREACHABLE();
    }
}

void TMasterConnector::SendRegister()
{
    auto request = Proxy->RegisterHolder();
    *request->mutable_statistics() = ComputeStatistics();
    request->set_address(Bootstrap->GetPeerAddress());
    request->set_incarnation_id(Bootstrap->GetIncarnationId().ToProto());

    LOG_INFO("Sending register request (%s)",
        ~ToString(*request->mutable_statistics()));

    request->Invoke()->Subscribe(
<<<<<<< HEAD
        FromMethod(&TMasterConnector::OnRegisterResponse, MakeStrong(this))
        ->Via(Bootstrap->GetControlInvoker()));
=======
        BIND(&TMasterConnector::OnRegisterResponse, MakeStrong(this))
        .Via(Bootstrap->GetControlInvoker()));

    LOG_INFO("Register request sent (%s)",
        ~ToString(*request->mutable_statistics()));
>>>>>>> f2e036e5
}

NChunkServer::NProto::THolderStatistics TMasterConnector::ComputeStatistics()
{
    i64 availableSpace = 0;
    i64 usedSpace = 0;
    bool isFull = true;
    FOREACH (const auto& location, Bootstrap->GetChunkStore()->Locations()) {
        availableSpace += location->GetAvailableSpace();
        usedSpace += location->GetUsedSpace();
        if (!location->IsFull()) {
            isFull = false;
        }
    }

    THolderStatistics result;
    result.set_available_space(availableSpace);
    result.set_used_space(usedSpace);
    result.set_chunk_count(Bootstrap->GetChunkStore()->GetChunkCount());
    result.set_session_count(Bootstrap->GetSessionManager()->GetSessionCount());
    result.set_full(isFull);

    return result;
}

void TMasterConnector::OnRegisterResponse(TProxy::TRspRegisterHolder::TPtr response)
{
    // ToDo: why waiting 5 sec before first heartbeat?
    ScheduleHeartbeat();

    if (!response->IsOK()) {
        Disconnect();

        LOG_WARNING("Error registering at master\n%s", ~response->GetError().ToString());
        return;
    }

    HolderId = response->holder_id();
    State = EState::Registered;

    LOG_INFO("Successfully registered at master (HolderId: %d)", HolderId);
}

void TMasterConnector::SendFullHeartbeat()
{
    auto request = Proxy
        ->FullHeartbeat()
        ->SetTimeout(Config->FullHeartbeatTimeout);

    YASSERT(HolderId != InvalidHolderId);
    request->set_holder_id(HolderId);
    *request->mutable_statistics() = ComputeStatistics();

    FOREACH (const auto& chunk, Bootstrap->GetChunkStore()->GetChunks()) {
        *request->add_chunks() = GetAddInfo(~chunk);
    }

    FOREACH (const auto& chunk, Bootstrap->GetChunkCache()->GetChunks()) {
        *request->add_chunks() = GetAddInfo(~chunk);
    }

    LOG_INFO("Sending full heartbeat (%s, Chunks: %d)",
        ~ToString(request->statistics()),
        static_cast<int>(request->chunks_size()));

    request->Invoke()->Subscribe(
<<<<<<< HEAD
        FromMethod(&TMasterConnector::OnFullHeartbeatResponse, MakeStrong(this))
        ->Via(Bootstrap->GetControlInvoker()));
=======
        BIND(&TMasterConnector::OnFullHeartbeatResponse, MakeStrong(this))
        .Via(Bootstrap->GetControlInvoker()));

    LOG_INFO("Full heartbeat sent (%s, Chunks: %d)",
        ~ToString(request->statistics()),
        static_cast<int>(request->chunks_size()));
>>>>>>> f2e036e5
}

void TMasterConnector::SendIncrementalHeartbeat()
{
    auto request = Proxy->IncrementalHeartbeat();

    YASSERT(HolderId != InvalidHolderId);
    request->set_holder_id(HolderId);
    *request->mutable_statistics() = ComputeStatistics();

    ReportedAdded = AddedSinceLastSuccess;
    ReportedRemoved = RemovedSinceLastSuccess;

    FOREACH (auto chunk, ReportedAdded) {
        *request->add_added_chunks() = GetAddInfo(~chunk);
    }

    FOREACH (auto chunk, ReportedRemoved) {
        *request->add_removed_chunks() = GetRemoveInfo(~chunk);
    }

    FOREACH (const auto& job, Bootstrap->GetJobExecutor()->GetAllJobs()) {
        auto* info = request->add_jobs();
        info->set_job_id(job->GetJobId().ToProto());
        info->set_state(job->GetState());
    }

<<<<<<< HEAD
    LOG_INFO("Sending incremental heartbeat (%s, AddedChunks: %d, RemovedChunks: %d, Jobs: %d)",
=======
    request->Invoke()->Subscribe(
        BIND(&TMasterConnector::OnIncrementalHeartbeatResponse, MakeStrong(this))
        .Via(Bootstrap->GetControlInvoker()));

    LOG_INFO("Incremental heartbeat sent (%s, AddedChunks: %d, RemovedChunks: %d, Jobs: %d)",
>>>>>>> f2e036e5
        ~ToString(request->statistics()),
        static_cast<int>(request->added_chunks_size()),
        static_cast<int>(request->removed_chunks_size()),
        static_cast<int>(request->jobs_size()));

    request->Invoke()->Subscribe(
        FromMethod(&TMasterConnector::OnIncrementalHeartbeatResponse, MakeStrong(this))
        ->Via(Bootstrap->GetControlInvoker()));
}

TChunkAddInfo TMasterConnector::GetAddInfo(TChunkPtr chunk)
{
    TChunkAddInfo info;
    info.set_chunk_id(chunk->GetId().ToProto());
    info.set_cached(chunk->GetLocation()->GetType() == ELocationType::Cache);
    info.set_size(chunk->GetSize());
    return info;
}

TChunkRemoveInfo TMasterConnector::GetRemoveInfo(TChunkPtr chunk)
{
    TChunkRemoveInfo info;
    info.set_chunk_id(chunk->GetId().ToProto());
    info.set_cached(chunk->GetLocation()->GetType() == ELocationType::Cache);
    return info;
}

void TMasterConnector::OnFullHeartbeatResponse(TProxy::TRspFullHeartbeat::TPtr response)
{
    ScheduleHeartbeat();
    
    if (!response->IsOK()) {
        OnHeartbeatError(response->GetError());
        return;
    }

    LOG_INFO("Successfully reported full heartbeat to master");
    
    State = EState::Online;
}

void TMasterConnector::OnIncrementalHeartbeatResponse(TProxy::TRspIncrementalHeartbeat::TPtr response)
{
    ScheduleHeartbeat();

    if (!response->IsOK()) {
        OnHeartbeatError(response->GetError());
        return;
    }

    LOG_INFO("Successfully reported incremental heartbeat to master");

    TChunks newAddedSinceLastSuccess;
    FOREACH (const auto& id, AddedSinceLastSuccess) {
        if (ReportedAdded.find(id) == ReportedAdded.end()) {
            newAddedSinceLastSuccess.insert(id);
        }
    }
    AddedSinceLastSuccess.swap(newAddedSinceLastSuccess);

    TChunks newRemovedSinceLastSuccess;
    FOREACH (const auto& id, RemovedSinceLastSuccess) {
        if (ReportedRemoved.find(id) == ReportedRemoved.end()) {
            newRemovedSinceLastSuccess.insert(id);
        }
    }
    RemovedSinceLastSuccess.swap(newRemovedSinceLastSuccess);

    FOREACH (const auto& jobInfo, response->jobs_to_stop()) {
        auto jobId = TJobId::FromProto(jobInfo.job_id());
        auto job = Bootstrap->GetJobExecutor()->FindJob(jobId);
        if (!job) {
            LOG_WARNING("Request to stop a non-existing job (JobId: %s)",
                ~jobId.ToString());
            continue;
        }

        Bootstrap->GetJobExecutor()->StopJob(~job);
    }

    FOREACH (const auto& startInfo, response->jobs_to_start()) {
        auto chunkId = TChunkId::FromProto(startInfo.chunk_id());
        auto jobId = TJobId::FromProto(startInfo.job_id());
        auto jobType = EJobType(startInfo.type());

        auto chunk = Bootstrap->GetChunkStore()->FindChunk(chunkId);
        if (!chunk) {
            LOG_WARNING("Job request for non-existing chunk is ignored (ChunkId: %s, JobId: %s, JobType: %s)",
                ~chunkId.ToString(),
                ~jobId.ToString(),
                ~jobType.ToString());
            continue;
        }

        Bootstrap->GetJobExecutor()->StartJob(
            jobType,
            jobId,
            ~chunk,
            FromProto<Stroka>(startInfo.target_addresses()));
    }
}

void TMasterConnector::OnHeartbeatError(const TError& error)
{
    LOG_WARNING("Error sending heartbeat to master\n%s", ~error.ToString());

    // Don't panic upon getting Timeout, TransportError or Unavailable.
    auto errorCode = error.GetCode();
    if (errorCode != NRpc::EErrorCode::Timeout && 
        errorCode != NRpc::EErrorCode::TransportError && 
        errorCode != NRpc::EErrorCode::Unavailable)
    {
        Disconnect();
    }
}

void TMasterConnector::Disconnect()
{
    HolderId = InvalidHolderId;
    State = EState::Offline;
    ReportedAdded.clear();
    ReportedRemoved.clear();
    AddedSinceLastSuccess.clear();
    RemovedSinceLastSuccess.clear();
}

void TMasterConnector::OnChunkAdded(TChunkPtr chunk)
{
    NLog::TTaggedLogger Logger(ChunkHolderLogger);
    Logger.AddTag(Sprintf("ChunkId: %s, Location: %s",
        ~chunk->GetId().ToString(),
        ~chunk->GetLocation()->GetPath()));

    if (State != EState::Online)
        return;

    if (AddedSinceLastSuccess.find(chunk) != AddedSinceLastSuccess.end()) {
        LOG_DEBUG("Addition of chunk has already been registered");
        return;
    }

    if (RemovedSinceLastSuccess.find(chunk) != RemovedSinceLastSuccess.end()) {
        RemovedSinceLastSuccess.erase(chunk);
        LOG_DEBUG("Trying to add a chunk whose removal has been registered, cancelling removal and addition");
        return;
    }

    LOG_DEBUG("Registered addition of chunk");

    AddedSinceLastSuccess.insert(chunk);
}

void TMasterConnector::OnChunkRemoved(TChunkPtr chunk)
{
    NLog::TTaggedLogger Logger(ChunkHolderLogger);
    Logger.AddTag(Sprintf("ChunkId: %s, Location: %s",
        ~chunk->GetId().ToString(),
        ~chunk->GetLocation()->GetPath()));

    if (State != EState::Online)
        return;

    if (RemovedSinceLastSuccess.find(chunk) != RemovedSinceLastSuccess.end()) {
        LOG_DEBUG("Removal of chunk has already been registered");
        return;
    }

    if (AddedSinceLastSuccess.find(chunk) != AddedSinceLastSuccess.end()) {
        AddedSinceLastSuccess.erase(chunk);
        LOG_DEBUG("Trying to remove a chunk whose addition has been registered, canceling addition and removal");
        return;
    }

    LOG_DEBUG("Registered removal of chunk");

    RemovedSinceLastSuccess.insert(chunk);
}

////////////////////////////////////////////////////////////////////////////////

} // namespace NChunkHolder
} // namespace NYT<|MERGE_RESOLUTION|>--- conflicted
+++ resolved
@@ -21,6 +21,7 @@
 #include <ytlib/logging/tagged_logger.h>
 
 #include <util/system/hostname.h>
+#include <util/random/random.h>
 
 namespace NYT {
 namespace NChunkHolder {
@@ -68,7 +69,7 @@
 void TMasterConnector::ScheduleHeartbeat()
 {
     // TODO(panin): think about specializing RandomNumber<TDuration>
-    TDuration randomDelay = TDuration::MicroSeconds(RandomNumber(Config->HeartbeatSplay.MicroSeconds()));
+    auto randomDelay = TDuration::MicroSeconds(RandomNumber(Config->HeartbeatSplay.MicroSeconds()));
     TDelayedInvoker::Submit(
         BIND(&TMasterConnector::OnHeartbeat, MakeStrong(this))
         .Via(Bootstrap->GetControlInvoker()),
@@ -98,21 +99,12 @@
     *request->mutable_statistics() = ComputeStatistics();
     request->set_address(Bootstrap->GetPeerAddress());
     request->set_incarnation_id(Bootstrap->GetIncarnationId().ToProto());
-
-    LOG_INFO("Sending register request (%s)",
-        ~ToString(*request->mutable_statistics()));
-
     request->Invoke()->Subscribe(
-<<<<<<< HEAD
-        FromMethod(&TMasterConnector::OnRegisterResponse, MakeStrong(this))
-        ->Via(Bootstrap->GetControlInvoker()));
-=======
         BIND(&TMasterConnector::OnRegisterResponse, MakeStrong(this))
         .Via(Bootstrap->GetControlInvoker()));
 
     LOG_INFO("Register request sent (%s)",
         ~ToString(*request->mutable_statistics()));
->>>>>>> f2e036e5
 }
 
 NChunkServer::NProto::THolderStatistics TMasterConnector::ComputeStatistics()
@@ -174,22 +166,13 @@
         *request->add_chunks() = GetAddInfo(~chunk);
     }
 
-    LOG_INFO("Sending full heartbeat (%s, Chunks: %d)",
-        ~ToString(request->statistics()),
-        static_cast<int>(request->chunks_size()));
-
     request->Invoke()->Subscribe(
-<<<<<<< HEAD
-        FromMethod(&TMasterConnector::OnFullHeartbeatResponse, MakeStrong(this))
-        ->Via(Bootstrap->GetControlInvoker()));
-=======
         BIND(&TMasterConnector::OnFullHeartbeatResponse, MakeStrong(this))
         .Via(Bootstrap->GetControlInvoker()));
 
     LOG_INFO("Full heartbeat sent (%s, Chunks: %d)",
         ~ToString(request->statistics()),
         static_cast<int>(request->chunks_size()));
->>>>>>> f2e036e5
 }
 
 void TMasterConnector::SendIncrementalHeartbeat()
@@ -217,23 +200,15 @@
         info->set_state(job->GetState());
     }
 
-<<<<<<< HEAD
-    LOG_INFO("Sending incremental heartbeat (%s, AddedChunks: %d, RemovedChunks: %d, Jobs: %d)",
-=======
     request->Invoke()->Subscribe(
         BIND(&TMasterConnector::OnIncrementalHeartbeatResponse, MakeStrong(this))
         .Via(Bootstrap->GetControlInvoker()));
 
     LOG_INFO("Incremental heartbeat sent (%s, AddedChunks: %d, RemovedChunks: %d, Jobs: %d)",
->>>>>>> f2e036e5
         ~ToString(request->statistics()),
         static_cast<int>(request->added_chunks_size()),
         static_cast<int>(request->removed_chunks_size()),
         static_cast<int>(request->jobs_size()));
-
-    request->Invoke()->Subscribe(
-        FromMethod(&TMasterConnector::OnIncrementalHeartbeatResponse, MakeStrong(this))
-        ->Via(Bootstrap->GetControlInvoker()));
 }
 
 TChunkAddInfo TMasterConnector::GetAddInfo(TChunkPtr chunk)
