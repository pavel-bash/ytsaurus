#include "stdafx.h"
#include "common.h"
#include "job_executor.h"
#include "block_store.h"
#include "chunk_store.h"
#include "chunk.h"
#include "config.h"
#include "location.h"

#include <ytlib/misc/string.h>
#include <ytlib/chunk_client/remote_writer.h>

namespace NYT {
namespace NChunkHolder {

using namespace NYT::NChunkClient;

////////////////////////////////////////////////////////////////////////////////

static NLog::TLogger& Logger = ChunkHolderLogger;

////////////////////////////////////////////////////////////////////////////////

TJob::TJob(
    TJobExecutorPtr owner,
    IInvoker::TPtr serviceInvoker,
    EJobType jobType,
    const TJobId& jobId,
    TStoredChunkPtr chunk,
    const yvector<Stroka>& targetAddresses)
    : Owner(owner)
    , JobType(jobType)
    , JobId(jobId)
    , State(EJobState::Running)
    , Chunk(chunk)
    , TargetAddresses(targetAddresses)
    , CancelableContext(New<TCancelableContext>())
    , CancelableInvoker(CancelableContext->CreateInvoker(serviceInvoker))
    , Logger(ChunkHolderLogger)
{
    YASSERT(serviceInvoker);
    YASSERT(chunk);

    Logger.AddTag(Sprintf("JobId: %s", ~JobId.ToString()));
}

EJobType TJob::GetType() const
{
    return JobType;
}

TJobId TJob::GetJobId() const
{
    return JobId;
}

EJobState TJob::GetState() const
{
    return State;
}

yvector<Stroka> TJob::GetTargetAddresses() const
{
    return TargetAddresses;
}

TChunkPtr TJob::GetChunk() const
{
    return Chunk;
}

void TJob::Start()
{
    auto this_ = MakeStrong(this);

    switch (JobType) {
        case EJobType::Remove: {
            LOG_INFO("Removal job started (ChunkId: %s)",
                ~Chunk->GetId().ToString());

            Owner->ChunkStore->RemoveChunk(~Chunk);

            LOG_DEBUG("Removal job completed");

            State = EJobState::Completed;
            break;
        }

        case EJobType::Replicate: {
            LOG_INFO("Replication job started (TargetAddresses: [%s], ChunkId: %s)",
                ~JoinToString(TargetAddresses),
                ~Chunk->GetId().ToString());

            Chunk
                ->GetInfo()
<<<<<<< HEAD
                ->Subscribe(BIND([=] (IAsyncReader::TGetMetaResult result) {
=======
                .Subscribe(BIND([=] (IAsyncReader::TGetInfoResult result) {
>>>>>>> ba939c86
                    if (!result.IsOK()) {
                        LOG_WARNING("Error getting chunk info (ChunkId: %s)\n%s",
                            ~Chunk->GetId().ToString(),
                            ~result.ToString());

                        this_->State = EJobState::Failed;
                        return;
                    }

                    this_->ChunkInfo = result.Value();

                    this_->Writer = New<TRemoteWriter>(
                        ~this_->Owner->Config->ReplicationRemoteWriter,
                        this_->Chunk->GetId(),
                        this_->TargetAddresses);
                    this_->Writer->Open();

                    ReplicateBlock(0, TError());
                })
                .Via(CancelableInvoker));
            break;
        }

        default:
            YUNREACHABLE();
    }
}

void TJob::Stop()
{
    CancelableContext->Cancel();
    Writer.Reset();
}

void TJob::ReplicateBlock(int blockIndex, TError error)
{
    auto this_ = MakeStrong(this);

    if (!error.IsOK()) {
        LOG_WARNING("Replication failed (BlockIndex: %d)\n%s",
            blockIndex,
            ~error.ToString());

        State = EJobState::Failed;
        return;
    }

    if (blockIndex >= static_cast<int>(ChunkInfo.blocks_size())) {
        LOG_DEBUG("All blocks are enqueued for replication");

        Writer
            ->AsyncClose(std::vector<TSharedRef>(), ChunkInfo.attributes())
            .Subscribe(BIND([=] (TError error) {
                if (error.IsOK()) {
                    LOG_DEBUG("Replication job completed");

                    this_->Writer.Reset();
                    this_->State = EJobState::Completed;
                } else {
                    LOG_WARNING("Replication job failed\n%s", ~error.ToString());

                    this_->Writer.Reset();
                    this_->State = EJobState::Failed;
                }
            })
            .Via(CancelableInvoker));
        return;
    }

    TBlockId blockId(Chunk->GetId(), blockIndex);

    LOG_DEBUG("Retrieving block for replication (BlockIndex: %d)", blockIndex);

    Owner
        ->BlockStore
        ->GetBlock(blockId)
        .Subscribe(
            BIND([=] (TBlockStore::TGetBlockResult result) {
                if (!result.IsOK()) {
                    LOG_WARNING("Error getting block for replication (BlockIndex: %d)\n%s",
                        blockIndex,
                        ~result.ToString());

                    this_->State = EJobState::Failed;
                    return;
                } 

                std::vector<TSharedRef> blocks;
                blocks.push_back(result.Value()->GetData());
                this_->Writer
                    ->AsyncWriteBlocks(MoveRV(blocks))
                    .Subscribe(BIND(
                        &TJob::ReplicateBlock,
                        this_,
                        blockIndex + 1)
                    .Via(CancelableInvoker));
            })
            .Via(CancelableInvoker));
}

////////////////////////////////////////////////////////////////////////////////

TJobExecutor::TJobExecutor(
    TChunkHolderConfigPtr config,
    TChunkStorePtr chunkStore,
    TBlockStorePtr blockStore,
    IInvoker::TPtr serviceInvoker)
    : Config(config)
    , ChunkStore(chunkStore)
    , BlockStore(blockStore)
    , ServiceInvoker(serviceInvoker)
{
    YASSERT(chunkStore);
    YASSERT(blockStore);
    YASSERT(serviceInvoker);
}

TJobPtr TJobExecutor::StartJob(
    EJobType jobType,
    const TJobId& jobId,
    TStoredChunkPtr chunk,
    const yvector<Stroka>& targetAddresses)
{
    auto job = New<TJob>(
        this,
        ~ServiceInvoker,
        jobType,
        jobId,
        chunk,
        targetAddresses);
    YVERIFY(Jobs.insert(MakePair(jobId, job)).second);
    job->Start();

    return job;
}

void TJobExecutor::StopJob(TJobPtr job)
{
    job->Stop();
    YVERIFY(Jobs.erase(job->GetJobId()) == 1);
    
    LOG_INFO("Job stopped (JobId: %s, State: %s)",
        ~job->GetJobId().ToString(),
        ~job->GetState().ToString());
}

TJobPtr TJobExecutor::FindJob(const TJobId& jobId)
{
    auto it = Jobs.find(jobId);
    return it == Jobs.end() ? NULL : it->second;
}

yvector<TJobPtr> TJobExecutor::GetAllJobs()
{
    yvector<TJobPtr> result;
    FOREACH (const auto& pair, Jobs) {
        result.push_back(pair.second);
    }
    return result;
}

void TJobExecutor::StopAllJobs()
{
    FOREACH (auto& pair, Jobs) {
        pair.second->Stop();
    }
    Jobs.clear();

    LOG_INFO("All jobs stopped");
}

////////////////////////////////////////////////////////////////////////////////

} // namespace NChunkHolder
} // namespace NYT<|MERGE_RESOLUTION|>--- conflicted
+++ resolved
@@ -93,11 +93,7 @@
 
             Chunk
                 ->GetInfo()
-<<<<<<< HEAD
-                ->Subscribe(BIND([=] (IAsyncReader::TGetMetaResult result) {
-=======
-                .Subscribe(BIND([=] (IAsyncReader::TGetInfoResult result) {
->>>>>>> ba939c86
+                .Subscribe(BIND([=] (IAsyncReader::TGetMetaResult result) {
                     if (!result.IsOK()) {
                         LOG_WARNING("Error getting chunk info (ChunkId: %s)\n%s",
                             ~Chunk->GetId().ToString(),
