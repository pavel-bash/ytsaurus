#:yt-updatable
set( BASE ${CMAKE_SOURCE_DIR}/yt/ytlib/chunk_server )
set( SRCS
  ${BASE}/common.cpp
  ${BASE}/id.cpp
  ${BASE}/chunk.cpp
  ${BASE}/chunk_list.cpp
  ${BASE}/chunk_manager.cpp
  ${BASE}/chunk_placement.cpp
  ${BASE}/chunk_replication.cpp
  ${BASE}/chunk_service.cpp
  ${BASE}/cypress_integration.cpp
  ${BASE}/holder.cpp
  ${BASE}/holder_authority.cpp
  ${BASE}/holder_lease_tracker.cpp
  ${BASE}/holder_statistics.cpp
  ${BASE}/job.cpp
  ${BASE}/job_list.cpp
)
set( HDRS
  ${BASE}/common.h
  ${BASE}/id.h
  ${BASE}/chunk.h
  ${BASE}/chunk_list.h
  ${BASE}/chunk_ypath_proxy.h
  ${BASE}/chunk_list_ypath_proxy.h
  ${BASE}/chunk_manager.h
  ${BASE}/chunk_placement.h
  ${BASE}/chunk_replication.h
  ${BASE}/chunk_service.h
  ${BASE}/chunk_service_proxy.h
<<<<<<< HEAD
=======
  ${BASE}/common.h
  ${BASE}/config.h
>>>>>>> eb0efad6
  ${BASE}/cypress_integration.h
  ${BASE}/holder.h
  ${BASE}/holder_authority.h
  ${BASE}/holder_lease_tracker.h
  ${BASE}/holder_statistics.h
  ${BASE}/job.h
  ${BASE}/job_list.h
)

list(APPEND YT_SOURCE_FILES
  ${SRCS}
  ${HDRS}
)

protoc( ${BASE}/chunk_manager.proto YT_SOURCE_FILES )
protoc( ${BASE}/chunk_service.proto YT_SOURCE_FILES )
protoc( ${BASE}/chunk_ypath.proto YT_SOURCE_FILES )
protoc( ${BASE}/chunk_list_ypath.proto YT_SOURCE_FILES )<|MERGE_RESOLUTION|>--- conflicted
+++ resolved
@@ -29,11 +29,8 @@
   ${BASE}/chunk_replication.h
   ${BASE}/chunk_service.h
   ${BASE}/chunk_service_proxy.h
-<<<<<<< HEAD
-=======
   ${BASE}/common.h
   ${BASE}/config.h
->>>>>>> eb0efad6
   ${BASE}/cypress_integration.h
   ${BASE}/holder.h
   ${BASE}/holder_authority.h
