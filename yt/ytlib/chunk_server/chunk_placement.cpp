#include "stdafx.h"
#include "chunk_placement.h"

#include <ytlib/misc/foreach.h>

#include <util/random/random.h>

namespace NYT {
namespace NChunkServer {

////////////////////////////////////////////////////////////////////////////////

static NLog::TLogger& Logger = ChunkServerLogger;

////////////////////////////////////////////////////////////////////////////////

TChunkPlacement::TChunkPlacement(TChunkManager* chunkManager)
    : ChunkManager(chunkManager)
{
    YASSERT(chunkManager);
}

void TChunkPlacement::OnHolderRegistered(const THolder& holder)
{
    double loadFactor = GetLoadFactor(holder);
    auto it = LoadFactorMap.insert(MakePair(loadFactor, holder.GetId()));
    YVERIFY(IteratorMap.insert(MakePair(holder.GetId(), it)).Second());
    YVERIFY(HintedSessionsMap.insert(MakePair(holder.GetId(), 0)).Second());
}

void TChunkPlacement::OnHolderUnregistered(const THolder& holder)
{
    auto iteratorIt = IteratorMap.find(holder.GetId());
    YASSERT(iteratorIt != IteratorMap.end());
    auto preferenceIt = iteratorIt->Second();
    LoadFactorMap.erase(preferenceIt);
    IteratorMap.erase(iteratorIt);
    YVERIFY(HintedSessionsMap.erase(holder.GetId()) == 1);
}

void TChunkPlacement::OnHolderUpdated(const THolder& holder)
{
    OnHolderUnregistered(holder);
    OnHolderRegistered(holder);
}

void TChunkPlacement::OnSessionHinted(const THolder& holder)
{
    ++HintedSessionsMap[holder.GetId()];
}

yvector<THolderId> TChunkPlacement::GetUploadTargets(int count)
{
    return GetUploadTargets(count, yhash_set<Stroka>());
}

yvector<THolderId> TChunkPlacement::GetUploadTargets(int count, const yhash_set<Stroka>& forbiddenAddresses)
{
    // TODO: check replication fan-in in case this is a replication job
    yvector<const THolder*> holders;
    holders.reserve(LoadFactorMap.size());

    FOREACH(const auto& pair, LoadFactorMap) {
        const auto& holder = ChunkManager->GetHolder(pair.second);
        if (IsValidUploadTarget(holder) &&
            forbiddenAddresses.find(holder.GetAddress()) == forbiddenAddresses.end()) {
            holders.push_back(&holder);
        }
    }

    std::sort(holders.begin(), holders.end(),
        [&] (const THolder* lhs, const THolder* rhs) {
            return GetSessionCount(*lhs) < GetSessionCount(*rhs);
        });

    yvector<const THolder*> holdersSample;
    holdersSample.reserve(count);

    auto beginGroupIt = holders.begin();
    while (beginGroupIt != holders.end() && count > 0) {
        auto endGroupIt = beginGroupIt;
        int groupSize = 0;
        while (endGroupIt != holders.end() && GetSessionCount(*(*beginGroupIt)) == GetSessionCount(*(*endGroupIt))) {
            ++endGroupIt;
            ++groupSize;
        }

        int sampleCount = Min(count, groupSize);
        std::random_sample_n(
            beginGroupIt,
            endGroupIt,
            std::back_inserter(holdersSample),
            sampleCount);

        beginGroupIt = endGroupIt;
        count -= sampleCount;
    }

    yvector<THolderId> holderIdsSample(holdersSample.ysize());
    for (int i = 0; i < holdersSample.ysize(); ++i) {
        holderIdsSample[i] = holdersSample[i]->GetId();
    }

    return holderIdsSample;
}

yvector<THolderId> TChunkPlacement::GetReplicationTargets(const TChunk& chunk, int count)
{
    yhash_set<Stroka> forbiddenAddresses;

    FOREACH(auto holderId, chunk.StoredLocations()) {
        const auto& holder = ChunkManager->GetHolder(holderId);
        forbiddenAddresses.insert(holder.GetAddress());
    }

    const auto* jobList = ChunkManager->FindJobList(chunk.GetId());
    if (jobList) {
        FOREACH(const auto& jobId, jobList->JobIds()) {
            const auto& job = ChunkManager->GetJob(jobId);
            if (job.GetType() == EJobType::Replicate && job.GetChunkId() == chunk.GetId()) {
                forbiddenAddresses.insert(job.TargetAddresses().begin(), job.TargetAddresses().end());
            }
        }
    }

    return GetUploadTargets(count, forbiddenAddresses);
}

THolderId TChunkPlacement::GetReplicationSource(const TChunk& chunk)
{
    // Right now we are just picking a random location (including cached ones).
    auto locations = chunk.GetLocations();
    int index = RandomNumber<size_t>(locations.size());
    return locations[index];
}

yvector<THolderId> TChunkPlacement::GetRemovalTargets(const TChunk& chunk, int count)
{
    // Construct a list of (holderId, loadFactor) pairs.
    typedef TPair<THolderId, double> TCandidatePair;
    yvector<TCandidatePair> candidates;
    candidates.reserve(chunk.StoredLocations().ysize());
    FOREACH(auto holderId, chunk.StoredLocations()) {
        const auto& holder = ChunkManager->GetHolder(holderId);
        double loadFactor = GetLoadFactor(holder);
        candidates.push_back(MakePair(holderId, loadFactor));
    }

    // Sort by loadFactor in descending order.
    std::sort(candidates.begin(), candidates.end(),
        [] (const TCandidatePair& lhs, const TCandidatePair& rhs)
        {
            return lhs.Second() > rhs.Second();
        });

    // Take first count holders.
    yvector<THolderId> result;
    result.reserve(count);
    FOREACH(auto pair, candidates) {
        if (result.ysize() >= count)
            break;
        result.push_back(pair.First());
    }
    return result;
}

THolderId TChunkPlacement::GetBalancingTarget(const TChunk& chunk, double maxFillCoeff)
{
    FOREACH (const auto& pair, LoadFactorMap) {
        const auto& holder = ChunkManager->GetHolder(pair.second);
        if (GetFillCoeff(holder) > maxFillCoeff) {
            break;
        }
        if (IsValidBalancingTarget(holder, chunk)) {
            return holder.GetId();
        }
    }
    return InvalidHolderId;
}

bool TChunkPlacement::IsValidUploadTarget(const THolder& targetHolder) const
{
    if (targetHolder.GetState() != EHolderState::Active) {
        // Do not upload anything to inactive holders.
        return false;
    }

    if (IsFull(targetHolder)) {
        // Do not upload anything to full holders.
        return false;
    }
            
    // Seems OK :)
    return true;
}

bool TChunkPlacement::IsValidBalancingTarget(const THolder& targetHolder, const TChunk& chunk) const
{
    if (!IsValidUploadTarget(targetHolder)) {
        // Balancing implies upload, after all.
        return false;
    }

    if (targetHolder.StoredChunkIds().find(chunk.GetId()) != targetHolder.StoredChunkIds().end())  {
        // Do not balance to a holder already having the chunk.
        return false;
    }

    FOREACH (const auto& jobId, targetHolder.JobIds()) {
        const auto& job = ChunkManager->GetJob(jobId);
        if (job.GetChunkId() == chunk.GetId()) {
            // Do not balance to a holder already having a job associated with this chunk.
            return false;
        }
    }

    auto* sink = ChunkManager->FindReplicationSink(targetHolder.GetAddress());
    if (sink) {
<<<<<<< HEAD
        if (static_cast<int>(sink->JobIds().size()) >= MaxReplicationFanIn) {
=======
        if (static_cast<int>(sink->JobIds.size()) >= ChunkManager->Config->MaxReplicationFanIn) {
>>>>>>> dc02dbaa
            // Do not balance to a holder with too many incoming replication jobs.
            return false;
        }

        FOREACH (const auto& jobId, sink->JobIds()) {
            const auto& job = ChunkManager->GetJob(jobId);
            if (job.GetChunkId() == chunk.GetId()) {
                // Do not balance to a holder that is a replication target for the very same chunk.
                return false;
            }
        }
    }

    // Seems OK :)
    return true;
}

yvector<TChunkId> TChunkPlacement::GetBalancingChunks(const THolder& holder, int count)
{
    // Do not balance chunks that already have a job.
    yhash_set<TChunkId> forbiddenChunkIds;
    FOREACH (const auto& jobId, holder.JobIds()) {
        const auto& job = ChunkManager->GetJob(jobId);
        forbiddenChunkIds.insert(job.GetChunkId());
    }

    // Right now we just pick some (not even random!) chunks.
    yvector<TChunkId> result;
    result.reserve(count);
    FOREACH (const auto& chunkId, holder.StoredChunkIds()) {
        if (result.ysize() >= count)
            break;
        if (forbiddenChunkIds.find(chunkId) == forbiddenChunkIds.end()) {
            result.push_back(chunkId);
        }
    }
    FOREACH (const auto& chunkId, holder.CachedChunkIds()) {
        if (result.ysize() >= count)
            break;
        if (forbiddenChunkIds.find(chunkId) == forbiddenChunkIds.end()) {
            result.push_back(chunkId);
        }
    }

    return result;
}

int TChunkPlacement::GetSessionCount(const THolder& holder) const
{
    auto hintIt = HintedSessionsMap.find(holder.GetId());
    return hintIt == HintedSessionsMap.end() ? 0 : hintIt->Second();
}

double TChunkPlacement::GetLoadFactor(const THolder& holder) const
{
    const auto& statistics = holder.Statistics();
    return
        GetFillCoeff(holder) +
        ChunkManager->Config->ActiveSessionsPenalityCoeff * (statistics.session_count() + GetSessionCount(holder));
}

double TChunkPlacement::GetFillCoeff(const THolder& holder) const
{
    const auto& statistics = holder.Statistics();
    return
        (1.0 + statistics.used_space()) /
        (1.0 + statistics.used_space() + statistics.available_space());
}

bool TChunkPlacement::IsFull(const THolder& holder) const
{
    if (GetFillCoeff(holder) > ChunkManager->Config->MaxHolderFillCoeff)
        return true;

    const auto& statistics = holder.Statistics();
    if (statistics.available_space() - statistics.used_space() < ChunkManager->Config->MinHolderFreeSpace)
        return true;

    return false;
}

////////////////////////////////////////////////////////////////////////////////

} // namespace NChunkServer
} // namespace NYT<|MERGE_RESOLUTION|>--- conflicted
+++ resolved
@@ -14,10 +14,14 @@
 
 ////////////////////////////////////////////////////////////////////////////////
 
-TChunkPlacement::TChunkPlacement(TChunkManager* chunkManager)
+TChunkPlacement::TChunkPlacement(
+    TChunkManager* chunkManager,
+    TChunkManager::TConfig* config)
     : ChunkManager(chunkManager)
+    , Config(config)
 {
     YASSERT(chunkManager);
+    YASSERT(config);
 }
 
 void TChunkPlacement::OnHolderRegistered(const THolder& holder)
@@ -216,11 +220,7 @@
 
     auto* sink = ChunkManager->FindReplicationSink(targetHolder.GetAddress());
     if (sink) {
-<<<<<<< HEAD
-        if (static_cast<int>(sink->JobIds().size()) >= MaxReplicationFanIn) {
-=======
-        if (static_cast<int>(sink->JobIds.size()) >= ChunkManager->Config->MaxReplicationFanIn) {
->>>>>>> dc02dbaa
+        if (static_cast<int>(sink->JobIds().size()) >= Config->MaxReplicationFanIn) {
             // Do not balance to a holder with too many incoming replication jobs.
             return false;
         }
@@ -279,7 +279,7 @@
     const auto& statistics = holder.Statistics();
     return
         GetFillCoeff(holder) +
-        ChunkManager->Config->ActiveSessionsPenalityCoeff * (statistics.session_count() + GetSessionCount(holder));
+        Config->ActiveSessionsPenalityCoeff * (statistics.session_count() + GetSessionCount(holder));
 }
 
 double TChunkPlacement::GetFillCoeff(const THolder& holder) const
@@ -292,11 +292,12 @@
 
 bool TChunkPlacement::IsFull(const THolder& holder) const
 {
-    if (GetFillCoeff(holder) > ChunkManager->Config->MaxHolderFillCoeff)
+    if (GetFillCoeff(holder) > Config->MaxHolderFillCoeff) {
         return true;
+    }
 
     const auto& statistics = holder.Statistics();
-    if (statistics.available_space() - statistics.used_space() < ChunkManager->Config->MinHolderFreeSpace)
+    if (statistics.available_space() - statistics.used_space() < Config->MinHolderFreeSpace)
         return true;
 
     return false;
