#include "rpc_proxy_transaction.h"
#include "helpers.h"
#include "private.h"

#include <yt/ytlib/api/transaction.h>

namespace NYT {
namespace NRpcProxy {

////////////////////////////////////////////////////////////////////////////////

static const auto& Logger = RpcProxyClientLogger;

using namespace NApi;
using namespace NConcurrency;
using namespace NTableClient;
using namespace NTabletClient;

////////////////////////////////////////////////////////////////////////////////

TRpcProxyTransaction::TRpcProxyTransaction(
    TRpcProxyConnectionPtr connection,
    NRpc::IChannelPtr channel,
    NTransactionClient::TTransactionId transactionId,
    NTransactionClient::TTimestamp startTimestamp,
    bool sticky)
    : Connection_(std::move(connection))
    , Channel_(std::move(channel))
    , TransactionId_(transactionId)
    , StartTimestamp_(startTimestamp)
    , Sticky_(sticky)
{
    Connection_->RegisterTransaction(this);
}

TRpcProxyTransaction::~TRpcProxyTransaction()
{
    Connection_->UnregisterTransaction(this);
}

TRpcProxyConnectionPtr TRpcProxyTransaction::GetRpcProxyConnection()
{
    return Connection_;
}

NRpc::IChannelPtr TRpcProxyTransaction::GetChannel()
{
    return Channel_;
}

const NTransactionClient::TTransactionId& TRpcProxyTransaction::GetId() const
{
    return TransactionId_;
}

NTransactionClient::TTimestamp TRpcProxyTransaction::GetStartTimestamp() const
{
    return StartTimestamp_;
}

TFuture<void> TRpcProxyTransaction::Ping()
{
    TApiServiceProxy proxy(GetChannel());

    auto req = proxy.PingTransaction();
    ToProto(req->mutable_transaction_id(), TransactionId_);
    req->set_sticky(Sticky_);

    return req->Invoke().As<void>();
}

TFuture<TTransactionCommitResult> TRpcProxyTransaction::Commit(const TTransactionCommitOptions& options)
{
    return Combine(AsyncRequests_).Apply(
        BIND([this, this_ = MakeStrong(this), options] () {
            TApiServiceProxy proxy(GetChannel());

            auto req = proxy.CommitTransaction();
            ToProto(req->mutable_transaction_id(), TransactionId_);
            req->set_sticky(Sticky_);

            return req->Invoke().Apply(
                BIND([] (const TErrorOr<TApiServiceProxy::TRspCommitTransactionPtr>& rspOrError) -> TTransactionCommitResult {
                    const auto& rsp = rspOrError.ValueOrThrow();
                    return TTransactionCommitResult{};
                }));
        }));
}

TFuture<void> TRpcProxyTransaction::Abort(const TTransactionAbortOptions& options)
{
    TApiServiceProxy proxy(GetChannel());

    auto req = proxy.PingTransaction();
    ToProto(req->mutable_transaction_id(), TransactionId_);
    req->set_sticky(Sticky_);

    return req->Invoke().As<void>();
}

void TRpcProxyTransaction::WriteRows(
    const NYPath::TYPath& path,
    NTableClient::TNameTablePtr nameTable,
    TSharedRange<NTableClient::TUnversionedRow> rows,
    const TWriteRowsOptions& options)
{
    std::vector<TRowModification> modifications;
    modifications.reserve(rows.Size());
    for (auto row : rows) {
        modifications.push_back({ERowModificationType::Write, row.ToTypeErasedRow()});
    }

    ModifyRows(
        path,
        std::move(nameTable),
        MakeSharedRange(std::move(modifications), rows.GetHolder()),
        TModifyRowsOptions());
}

void TRpcProxyTransaction::DeleteRows(
    const NYPath::TYPath& path,
    NTableClient::TNameTablePtr nameTable,
    TSharedRange<NTableClient::TKey> keys,
    const TDeleteRowsOptions& options)
{
    std::vector<TRowModification> modifications;
    modifications.reserve(keys.Size());
    for (auto key : keys) {
<<<<<<< HEAD
        modifications.push_back({ERowModificationType::Write, key.ToTypeErasedRow()});
=======
        modifications.push_back({ERowModificationType::Delete, key});
>>>>>>> 580efb96
    }

    ModifyRows(
        path,
        std::move(nameTable),
        MakeSharedRange(std::move(modifications), keys.GetHolder()),
        TModifyRowsOptions());
}

void TRpcProxyTransaction::ModifyRows(
    const NYPath::TYPath& path,
    NTableClient::TNameTablePtr nameTable,
    TSharedRange<TRowModification> modifications,
    const TModifyRowsOptions& options = TModifyRowsOptions())
{
    TApiServiceProxy proxy(GetChannel());

    auto req = proxy.ModifyRows();
    ToProto(req->mutable_transaction_id(), TransactionId_);
    req->set_path(path);

    std::vector<TUnversionedRow> rows;
    rows.reserve(modifications.Size());
    for (auto& modification : modifications) {
        // TODO(sandello): handle versioned rows
        rows.push_back(TUnversionedRow(std::move(modification.Row)));
        req->add_row_modification_types(NProto::ERowModificationType(modification.Type));
    }

    req->Attachments() = SerializeRowset(nameTable, MakeRange(rows), req->mutable_rowset_descriptor());

    AsyncRequests_.push_back(req->Invoke().As<void>());
}

////////////////////////////////////////////////////////////////////////////////

} // namespace NRpcProxy
} // namespace NYT
<|MERGE_RESOLUTION|>--- conflicted
+++ resolved
@@ -126,11 +126,7 @@
     std::vector<TRowModification> modifications;
     modifications.reserve(keys.Size());
     for (auto key : keys) {
-<<<<<<< HEAD
-        modifications.push_back({ERowModificationType::Write, key.ToTypeErasedRow()});
-=======
-        modifications.push_back({ERowModificationType::Delete, key});
->>>>>>> 580efb96
+        modifications.push_back({ERowModificationType::Delete, key.ToTypeErasedRow()});
     }
 
     ModifyRows(
