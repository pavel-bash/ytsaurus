--- conflicted
+++ resolved
@@ -44,16 +44,12 @@
     , EnableWriteDirectIO_(enableWriteDirectIO)
 {
     size_t size = 1_MB;
-<<<<<<< HEAD
 #ifdef _msan_enabled_
     constexpr bool initializeMemory = true;
 #else
     constexpr bool initializeMemory = false;
 #endif
     auto data = TSharedMutableRef::Allocate<TNull>(size + Alignment_, initializeMemory);
-=======
-    auto data = TSharedMutableRef::Allocate<TNull>(size + Alignment_, true);
->>>>>>> ef731a6e
     data = data.Slice(AlignUp(data.Begin(), Alignment_), data.End());
     data = data.Slice(data.Begin(), data.Begin() + size);
     Buffer_ = data;
