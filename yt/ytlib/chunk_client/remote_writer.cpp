--- conflicted
+++ resolved
@@ -838,13 +838,8 @@
     VERIFY_THREAD_AFFINITY(WriterThread);
 
     auto& chunkInfo = rsp->chunk_info();
-<<<<<<< HEAD
     LOG_DEBUG("Chunk session is finished at %s (Size: %" PRId64 ")",
         ~node->Address,
-=======
-    LOG_INFO("Chunk is finished at %s (Size: %" PRId64 ")",
-        ~holder->Address,
->>>>>>> b25495c6
         chunkInfo.size());
 
     // If ChunkInfo is set.
