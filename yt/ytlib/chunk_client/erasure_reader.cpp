--- conflicted
+++ resolved
@@ -200,13 +200,8 @@
     NNodeTrackerClient::TNodeDirectoryPtr nodeDirectory,
     const TChunkId& chunkId,
     const TChunkReplicaList& seedReplicas,
-<<<<<<< HEAD
     const ICodec* codec,
-    const Stroka& networkName,
-=======
-    const NErasure::ICodec* codec,
     const TString& networkName,
->>>>>>> 9d274efe
     IBlockCachePtr blockCache,
     NConcurrency::IThroughputThrottlerPtr throttler)
 {
