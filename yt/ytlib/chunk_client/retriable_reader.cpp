--- conflicted
+++ resolved
@@ -121,11 +121,7 @@
 
     {
         TGuard<TSpinLock> guard(SpinLock);
-<<<<<<< HEAD
-        if (~reader == ~AsyncReader->Get()) {
-=======
-        if (UnderlyingReader->IsSet() && ~reader == ~UnderlyingReader->Get()) {
->>>>>>> 5dfabf52
+        if (AsyncReader->IsSet() && ~reader == ~AsyncReader->Get()) {
             CumulativeError.append(Sprintf("\n[%d]: %s",
                 FailCount,
                 ~result.GetMessage()));
@@ -176,11 +172,7 @@
         return;
     }
 
-<<<<<<< HEAD
-    if (~reader == ~AsyncReader->Get()) {
-=======
-    if (UnderlyingReader->IsSet() && ~reader == ~UnderlyingReader->Get()) {
->>>>>>> 5dfabf52
+    if (AsyncReader->IsSet() && ~reader == ~AsyncReader->Get()) {
         CumulativeError.append(Sprintf("\n[%d]: %s",
             FailCount,
             ~result.GetMessage()));
