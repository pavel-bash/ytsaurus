--- conflicted
+++ resolved
@@ -166,14 +166,10 @@
         optional NYT.NProto.TGuid chunk_list_id = 10;
 
         // Medium to be used to store chunk replicas on. Interpreted as primary medium.
-<<<<<<< HEAD
         required int32 medium_index = 11;
-=======
-        required string medium_name = 11;
 
         // Validate that there is enough disk space available.
         optional bool validate_resource_usage_increase = 12 [default = true];
->>>>>>> 12e32e9a
     }
 
     repeated TCreateChunkSubrequest create_chunk_subrequests = 1;
