package NYT.NChunkClient.NProto;

import "yt/core/misc/guid.proto";
import "yt/core/misc/error.proto";
import "yt/ytlib/misc/workload.proto";
import "yt/ytlib/node_tracker_client/node.proto";
import "yt/ytlib/chunk_client/chunk_meta.proto";
import "yt/ytlib/chunk_client/chunk_info.proto";
import "yt/ytlib/chunk_client/chunk_slice.proto";

////////////////////////////////////////////////////////////////////////////////

message TReqStartChunk
{
    required NYT.NProto.TGuid chunk_id = 1;
    required NYT.NProto.TWorkloadDescriptor workload_descriptor = 2;
    optional bool sync_on_close = 3 [default = true];
    optional bool enable_multiplexing = 4 [default = false];
    optional bool enable_uniform_placement = 5 [default = false];
}

message TRspStartChunk
{ }

////////////////////////////////////////////////////////////////////////////////

message TReqFinishChunk
{
    required NYT.NProto.TGuid chunk_id = 1;
    optional TChunkMeta chunk_meta = 2;
    optional int32 block_count = 3;
}

message TRspFinishChunk
{
    required TChunkInfo chunk_info = 1;
}

////////////////////////////////////////////////////////////////////////////////

message TReqCancelChunk
{
    required NYT.NProto.TGuid chunk_id = 1;
}

message TRspCancelChunk
{ }

////////////////////////////////////////////////////////////////////////////////

message TReqPutBlocks
{
    required NYT.NProto.TGuid chunk_id = 1;
    required int32 first_block_index = 2;
    optional bool populate_cache = 5 [default = false];
    optional bool flush_blocks = 6 [default = false];
}

message TRspPutBlocks
{ }

////////////////////////////////////////////////////////////////////////////////

message TReqSendBlocks
{
    required NYT.NProto.TGuid chunk_id = 1;
    required NYT.NNodeTrackerClient.NProto.TNodeDescriptor target_descriptor = 2;
    required int32 first_block_index = 3;
    required int32 block_count = 4;
}

message TRspSendBlocks
{ }

////////////////////////////////////////////////////////////////////////////////

message TReqFlushBlocks
{
    required NYT.NProto.TGuid chunk_id = 1;
    required int32 block_index = 2;
}

message TRspFlushBlocks
{ }

////////////////////////////////////////////////////////////////////////////////

message TReqGetBlockSet
{
    required NYT.NProto.TGuid chunk_id = 1;
    repeated int32 block_indexes = 2;
    optional NYT.NNodeTrackerClient.NProto.TNodeDescriptor peer_descriptor = 3;
    optional uint64 peer_expiration_time = 4;
    optional bool populate_cache = 5 [default = true];
    required NYT.NProto.TWorkloadDescriptor workload_descriptor = 6;
    optional bool fetch_from_cache = 7 [default = true];
    optional bool fetch_from_disk = 8 [default = true];
}

message TRspGetBlockSet
{
    message TPeerDescriptor
    {
        required int32 block_index = 1;
        repeated NYT.NNodeTrackerClient.NProto.TNodeDescriptor node_descriptors = 2;
    }

    repeated TPeerDescriptor peer_descriptors = 1;
    required bool has_complete_chunk = 3;
<<<<<<< HEAD
    optional bool net_throttling = 5;
    optional int64 net_queue_size = 6;
    optional bool disk_throttling = 7;
    optional int64 disk_queue_size = 8;
=======
    required bool net_throttling = 5;
    required int64 net_queue_size = 6;
    required bool disk_throttling = 7;
    required int64 disk_queue_size = 8;
>>>>>>> e7908b0a

    // Blocks are returned via attachments and correspond to block_indexes
    // list in the request. Some blocks may be null.
}

////////////////////////////////////////////////////////////////////////////////

message TReqGetBlockRange
{
    required NYT.NProto.TGuid chunk_id = 1;
    required int32 first_block_index = 2;
    required int32 block_count = 3;
    required NYT.NProto.TWorkloadDescriptor workload_descriptor = 4;
    optional bool populate_cache = 5 [default = true];
    optional bool fetch_from_cache = 6 [default = true];
    optional bool fetch_from_disk = 7 [default = true];
}

message TRspGetBlockRange
{
    required bool has_complete_chunk = 1;
<<<<<<< HEAD
    optional bool net_throttling = 3;
    optional int64 net_queue_size = 4;
    optional bool disk_throttling = 5;
    optional int64 disk_queue_size = 6;
=======
    required bool net_throttling = 3;
    required int64 net_queue_size = 4;
    required bool disk_throttling = 5;
    required int64 disk_queue_size = 6;
>>>>>>> e7908b0a

    // Blocks are returned via attachments and correspond to a prefix of
    // the requested range.
}

////////////////////////////////////////////////////////////////////////////////

message TReqPingSession
{
    required NYT.NProto.TGuid chunk_id = 1;
}

message TRspPingSession
{ }

////////////////////////////////////////////////////////////////////////////////

message TReqGetChunkMeta
{
    required NYT.NProto.TGuid chunk_id = 1;
    repeated int32 extension_tags = 2;
    // If true, then extension_tags are ignored and
    // the whole available meta is returned.
    optional bool all_extension_tags = 3 [default = false];
    optional int32 partition_tag = 4;
    required NYT.NProto.TWorkloadDescriptor workload_descriptor = 5;
}

message TRspGetChunkMeta
{
    required TChunkMeta chunk_meta = 1;
}

////////////////////////////////////////////////////////////////////////////////

message TReqUpdatePeer
{
    message TBlockId
    {
        required NYT.NProto.TGuid chunk_id = 1;
        required int32 block_index = 2;
    }

    repeated TBlockId block_ids = 1;
    required NYT.NNodeTrackerClient.NProto.TNodeDescriptor peer_descriptor = 2;
    required uint64 peer_expiration_time = 3;
}

////////////////////////////////////////////////////////////////////////////////

message TReqGetTableSamples
{
    message TSampleRequest
    {
        required NYT.NProto.TGuid chunk_id = 1;
        required int32 sample_count = 2;
        optional bytes lower_key = 3;
        optional bytes upper_key = 4;
    }

    repeated TSampleRequest sample_requests = 1;
    repeated string key_columns = 2;
    required int32 max_sample_size = 3;
    required NYT.NProto.TWorkloadDescriptor workload_descriptor = 4;
}

message TRspGetTableSamples
{
    message TSample
    {
        required bytes key = 1;
        required bool incomplete = 2;
        required int64 weight = 3;
    }

    message TChunkSamples
    {
        optional NYT.NProto.TError error = 1;
        // Deprecated = 2;
        repeated TSample samples = 3;
    }

    repeated TChunkSamples sample_responses = 1;
}

////////////////////////////////////////////////////////////////////////////////

// For sorted chunks only.
// Scheduler calls this method to perform sorted merge and join merge.
message TReqGetChunkSlices
{
    // Only chunk_id, lower_limit and upper_limit are used
    repeated TSliceRequest slice_requests = 1;
    repeated string key_columns = 2;
    required int64 slice_data_size = 3;
    // If false, chunks are sliced by row indexes and
    // lower_key and upper_key contains estimated values.
    // If true, chunks are sliced by key,
    // each slice contains the whole key
    required bool slice_by_keys = 4;
    required NYT.NProto.TWorkloadDescriptor workload_descriptor = 5;
}

message TRspGetChunkSlices
{
    message TChunkSlices
    {
        optional NYT.NProto.TError error = 1;
        // Deprecated = 2;
        repeated TChunkSlice chunk_slices = 3;
    }

    repeated TChunkSlices slices = 1;
}

////////////////////////////////////////////////////////////////////////////////<|MERGE_RESOLUTION|>--- conflicted
+++ resolved
@@ -107,17 +107,10 @@
 
     repeated TPeerDescriptor peer_descriptors = 1;
     required bool has_complete_chunk = 3;
-<<<<<<< HEAD
-    optional bool net_throttling = 5;
-    optional int64 net_queue_size = 6;
-    optional bool disk_throttling = 7;
-    optional int64 disk_queue_size = 8;
-=======
     required bool net_throttling = 5;
     required int64 net_queue_size = 6;
     required bool disk_throttling = 7;
     required int64 disk_queue_size = 8;
->>>>>>> e7908b0a
 
     // Blocks are returned via attachments and correspond to block_indexes
     // list in the request. Some blocks may be null.
@@ -139,17 +132,10 @@
 message TRspGetBlockRange
 {
     required bool has_complete_chunk = 1;
-<<<<<<< HEAD
-    optional bool net_throttling = 3;
-    optional int64 net_queue_size = 4;
-    optional bool disk_throttling = 5;
-    optional int64 disk_queue_size = 6;
-=======
     required bool net_throttling = 3;
     required int64 net_queue_size = 4;
     required bool disk_throttling = 5;
     required int64 disk_queue_size = 6;
->>>>>>> e7908b0a
 
     // Blocks are returned via attachments and correspond to a prefix of
     // the requested range.
