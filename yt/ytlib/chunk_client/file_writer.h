#pragma once

#include "public.h"
#include "chunk_writer.h"

#include <yt/ytlib/chunk_client/chunk_info.pb.h>
#include <yt/ytlib/chunk_client/chunk_meta.pb.h>

#include <util/system/file.h>
#include <util/system/direct_io.h>

namespace NYT {
namespace NChunkClient {

////////////////////////////////////////////////////////////////////////////////

//! Provides a local and synchronous implementation of #IAsyncWriter.
class TFileWriter
    : public IChunkWriter
{
public:
    TFileWriter(
        const TChunkId& chunkId,
<<<<<<< HEAD
        const Stroka& fileName,
        bool syncOnClose = true,
        bool enableWriteDirectIO = false);
=======
        const TString& fileName,
        bool syncOnClose = true);
>>>>>>> df4f2979

    // IChunkWriter implementation.
    virtual TFuture<void> Open() override;

    virtual bool WriteBlock(const TBlock& block) override;
    virtual bool WriteBlocks(const std::vector<TBlock>& blocks) override;

    virtual TFuture<void> GetReadyEvent() override;

    virtual TFuture<void> Close(const NChunkClient::NProto::TChunkMeta& chunkMeta) override;

    virtual const NChunkClient::NProto::TChunkInfo& GetChunkInfo() const override;
    virtual const NChunkClient::NProto::TDataStatistics& GetDataStatistics() const override;
    virtual TChunkReplicaList GetWrittenChunkReplicas() const override;

    virtual TChunkId GetChunkId() const override;

    virtual NErasure::ECodec GetErasureCodecId() const override;

    //! Returns the chunk meta.
    /*!
     *  The writer must be already closed.
     */
    const NChunkClient::NProto::TChunkMeta& GetChunkMeta() const;

    //! Aborts the writer, removing the temporary files.
    void Abort();

    //! Returns the total data size accumulated so far.
    /*!
     *  Can be called at any time.
     */
    i64 GetDataSize() const;

private:
    const TChunkId ChunkId_;
    const TString FileName_;
    const bool SyncOnClose_;
    const bool EnableWriteDirectIO_;

    bool IsOpen_ = false;
    bool IsClosed_ = false;
    i64 DataSize_ = 0;

    // Classes don't share common interface.
    std::unique_ptr<TFile> DataFile_;
    std::unique_ptr<TDirectIOBufferedFile> DirectIOFile_;

    NChunkClient::NProto::TChunkInfo ChunkInfo_;
    NChunkClient::NProto::TBlocksExt BlocksExt_;
    NChunkClient::NProto::TChunkMeta ChunkMeta_;

    TError Error_;

};

DEFINE_REFCOUNTED_TYPE(TFileWriter)

////////////////////////////////////////////////////////////////////////////////

} // namespace NChunkClient
} // namespace NYT<|MERGE_RESOLUTION|>--- conflicted
+++ resolved
@@ -21,14 +21,9 @@
 public:
     TFileWriter(
         const TChunkId& chunkId,
-<<<<<<< HEAD
-        const Stroka& fileName,
+        const TString& fileName,
         bool syncOnClose = true,
         bool enableWriteDirectIO = false);
-=======
-        const TString& fileName,
-        bool syncOnClose = true);
->>>>>>> df4f2979
 
     // IChunkWriter implementation.
     virtual TFuture<void> Open() override;
