#pragma once

#include "public.h"
#include "async_writer.h"
#include "format.h"

#include <ytlib/chunk_client/chunk.pb.h>
#include <ytlib/misc/checksum.h>

#include <util/system/file.h>

namespace NYT {
namespace NChunkClient {

///////////////////////////////////////////////////////////////////////////////

//! Provides a local and synchronous implementation of #IAsyncWriter.
class TFileWriter
    : public IAsyncWriter
{
public:
    explicit TFileWriter(const Stroka& fileName);

    virtual void Open();

    virtual bool WriteBlock(const TSharedRef& block);
    virtual TAsyncError GetReadyEvent();

    virtual TAsyncError AsyncClose(const NChunkClient::NProto::TChunkMeta& chunkMeta);

    void Abort();

    //! Returns chunk info. The writer must be already closed.
    const NChunkClient::NProto::TChunkInfo& GetChunkInfo() const;

    //! Returns chunk meta. The writer must be already closed.
    const NChunkClient::NProto::TChunkMeta& GetChunkMeta() const;

<<<<<<< HEAD
    virtual const std::vector<int> GetWrittenIndexes() const override;
=======
    i64 GetDataSize() const;
>>>>>>> e0ddcf7a

private:
    Stroka FileName;
    bool IsOpen;
    bool IsClosed;
    i64 DataSize;
    THolder<TFile> DataFile;
    NChunkClient::NProto::TChunkInfo ChunkInfo;
    NChunkClient::NProto::TBlocksExt BlocksExt;
    NChunkClient::NProto::TChunkMeta ChunkMeta;

    TChecksumOutput ChecksumOutput;

    TAsyncError Result;

    bool EnsureOpen();

};

///////////////////////////////////////////////////////////////////////////////

} // namespace NChunkClient
} // namespace NYT<|MERGE_RESOLUTION|>--- conflicted
+++ resolved
@@ -31,16 +31,15 @@
     void Abort();
 
     //! Returns chunk info. The writer must be already closed.
-    const NChunkClient::NProto::TChunkInfo& GetChunkInfo() const;
+    virtual const NChunkClient::NProto::TChunkInfo& GetChunkInfo() const override;
 
-    //! Returns chunk meta. The writer must be already closed.
+    virtual const std::vector<int> GetWrittenIndexes() const override;
+
+    //! The writer must be already closed.
     const NChunkClient::NProto::TChunkMeta& GetChunkMeta() const;
 
-<<<<<<< HEAD
-    virtual const std::vector<int> GetWrittenIndexes() const override;
-=======
+    //! Can be called at any time.
     i64 GetDataSize() const;
->>>>>>> e0ddcf7a
 
 private:
     Stroka FileName;
