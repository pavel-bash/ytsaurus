#pragma once

#include <ytlib/chunk_holder/chunk.pb.h>

#include <ytlib/misc/common.h>
#include <ytlib/misc/ref.h>
#include <ytlib/actions/future.h>
#include <ytlib/misc/enum.h>

#include <ytlib/misc/error.h>

namespace NYT {
namespace NChunkClient {

///////////////////////////////////////////////////////////////////////////////

//! Provides a basic interface for readings chunks from holders.
struct IAsyncReader
    : public virtual TRefCounted
{
    typedef TIntrusivePtr<IAsyncReader> TPtr;

    //! Describes a result of #AsyncReadBlocks.
    typedef TValueOrError< std::vector<TSharedRef> > TReadResult;
    typedef TFuture<TReadResult> TAsyncReadResult;
    typedef TPromise<TReadResult> TAsyncReadPromise;

    //! Describes a result of #AsyncGetChunkInfo.
<<<<<<< HEAD
    typedef TValueOrError<NChunkHolder::NProto::TChunkMeta> TGetMetaResult;
    typedef TFuture<TGetMetaResult> TAsyncGetMetaResult;
=======
    typedef TValueOrError<NChunkHolder::NProto::TChunkInfo> TGetInfoResult;
    typedef TFuture<TGetInfoResult> TAsyncGetInfoResult;
    typedef TPromise<TGetInfoResult> TAsyncGetInfoPromise;
>>>>>>> ba939c86

    //! Reads (asynchronously) a given set of blocks.
    /*!
     *  Negative indexes indicate that blocks are numbered from the end.
     *  I.e. -1 means the last block.
     */
<<<<<<< HEAD
    virtual TAsyncReadResult::TPtr AsyncReadBlocks(const std::vector<int>& blockIndexes) = 0;

    virtual TAsyncGetMetaResult::TPtr AsyncGetChunkMeta(const std::vector<int>& extensionTags) = 0;
=======
    virtual TAsyncReadResult AsyncReadBlocks(const yvector<int>& blockIndexes) = 0;

    virtual TAsyncGetInfoResult AsyncGetChunkInfo() = 0;
>>>>>>> ba939c86
};

///////////////////////////////////////////////////////////////////////////////

} // namespace NChunkClient
} // namespace NYT<|MERGE_RESOLUTION|>--- conflicted
+++ resolved
@@ -26,29 +26,18 @@
     typedef TPromise<TReadResult> TAsyncReadPromise;
 
     //! Describes a result of #AsyncGetChunkInfo.
-<<<<<<< HEAD
     typedef TValueOrError<NChunkHolder::NProto::TChunkMeta> TGetMetaResult;
     typedef TFuture<TGetMetaResult> TAsyncGetMetaResult;
-=======
-    typedef TValueOrError<NChunkHolder::NProto::TChunkInfo> TGetInfoResult;
-    typedef TFuture<TGetInfoResult> TAsyncGetInfoResult;
-    typedef TPromise<TGetInfoResult> TAsyncGetInfoPromise;
->>>>>>> ba939c86
+    typedef TPromise<TGetMetaResult> TAsyncGetMetaPromise;
 
     //! Reads (asynchronously) a given set of blocks.
     /*!
      *  Negative indexes indicate that blocks are numbered from the end.
      *  I.e. -1 means the last block.
      */
-<<<<<<< HEAD
-    virtual TAsyncReadResult::TPtr AsyncReadBlocks(const std::vector<int>& blockIndexes) = 0;
+    virtual TAsyncReadResult AsyncReadBlocks(const std::vector<int>& blockIndexes) = 0;
 
-    virtual TAsyncGetMetaResult::TPtr AsyncGetChunkMeta(const std::vector<int>& extensionTags) = 0;
-=======
-    virtual TAsyncReadResult AsyncReadBlocks(const yvector<int>& blockIndexes) = 0;
-
-    virtual TAsyncGetInfoResult AsyncGetChunkInfo() = 0;
->>>>>>> ba939c86
+    virtual TAsyncGetMetaResult AsyncGetChunkMeta(const std::vector<int>& extensionTags) = 0;
 };
 
 ///////////////////////////////////////////////////////////////////////////////
