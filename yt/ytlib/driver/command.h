#pragma once

#include "common.h"
#include "driver.h"

#include <ytlib/misc/error.h>
#include <ytlib/misc/configurable.h>
#include <ytlib/ytree/public.h>
#include <ytlib/ytree/yson_consumer.h>
#include <ytlib/ytree/yson_reader.h>
#include <ytlib/ytree/yson_writer.h>
#include <ytlib/ytree/fluent.h>
#include <ytlib/rpc/channel.h>
#include <ytlib/chunk_client/block_cache.h>
#include <ytlib/transaction_client/transaction.h>
#include <ytlib/transaction_client/transaction_manager.h>

namespace NYT {
namespace NDriver {

////////////////////////////////////////////////////////////////////////////////

struct TRequestBase
    : public TConfigurable
{
    Stroka Do;

    TRequestBase()
    {
        Register("do", Do);
    }
};

////////////////////////////////////////////////////////////////////////////////

struct TTransactedRequest
    : public TRequestBase
{
    NObjectServer::TTransactionId TransactionId;

    TTransactedRequest()
    {
        Register("transaction_id", TransactionId)
            .Default(NObjectServer::NullTransactionId);
    }
};

typedef TIntrusivePtr<TTransactedRequest> TTransactedRequestPtr;

////////////////////////////////////////////////////////////////////////////////

struct ICommandHost
{
    virtual ~ICommandHost()
    { }

    virtual TDriver::TConfig::TPtr GetConfig() const = 0;
    virtual NRpc::IChannel::TPtr GetMasterChannel() const = 0;
    virtual NRpc::IChannel::TPtr GetSchedulerChannel() const = 0;

    virtual NYTree::TYsonProducer CreateInputProducer() = 0;
    virtual TAutoPtr<TInputStream> CreateInputStream() = 0;

    virtual TAutoPtr<NYTree::IYsonConsumer> CreateOutputConsumer() = 0;
    virtual TAutoPtr<TOutputStream> CreateOutputStream() = 0;

    virtual void ReplyError(const TError& error) = 0;
    virtual void ReplySuccess() = 0;
    virtual void ReplySuccess(const NYTree::TYson& yson) = 0;

    virtual NChunkClient::IBlockCache::TPtr GetBlockCache() = 0;
    virtual NTransactionClient::TTransactionManager::TPtr GetTransactionManager() = 0;

<<<<<<< HEAD
    virtual NObjectServer::TTransactionId GetTransactionId(TTransactedRequestPtr request, bool required = false) = 0;
    virtual NTransactionClient::ITransaction::TPtr GetTransaction(TTransactedRequestPtr request, bool required = false) = 0;
=======
    virtual NObjectServer::TTransactionId GetTransactionId(TTransactedRequest* request, bool required = false) = 0;
    virtual NTransactionClient::ITransaction::TPtr GetTransaction(TTransactedRequest* request, bool required = false) = 0;

    virtual NYTree::TYPath PreprocessYPath(const NYTree::TYPath& ypath) = 0;
>>>>>>> f2e036e5
};

////////////////////////////////////////////////////////////////////////////////

struct ICommand
    : public virtual TRefCounted
{
    typedef TIntrusivePtr<ICommand> TPtr;

    virtual void Execute(NYTree::INodePtr request) = 0;
};

////////////////////////////////////////////////////////////////////////////////

template <class TRequest>
class TCommandBase
    : public ICommand
{
public:
    virtual void Execute(NYTree::INodePtr request)
    {
        auto typedRequest = New<TRequest>();
        typedRequest->SetKeepOptions(true);
        try {
            typedRequest->Load(~request);
        } catch (const std::exception& ex) {
            ythrow yexception() << Sprintf("Error parsing command request\n%s", ex.what());
        }
        DoExecute(typedRequest);
    }

protected:
    ICommandHost* Host;

    TCommandBase(ICommandHost* host)
        : Host(host)
    { }

    virtual void DoExecute(TIntrusivePtr<TRequest> request) = 0;
};

////////////////////////////////////////////////////////////////////////////////

} // namespace NDriver
} // namespace NYT
<|MERGE_RESOLUTION|>--- conflicted
+++ resolved
@@ -71,15 +71,10 @@
     virtual NChunkClient::IBlockCache::TPtr GetBlockCache() = 0;
     virtual NTransactionClient::TTransactionManager::TPtr GetTransactionManager() = 0;
 
-<<<<<<< HEAD
     virtual NObjectServer::TTransactionId GetTransactionId(TTransactedRequestPtr request, bool required = false) = 0;
     virtual NTransactionClient::ITransaction::TPtr GetTransaction(TTransactedRequestPtr request, bool required = false) = 0;
-=======
-    virtual NObjectServer::TTransactionId GetTransactionId(TTransactedRequest* request, bool required = false) = 0;
-    virtual NTransactionClient::ITransaction::TPtr GetTransaction(TTransactedRequest* request, bool required = false) = 0;
 
     virtual NYTree::TYPath PreprocessYPath(const NYTree::TYPath& ypath) = 0;
->>>>>>> f2e036e5
 };
 
 ////////////////////////////////////////////////////////////////////////////////
