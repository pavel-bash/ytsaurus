#include "stdafx.h"
#include "file_commands.h"

#include <ytlib/file_client/file_reader.h>
#include <ytlib/file_client/file_writer.h>

namespace NYT {
namespace NDriver {

using namespace NFileClient;

////////////////////////////////////////////////////////////////////////////////

void TDownloadCommand::DoExecute(TDownloadRequestPtr request)
{
    auto config = Host->GetConfig()->FileReader;

    auto reader = New<TFileReader>(
        ~config,
<<<<<<< HEAD
        ~DriverImpl->GetMasterChannel(),
        ~DriverImpl->GetTransaction(request),
        ~DriverImpl->GetBlockCache(),
        request->Path);
=======
        Host->GetMasterChannel(),
        ~Host->GetTransaction(request),
        Host->GetBlockCache(),
        Host->PreprocessYPath(request->Path));
>>>>>>> f2e036e5
    reader->Open();

    // TODO(babenko): use FileName and Executable values

    auto output = Host->CreateOutputStream();

    while (true) {
        auto block = reader->Read();
        if (!block) {
            break;
        }
        output->Write(block.Begin(), block.Size());
    }
}

////////////////////////////////////////////////////////////////////////////////

void TUploadCommand::DoExecute(TUploadRequestPtr request)
{
    auto config = Host->GetConfig()->FileWriter;

    auto writer = New<TFileWriter>(
        ~config,
<<<<<<< HEAD
        ~DriverImpl->GetMasterChannel(),
        ~DriverImpl->GetTransaction(request),
        ~DriverImpl->GetTransactionManager(),
        request->Path);
=======
        Host->GetMasterChannel(),
        ~Host->GetTransaction(request),
        Host->GetTransactionManager(),
        Host->PreprocessYPath(request->Path));
>>>>>>> f2e036e5
    writer->Open();

    auto input = Host->CreateInputStream();
    
    TBlob buffer(config->BlockSize);
    while (true) {
        size_t bytesRead = input->Read(buffer.begin(), buffer.size());
        if (bytesRead == 0)
            break;
        TRef block(buffer.begin(), bytesRead);
        writer->Write(block);
    }

    writer->Close();

    auto id = writer->GetNodeId();
    BuildYsonFluently(~Host->CreateOutputConsumer())
        .BeginMap()
            .Item("object_id").Scalar(id.ToString())
        .EndMap();
}

////////////////////////////////////////////////////////////////////////////////

} // namespace NDriver
} // namespace NYT<|MERGE_RESOLUTION|>--- conflicted
+++ resolved
@@ -17,17 +17,10 @@
 
     auto reader = New<TFileReader>(
         ~config,
-<<<<<<< HEAD
-        ~DriverImpl->GetMasterChannel(),
-        ~DriverImpl->GetTransaction(request),
-        ~DriverImpl->GetBlockCache(),
-        request->Path);
-=======
-        Host->GetMasterChannel(),
+        ~Host->GetMasterChannel(),
         ~Host->GetTransaction(request),
-        Host->GetBlockCache(),
+        ~Host->GetBlockCache(),
         Host->PreprocessYPath(request->Path));
->>>>>>> f2e036e5
     reader->Open();
 
     // TODO(babenko): use FileName and Executable values
@@ -51,17 +44,10 @@
 
     auto writer = New<TFileWriter>(
         ~config,
-<<<<<<< HEAD
-        ~DriverImpl->GetMasterChannel(),
-        ~DriverImpl->GetTransaction(request),
-        ~DriverImpl->GetTransactionManager(),
-        request->Path);
-=======
-        Host->GetMasterChannel(),
+        ~Host->GetMasterChannel(),
         ~Host->GetTransaction(request),
-        Host->GetTransactionManager(),
+        ~Host->GetTransactionManager(),
         Host->PreprocessYPath(request->Path));
->>>>>>> f2e036e5
     writer->Open();
 
     auto input = Host->CreateInputStream();
