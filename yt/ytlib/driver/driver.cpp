#include "stdafx.h"
#include "dispatcher.h"
#include "driver.h"
#include "config.h"
#include "command.h"
#include "transaction_commands.h"
#include "cypress_commands.h"
#include "etc_commands.h"
#include "file_commands.h"
#include "table_commands.h"
#include "scheduler_commands.h"

#include <core/actions/invoker_util.h>

#include <core/concurrency/parallel_awaiter.h>
#include <core/concurrency/scheduler.h>

#include <core/ytree/forwarding_yson_consumer.h>
#include <core/ytree/ephemeral_node_factory.h>
#include <core/ytree/null_yson_consumer.h>

#include <core/yson/parser.h>

#include <core/rpc/scoped_channel.h>

#include <ytlib/transaction_client/timestamp_provider.h>

#include <ytlib/hive/cell_directory.h>

#include <ytlib/chunk_client/block_cache.h>

#include <ytlib/tablet_client/table_mount_cache.h>

#include <ytlib/api/connection.h>

namespace NYT {
namespace NDriver {

using namespace NYTree;
using namespace NYson;
using namespace NRpc;
using namespace NElection;
using namespace NTransactionClient;
using namespace NChunkClient;
using namespace NScheduler;
using namespace NFormats;
using namespace NSecurityClient;
using namespace NConcurrency;
using namespace NHydra;
using namespace NHive;
using namespace NTabletClient;
using namespace NApi;

////////////////////////////////////////////////////////////////////////////////

static auto& Logger = DriverLogger;

////////////////////////////////////////////////////////////////////////////////

TDriverRequest::TDriverRequest()
    : InputStream(nullptr)
    , OutputStream(nullptr)
    , ResponseParametersConsumer(GetNullYsonConsumer())
{ }

////////////////////////////////////////////////////////////////////////////////

TCommandDescriptor IDriver::GetCommandDescriptor(const Stroka& commandName)
{
    auto descriptor = FindCommandDescriptor(commandName);
    YCHECK(descriptor);
    return descriptor.Get();
}

////////////////////////////////////////////////////////////////////////////////

class TDriver;
typedef TIntrusivePtr<TDriver> TDriverPtr;

class TDriver
    : public IDriver
{
public:
    explicit TDriver(TDriverConfigPtr config)
        : Config(config)
    {
        YCHECK(Config);

<<<<<<< HEAD
        Connection_ = CreateConnection(Config);
=======
        LeaderChannel = CreateLeaderChannel(Config->Masters);

        SchedulerChannel = CreateSchedulerChannel(Config->Scheduler, LeaderChannel);

        BlockCache = CreateClientBlockCache(Config->BlockCache);
>>>>>>> 99d8a6aa

        // Register all commands.
#define REGISTER(command, name, inDataType, outDataType, isVolatile, isHeavy) \
        RegisterCommand<command>(TCommandDescriptor(name, EDataType::inDataType, EDataType::outDataType, isVolatile, isHeavy));

        REGISTER(TStartTransactionCommand,  "start_tx",          Null,       Structured, true,  false);
        REGISTER(TPingTransactionCommand,   "ping_tx",           Null,       Null,       true,  false);
        REGISTER(TCommitTransactionCommand, "commit_tx",         Null,       Null,       true,  false);
        REGISTER(TAbortTransactionCommand,  "abort_tx",          Null,       Null,       true,  false);

        REGISTER(TCreateCommand,            "create",            Null,       Structured, true,  false);
        REGISTER(TRemoveCommand,            "remove",            Null,       Null,       true,  false);
        REGISTER(TSetCommand,               "set",               Structured, Null,       true,  false);
        REGISTER(TGetCommand,               "get",               Null,       Structured, false, false);
        REGISTER(TListCommand,              "list",              Null,       Structured, false, false);
        REGISTER(TLockCommand,              "lock",              Null,       Structured, true,  false);
        REGISTER(TCopyCommand,              "copy",              Null,       Structured, true,  false);
        REGISTER(TMoveCommand,              "move",              Null,       Structured, true,  false);
        REGISTER(TLinkCommand,              "link",              Null,       Structured, true,  false);
        REGISTER(TExistsCommand,            "exists",            Null,       Structured, false, false);

        REGISTER(TUploadCommand,            "upload",            Binary,     Null,       true,  true );
        REGISTER(TDownloadCommand,          "download",          Null,       Binary,     false, true );

        REGISTER(TWriteCommand,             "write",             Tabular,    Null,       true,  true );
        REGISTER(TReadCommand,              "read",              Null,       Tabular,    false, true );
        REGISTER(TInsertCommand,            "insert",            Tabular,    Null,       true,  true );
        REGISTER(TSelectCommand,            "select",            Null,       Tabular,    false, true );
        REGISTER(TLookupCommand,            "lookup",            Null,       Tabular,    false, true );
        REGISTER(TDeleteCommand,            "delete",            Null,       Null,       true,  true);

        REGISTER(TMountTableCommand,        "mount_table",       Null,       Null,       true,  false);
        REGISTER(TUnmountTableCommand,      "unmount_table",     Null,       Null,       true,  false);
        REGISTER(TRemountTableCommand,      "remount_table",     Null,       Null,       true,  false);
        REGISTER(TReshardTableCommand,      "reshard_table",     Null,       Null,       true,  false);

        REGISTER(TMergeCommand,             "merge",             Null,       Structured, true,  false);
        REGISTER(TEraseCommand,             "erase",             Null,       Structured, true,  false);
        REGISTER(TMapCommand,               "map",               Null,       Structured, true,  false);
        REGISTER(TSortCommand,              "sort",              Null,       Structured, true,  false);
        REGISTER(TReduceCommand,            "reduce",            Null,       Structured, true,  false);
        REGISTER(TMapReduceCommand,         "map_reduce",        Null,       Structured, true,  false);
        REGISTER(TRemoteCopyCommand,        "remote_copy",       Null,       Structured, true,  false);
        REGISTER(TAbortOperationCommand,    "abort_op",          Null,       Null,       true,  false);
        REGISTER(TSuspendOperationCommand,  "suspend_op",        Null,       Null,       true,  false);
        REGISTER(TResumeOperationCommand,   "resume_op",         Null,       Null,       true,  false);

        REGISTER(TParseYPathCommand,        "parse_ypath",       Null,       Structured, false, false);

        REGISTER(TAddMemberCommand,         "add_member",        Null,       Null,       true,  false);
        REGISTER(TRemoveMemberCommand,      "remove_member",     Null,       Null,       true,  false);
        REGISTER(TCheckPersmissionCommand,  "check_permission",  Null,       Structured, false, false);
#undef REGISTER
    }

    virtual TFuture<TDriverResponse> Execute(const TDriverRequest& request) override
    {
        TDriverResponse response;

        auto it = Commands.find(request.CommandName);
        if (it == Commands.end()) {
            return MakePromise(TDriverResponse(TError(
                "Unknown command %s",
                ~request.CommandName.Quote())));
        }

        LOG_INFO("Command started (Command: %s, User: %s)",
            ~request.CommandName,
            ~ToString(request.AuthenticatedUser));

        const auto& entry = it->second;

        YCHECK(entry.Descriptor.InputType == EDataType::Null || request.InputStream);
        YCHECK(entry.Descriptor.OutputType == EDataType::Null || request.OutputStream);

        // TODO(babenko): ReadFromFollowers is switched off
        auto context = New<TCommandContext>(
            this,
            entry.Descriptor,
            request);

        auto command = entry.Factory.Run();

        auto invoker = entry.Descriptor.IsHeavy
            ? TDispatcher::Get()->GetHeavyInvoker()
            : TDispatcher::Get()->GetLightInvoker();

        return BIND(&TDriver::DoExecute, command, context)
            .AsyncVia(invoker)
            .Run();
    }
    
    virtual TNullable<TCommandDescriptor> FindCommandDescriptor(const Stroka& commandName) override
    {
        auto it = Commands.find(commandName);
        if (it == Commands.end()) {
            return Null;
        }
        return it->second.Descriptor;
    }

    virtual std::vector<TCommandDescriptor> GetCommandDescriptors() override
    {
        std::vector<TCommandDescriptor> result;
        result.reserve(Commands.size());
        for (const auto& pair : Commands) {
            result.push_back(pair.second.Descriptor);
        }
        return result;
    }

    virtual IConnectionPtr GetConnection() override
    {
        return Connection_;
    }

private:
    class TCommandContext;
    typedef TIntrusivePtr<TCommandContext> TCommandContextPtr;

    typedef TCallback< ICommandPtr() > TCommandFactory;

    TDriverConfigPtr Config;

<<<<<<< HEAD
    IConnectionPtr Connection_;
=======
    IChannelPtr LeaderChannel;
    IChannelPtr SchedulerChannel;
    IBlockCachePtr BlockCache;
>>>>>>> 99d8a6aa

    struct TCommandEntry
    {
        TCommandDescriptor Descriptor;
        TCommandFactory Factory;
    };

    yhash_map<Stroka, TCommandEntry> Commands;

    template <class TCommand>
    void RegisterCommand(const TCommandDescriptor& descriptor)
    {
        TCommandEntry entry;
        entry.Descriptor = descriptor;
        entry.Factory = BIND([] () -> ICommandPtr {
            return New<TCommand>();
        });
        YCHECK(Commands.insert(std::make_pair(descriptor.CommandName, entry)).second);
    }

    static TDriverResponse DoExecute(ICommandPtr command, TCommandContextPtr context)
    {
        const auto& request = context->Request();
        const auto& response = context->Response();

        TRACE_CHILD("Driver", request.CommandName) {
            command->Execute(context);
        }

        if (response.Error.IsOK()) {
            LOG_INFO("Command completed (Command: %s)", ~request.CommandName);
        } else {
            LOG_INFO(response.Error, "Command failed (Command: %s)", ~request.CommandName);
        }

        WaitFor(context->Terminate());

        return response;
    }

    class TCommandContext
        : public ICommandContext
    {
    public:
        TCommandContext(
            TDriverPtr driver,
            const TCommandDescriptor& descriptor,
            const TDriverRequest& request)
            : Driver_(driver)
            , Descriptor_(descriptor)
            , Request_(request)
            , SyncInputStream_(CreateSyncInputStream(request.InputStream))
            , SyncOutputStream_(CreateSyncOutputStream(request.OutputStream))
        {
            TClientOptions options;
            options.User = Request_.AuthenticatedUser;
            Client_ = CreateClient(Driver_->Connection_, options);
        }

        TFuture<void> Terminate()
        {
            LOG_DEBUG("Terminating client");
            return Client_->Terminate();
        }

        virtual TDriverConfigPtr GetConfig() override
        {
            return Driver_->Config;
        }

        virtual IClientPtr GetClient() override
        {
            return Client_;
        }

        virtual const TDriverRequest& Request() const override
        {
            return Request_;
        }

        virtual const TDriverResponse& Response() const
        {
            return Response_;
        }

        virtual TDriverResponse& Response()
        {
            return Response_;
        }

        virtual TYsonProducer CreateInputProducer() override
        {
            return CreateProducerForFormat(
                GetInputFormat(),
                Descriptor_.InputType,
                SyncInputStream_.get());
        }

        virtual std::unique_ptr<IYsonConsumer> CreateOutputConsumer() override
        {
            return CreateConsumerForFormat(
                GetOutputFormat(),
                Descriptor_.OutputType,
                SyncOutputStream_.get());
        }

        virtual const TFormat& GetInputFormat() override
        {
            if (!InputFormat_) {
                InputFormat_ = ConvertTo<TFormat>(Request_.Arguments->GetChild("input_format"));
            }
            return *InputFormat_;
        }

        virtual const TFormat& GetOutputFormat() override
        {
            if (!OutputFormat_) {
                OutputFormat_ = ConvertTo<TFormat>(Request_.Arguments->GetChild("output_format"));
            }
            return *OutputFormat_;
        }

    private:
        const TDriverPtr Driver_;
        const TCommandDescriptor Descriptor_;
        const TDriverRequest Request_;

        TDriverResponse Response_;

        TNullable<TFormat> InputFormat_;
        TNullable<TFormat> OutputFormat_;

        std::unique_ptr<TInputStream> SyncInputStream_;
        std::unique_ptr<TOutputStream> SyncOutputStream_;

        IClientPtr Client_;

    };
};

////////////////////////////////////////////////////////////////////////////////

IDriverPtr CreateDriver(TDriverConfigPtr config)
{
    return New<TDriver>(config);
}

////////////////////////////////////////////////////////////////////////////////

} // namespace NDriver
} // namespace NYT
<|MERGE_RESOLUTION|>--- conflicted
+++ resolved
@@ -86,15 +86,7 @@
     {
         YCHECK(Config);
 
-<<<<<<< HEAD
         Connection_ = CreateConnection(Config);
-=======
-        LeaderChannel = CreateLeaderChannel(Config->Masters);
-
-        SchedulerChannel = CreateSchedulerChannel(Config->Scheduler, LeaderChannel);
-
-        BlockCache = CreateClientBlockCache(Config->BlockCache);
->>>>>>> 99d8a6aa
 
         // Register all commands.
 #define REGISTER(command, name, inDataType, outDataType, isVolatile, isHeavy) \
@@ -219,13 +211,7 @@
 
     TDriverConfigPtr Config;
 
-<<<<<<< HEAD
     IConnectionPtr Connection_;
-=======
-    IChannelPtr LeaderChannel;
-    IChannelPtr SchedulerChannel;
-    IBlockCachePtr BlockCache;
->>>>>>> 99d8a6aa
 
     struct TCommandEntry
     {
