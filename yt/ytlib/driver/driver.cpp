--- conflicted
+++ resolved
@@ -16,9 +16,6 @@
 
 #include <ytlib/election/leader_channel.h>
 
-#include <ytlib/transaction_client/transaction_manager.h>
-#include <ytlib/transaction_client/transaction.h>
-
 #include <ytlib/chunk_client/block_cache.h>
 
 #include <ytlib/scheduler/config.h>
@@ -119,52 +116,38 @@
         return it->second.Descriptor;
     }
 
-<<<<<<< HEAD
+    virtual std::vector<TCommandDescriptor> GetCommandDescriptors()
+    {
+        std::vector<TCommandDescriptor> result;
+        result.reserve(Commands.size());
+        FOREACH (const auto& pair, Commands) {
+            result.push_back(pair.second.Descriptor);
+        }
+        return result;
+    }
+
+    virtual IChannelPtr GetMasterChannel()
+    {
+        return MasterChannel;
+    }
+
+    virtual IChannelPtr GetSchedulerChannel()
+    {
+        return SchedulerChannel;
+    }
+
+    virtual TTransactionManagerPtr GetTransactionManager()
+    {
+        return TransactionManager;
+    }
+
 private:
     TDriverConfigPtr Config;
-    IDriverHost* DriverHost;
-    TError Error;
-    yhash_map<Stroka, ICommand::TPtr> Commands;
+
     IChannelPtr MasterChannel;
     IChannelPtr SchedulerChannel;
     IBlockCachePtr BlockCache;
     TTransactionManagerPtr TransactionManager;
-
-    virtual TDriverConfigPtr GetConfig() const
-=======
-    virtual std::vector<TCommandDescriptor> GetCommandDescriptors()
->>>>>>> ef0ff10b
-    {
-        std::vector<TCommandDescriptor> result;
-        result.reserve(Commands.size());
-        FOREACH (const auto& pair, Commands) {
-            result.push_back(pair.second.Descriptor);
-        }
-        return result;
-    }
-
-    virtual IChannelPtr GetMasterChannel()
-    {
-        return MasterChannel;
-    }
-
-    virtual IChannelPtr GetSchedulerChannel()
-    {
-        return SchedulerChannel;
-    }
-
-    virtual TTransactionManager::TPtr GetTransactionManager()
-    {
-        return TransactionManager;
-    }
-
-private:
-    TDriverConfigPtr Config;
-
-    IChannelPtr MasterChannel;
-    IChannelPtr SchedulerChannel;
-    IBlockCachePtr BlockCache;
-    TTransactionManager::TPtr TransactionManager;
 
     typedef TCallback< TAutoPtr<ICommand>(ICommandContext*) > TCommandFactory;
 
@@ -196,34 +179,19 @@
             return Driver->MasterChannel;
         }
 
-<<<<<<< HEAD
-    virtual TTransactionManagerPtr GetTransactionManager()
-    {
-        return TransactionManager;
-    }
-=======
         virtual IChannelPtr GetSchedulerChannel()
         {
             return Driver->SchedulerChannel;
         }
->>>>>>> ef0ff10b
 
         virtual IBlockCachePtr GetBlockCache()
         {
             return Driver->BlockCache;
         }
 
-<<<<<<< HEAD
-    virtual ITransactionPtr GetTransaction(TTransactedRequestPtr request, bool required)
-    {
-        auto transactionId = GetTransactionId(request, required);
-        if (transactionId == NullTransactionId) {
-            return NULL;
-=======
-        virtual TTransactionManager::TPtr GetTransactionManager()
+        virtual TTransactionManagerPtr GetTransactionManager()
         {
             return Driver->TransactionManager;
->>>>>>> ef0ff10b
         }
 
         virtual const TDriverRequest* GetRequest()
