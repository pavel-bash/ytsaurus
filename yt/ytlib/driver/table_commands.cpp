#include "stdafx.h"
#include "table_commands.h"
#include "config.h"

#include <ytlib/table_client/helpers.h>
#include <ytlib/table_client/name_table.h>
#include <ytlib/table_client/schemaful_writer.h>
#include <ytlib/table_client/schemaless_chunk_reader.h>
#include <ytlib/table_client/schemaless_chunk_writer.h>
#include <ytlib/table_client/table_consumer.h>

#include <ytlib/tablet_client/table_mount_cache.h>

#include <ytlib/query_client/query_statistics.h>

#include <ytlib/api/transaction.h>
#include <ytlib/api/rowset.h>

namespace NYT {
namespace NDriver {

using namespace NYson;
using namespace NYTree;
using namespace NFormats;
using namespace NChunkClient;
using namespace NQueryClient;
using namespace NConcurrency;
using namespace NTransactionClient;
using namespace NHive;
using namespace NTableClient;
using namespace NApi;

////////////////////////////////////////////////////////////////////////////////

static const auto& Logger = DriverLogger;

////////////////////////////////////////////////////////////////////////////////

void TReadTableCommand::DoExecute()
{
    // COMPAT(babenko): remove Request_->TableReader
    auto config = UpdateYsonSerializable(
        Context_->GetConfig()->TableReader,
        Request_->TableReader);

    config = UpdateYsonSerializable(
        config,
        Request_->GetOptions());

<<<<<<< HEAD
    auto nameTable = New<TNameTable>();

    auto reader = CreateSchemalessTableReader(
        config,
        New<TRemoteReaderOptions>(),
        Context_->GetClient(),
        AttachTransaction(false),
=======
    auto readerOptions = New<TRemoteReaderOptions>();
    readerOptions->NetworkName = Context_->GetConfig()->NetworkName;

    auto options = TTableReaderOptions();
    options.Config = config;
    options.RemoteReaderOptions = readerOptions;

    options.TransactionId = Request_->TransactionId;
    options.Ping = true;
    options.PingAncestors = Request_->PingAncestors;
    options.Unordered = Request_->Unordered;

    auto reader = Context_->GetClient()->CreateTableReader(
>>>>>>> cd0a9ce7
        Request_->Path,
        options);

    WaitFor(reader->Open())
        .ThrowOnError();

    if (reader->GetTotalRowCount() > 0) {
        BuildYsonMapFluently(Context_->Request().ResponseParametersConsumer)
            .Item("start_row_index").Value(reader->GetTableRowIndex())
            .Item("approximate_row_count").Value(reader->GetTotalRowCount());
    } else {
        BuildYsonMapFluently(Context_->Request().ResponseParametersConsumer)
            .Item("approximate_row_count").Value(reader->GetTotalRowCount());
    }

    auto writer = CreateSchemalessWriterForFormat(
        Context_->GetOutputFormat(),
        reader->GetNameTable(),
        Context_->Request().OutputStream,
        false,
        false,
        0);

    PipeReaderToWriter(
        reader,
        writer,
        Request_->ControlAttributes,
        Context_->GetConfig()->ReadBufferRowCount);
}

//////////////////////////////////////////////////////////////////////////////////

void TWriteTableCommand::DoExecute()
{
    // COMPAT(babenko): remove Request_->TableWriter
    auto config = UpdateYsonSerializable(
        Context_->GetConfig()->TableWriter,
        Request_->TableWriter);
    config = UpdateYsonSerializable(
        config,
        Request_->GetOptions());

    auto keyColumns = Request_->Path.Attributes().Get<TKeyColumns>("sorted_by", TKeyColumns());
    auto nameTable = TNameTable::FromKeyColumns(keyColumns);

    auto writer = CreateSchemalessTableWriter(
        config,
        New<TTableWriterOptions>(),
        Request_->Path,
        nameTable,
        keyColumns,
        Context_->GetClient(),
        AttachTransaction(false));

    WaitFor(writer->Open())
        .ThrowOnError();

    auto writingConsumer = New<TWritingValueConsumer>(writer);
    TTableConsumer consumer(writingConsumer);

    TTableOutput output(Context_->GetInputFormat(), &consumer);
    auto input = CreateSyncAdapter(Context_->Request().InputStream);

    PipeInputToOutput(input.get(), &output, config->BlockSize);

    writingConsumer->Flush();

    WaitFor(writer->Close())
        .ThrowOnError();
}

////////////////////////////////////////////////////////////////////////////////

void TMountTableCommand::DoExecute()
{
    TMountTableOptions options;
    if (Request_->FirstTabletIndex) {
        options.FirstTabletIndex = *Request_->FirstTabletIndex;
    }
    if (Request_->LastTabletIndex) {
        options.LastTabletIndex = *Request_->LastTabletIndex;
    }
    options.CellId = Request_->CellId;

    auto asyncResult = Context_->GetClient()->MountTable(
        Request_->Path.GetPath(),
        options);
    WaitFor(asyncResult)
        .ThrowOnError();
}

////////////////////////////////////////////////////////////////////////////////

void TUnmountTableCommand::DoExecute()
{
    TUnmountTableOptions options;
    if (Request_->FirstTabletIndex) {
        options.FirstTabletIndex = *Request_->FirstTabletIndex;
    }
    if (Request_->LastTabletIndex) {
        options.LastTabletIndex = *Request_->LastTabletIndex;
    }
    options.Force = Request_->Force;

    auto asyncResult = Context_->GetClient()->UnmountTable(
        Request_->Path.GetPath(),
        options);
    WaitFor(asyncResult)
        .ThrowOnError();
}

////////////////////////////////////////////////////////////////////////////////

void TRemountTableCommand::DoExecute()
{
    TRemountTableOptions options;
    if (Request_->FirstTabletIndex) {
        options.FirstTabletIndex = *Request_->FirstTabletIndex;
    }
    if (Request_->LastTabletIndex) {
        options.LastTabletIndex = *Request_->LastTabletIndex;
    }

    auto asyncResult = Context_->GetClient()->RemountTable(
        Request_->Path.GetPath(),
        options);
    WaitFor(asyncResult)
        .ThrowOnError();
}

////////////////////////////////////////////////////////////////////////////////

void TReshardTableCommand::DoExecute()
{
    TReshardTableOptions options;
    if (Request_->FirstTabletIndex) {
        options.FirstTabletIndex = *Request_->FirstTabletIndex;
    }
    if (Request_->LastTabletIndex) {
        options.LastTabletIndex = *Request_->LastTabletIndex;
    }

    std::vector<TUnversionedRow> pivotKeys;
    for (const auto& key : Request_->PivotKeys) {
        pivotKeys.push_back(key.Get());
    }

    auto asyncResult = Context_->GetClient()->ReshardTable(
        Request_->Path.GetPath(),
        pivotKeys,
        options);
    WaitFor(asyncResult)
        .ThrowOnError();
}

////////////////////////////////////////////////////////////////////////////////

void TSelectRowsCommand::DoExecute()
{
    TSelectRowsOptions options;
    options.Timestamp = Request_->Timestamp;
    options.InputRowLimit = Request_->InputRowLimit;
    options.OutputRowLimit = Request_->OutputRowLimit;
    options.RangeExpansionLimit = Request_->RangeExpansionLimit;
    options.FailOnIncompleteResult = Request_->FailOnIncompleteResult;
    options.VerboseLogging = Request_->VerboseLogging;
    options.EnableCodeCache = Request_->EnableCodeCache;
    options.MaxSubqueries = Request_->MaxSubqueries;

    auto format = Context_->GetOutputFormat();
    auto output = Context_->Request().OutputStream;
    auto writer = CreateSchemafulWriterForFormat(format, output);

    auto asyncStatistics = Context_->GetClient()->SelectRows(
        Request_->Query,
        writer,
        options);
    auto statistics = WaitFor(asyncStatistics)
        .ValueOrThrow();

    LOG_INFO("Query result statistics (RowsRead: %v, RowsWritten: %v, AsyncTime: %v, SyncTime: %v, ExecuteTime: %v, "
        "ReadTime: %v, WriteTime: %v, IncompleteInput: %v, IncompleteOutput: %v)",
        statistics.RowsRead,
        statistics.RowsWritten,
        statistics.AsyncTime.MilliSeconds(),
        statistics.SyncTime.MilliSeconds(),
        statistics.ExecuteTime.MilliSeconds(),
        statistics.ReadTime.MilliSeconds(),
        statistics.WriteTime.MilliSeconds(),
        statistics.IncompleteInput,
        statistics.IncompleteOutput);

    BuildYsonMapFluently(Context_->Request().ResponseParametersConsumer)
        .Item("rows_read").Value(statistics.RowsRead)
        .Item("rows_written").Value(statistics.RowsWritten)
        .Item("async_time").Value(statistics.AsyncTime)
        .Item("sync_time").Value(statistics.SyncTime)
        .Item("execute_time").Value(statistics.ExecuteTime)
        .Item("read_time").Value(statistics.ReadTime)
        .Item("write_time").Value(statistics.WriteTime)
        .Item("codegen_time").Value(statistics.CodegenTime)
        .Item("incomplete_input").Value(statistics.IncompleteInput)
        .Item("incomplete_output").Value(statistics.IncompleteOutput);
}

////////////////////////////////////////////////////////////////////////////////

namespace {

std::vector<TUnversionedRow> ParseRows(
    ICommandContextPtr context,
    TTableWriterConfigPtr config,
    TBuildingValueConsumerPtr valueConsumer)
{
    TTableConsumer tableConsumer(valueConsumer);
    TTableOutput output(context->GetInputFormat(), &tableConsumer);
    auto input = CreateSyncAdapter(context->Request().InputStream);
    PipeInputToOutput(input.get(), &output, config->BlockSize);
    return valueConsumer->GetRows();
}

} // namespace

void TInsertRowsCommand::DoExecute()
{
    // COMPAT(babenko): remove Request_->TableWriter
    auto config = UpdateYsonSerializable(
        Context_->GetConfig()->TableWriter,
        Request_->TableWriter);
    config = UpdateYsonSerializable(
        config,
        Request_->GetOptions());

    auto tableMountCache = Context_->GetClient()->GetConnection()->GetTableMountCache();
    auto tableInfo = WaitFor(tableMountCache->GetTableInfo(Request_->Path.GetPath()))
        .ValueOrThrow();

    // Parse input data.
    auto valueConsumer = New<TBuildingValueConsumer>(
        tableInfo->Schema,
        tableInfo->KeyColumns);
    valueConsumer->SetTreatMissingAsNull(!Request_->Update);
    auto rows = ParseRows(Context_, config, valueConsumer);

    // Run writes.
    NApi::TTransactionStartOptions options;
    options.Atomicity = Request_->Atomicity;
    options.Durability = Request_->Durability;
    auto asyncTransaction = Context_->GetClient()->StartTransaction(ETransactionType::Tablet, options);
    auto transaction = WaitFor(asyncTransaction)
        .ValueOrThrow();

    transaction->WriteRows(
        Request_->Path.GetPath(),
        valueConsumer->GetNameTable(),
        std::move(rows));

    WaitFor(transaction->Commit())
        .ThrowOnError();
}

////////////////////////////////////////////////////////////////////////////////

void TLookupRowsCommand::DoExecute()
{
    // COMPAT(babenko): remove Request_->TableWriter
    auto config = UpdateYsonSerializable(
        Context_->GetConfig()->TableWriter,
        Request_->TableWriter);
    config = UpdateYsonSerializable(
        config,
        Request_->GetOptions());

    auto tableMountCache = Context_->GetClient()->GetConnection()->GetTableMountCache();
    auto asyncTableInfo = tableMountCache->GetTableInfo(Request_->Path.GetPath());
    auto tableInfo = WaitFor(asyncTableInfo)
        .ValueOrThrow();
    auto nameTable = TNameTable::FromSchema(tableInfo->Schema);

    // Parse input data.
    auto valueConsumer = New<TBuildingValueConsumer>(
        tableInfo->Schema.TrimNonkeyColumns(tableInfo->KeyColumns),
        tableInfo->KeyColumns);
    auto keys = ParseRows(Context_, config, valueConsumer);

    // Run lookup.
    TLookupRowsOptions options;
    options.Timestamp = Request_->Timestamp;
    if (Request_->ColumnNames) {
        options.ColumnFilter.All = false;
        for (const auto& name : *Request_->ColumnNames) {
            int id = nameTable->GetId(name);
            options.ColumnFilter.Indexes.push_back(id);
        }
    }

    auto asyncRowset = Context_->GetClient()->LookupRows(
        Request_->Path.GetPath(),
        valueConsumer->GetNameTable(),
        std::move(keys),
        options);
    auto rowset = WaitFor(asyncRowset)
        .ValueOrThrow();

    auto format = Context_->GetOutputFormat();
    auto output = Context_->Request().OutputStream;
    auto writer = CreateSchemafulWriterForFormat(format, output);

    WaitFor(writer->Open(rowset->GetSchema()))
        .ThrowOnError();

    writer->Write(rowset->GetRows());

    WaitFor(writer->Close())
        .ThrowOnError();
}

////////////////////////////////////////////////////////////////////////////////

void TDeleteRowsCommand::DoExecute()
{
    // COMPAT(babenko): remove Request_->TableWriter
    auto config = UpdateYsonSerializable(
        Context_->GetConfig()->TableWriter,
        Request_->TableWriter);
    config = UpdateYsonSerializable(
        config,
        Request_->GetOptions());

    auto tableMountCache = Context_->GetClient()->GetConnection()->GetTableMountCache();
    auto asyncTableInfo = tableMountCache->GetTableInfo(Request_->Path.GetPath());
    auto tableInfo = WaitFor(asyncTableInfo)
        .ValueOrThrow();

    // Parse input data.
    auto valueConsumer = New<TBuildingValueConsumer>(
        tableInfo->Schema.TrimNonkeyColumns(tableInfo->KeyColumns),
        tableInfo->KeyColumns);
    auto keys = ParseRows(Context_, config, valueConsumer);

    // Run deletes.
    auto asyncTransaction = Context_->GetClient()->StartTransaction(ETransactionType::Tablet);
    auto transaction = WaitFor(asyncTransaction)
        .ValueOrThrow();

    transaction->DeleteRows(
        Request_->Path.GetPath(),
        valueConsumer->GetNameTable(),
        std::move(keys));

    WaitFor(transaction->Commit())
        .ThrowOnError();
}

////////////////////////////////////////////////////////////////////////////////

} // namespace NDriver
} // namespace NYT<|MERGE_RESOLUTION|>--- conflicted
+++ resolved
@@ -47,29 +47,14 @@
         config,
         Request_->GetOptions());
 
-<<<<<<< HEAD
-    auto nameTable = New<TNameTable>();
-
-    auto reader = CreateSchemalessTableReader(
-        config,
-        New<TRemoteReaderOptions>(),
-        Context_->GetClient(),
-        AttachTransaction(false),
-=======
-    auto readerOptions = New<TRemoteReaderOptions>();
-    readerOptions->NetworkName = Context_->GetConfig()->NetworkName;
-
     auto options = TTableReaderOptions();
     options.Config = config;
-    options.RemoteReaderOptions = readerOptions;
-
     options.TransactionId = Request_->TransactionId;
     options.Ping = true;
     options.PingAncestors = Request_->PingAncestors;
     options.Unordered = Request_->Unordered;
 
     auto reader = Context_->GetClient()->CreateTableReader(
->>>>>>> cd0a9ce7
         Request_->Path,
         options);
 
