--- conflicted
+++ resolved
@@ -60,19 +60,9 @@
     WaitFor(reader->Open())
         .ThrowOnError();
 
-<<<<<<< HEAD
-	BuildYsonMapFluently(Context_->Request().ResponseParametersConsumer)
-        .Item("approximate_row_count").Value(reader->GetTotalRowCount());
-
-    if (reader->GetTotalRowCount() > 0) {
-        BuildYsonMapFluently(Context_->Request().ResponseParametersConsumer)
-            .Item("start_row_index").Value(reader->GetTableRowIndex());
-    }
-=======
     BuildYsonMapFluently(Context_->Request().ResponseParametersConsumer)
         .Item("start_row_index").Value(reader->GetTableRowIndex())
         .Item("approximate_row_count").Value(reader->GetTotalRowCount());
->>>>>>> 04de8798
 
     auto output = CreateSyncAdapter(Context_->Request().OutputStream);
     TBufferedOutput bufferedOutput(output.get());
