#pragma once

#include "common.h"
#include "enum.h"

namespace NYT {

///////////////////////////////////////////////////////////////////////////////

namespace NProto {

class TError;
class TBloomFilter;

}  // namespace NProto

///////////////////////////////////////////////////////////////////////////////

template <class T>
class TErrorOr;

typedef TErrorOr<void> TError;

template <class T>
struct TErrorTraits;

DECLARE_REFCOUNTED_STRUCT(TLeaseEntry)
typedef TLeaseEntryPtr TLease;

class TStreamSaveContext;
class TStreamLoadContext;

template <class TSaveContext, class TLoadContext>
class TCustomPersistenceContext;

using TStreamPersistenceContext = TCustomPersistenceContext<
    TStreamSaveContext,
    TStreamLoadContext>;

struct TValueBoundComparer;
struct TValueBoundSerializer;

template <class T, class C, class = void>
struct TSerializerTraits;

class TChunkedMemoryPool;

template <class TKey, class TComparer>
class TSkipList;

class TBlobOutput;

class TStringBuilder;

struct ICheckpointableInputStream;
struct ICheckpointableOutputStream;

DECLARE_REFCOUNTED_CLASS(TSlruCacheConfig)
DECLARE_REFCOUNTED_CLASS(TExpiringCacheConfig)

class TBloomFilterBuilder;
class TBloomFilter;

using TChecksum = ui64;
using TFingerprint = ui64;

template <class T, unsigned size>
class SmallVector;

<<<<<<< HEAD
template <class TProto>
class TRefCountedProto;
=======
const i64 DefaultEnvelopePartSize = 1LL << 28;
>>>>>>> 8d33dade

///////////////////////////////////////////////////////////////////////////////

DEFINE_ENUM(EErrorCode,
    ((OK)                 (0))
    ((Generic)            (1))
    ((Canceled)           (2))
    ((Timeout)            (3))
);

///////////////////////////////////////////////////////////////////////////////

} // namespace NYT<|MERGE_RESOLUTION|>--- conflicted
+++ resolved
@@ -67,12 +67,10 @@
 template <class T, unsigned size>
 class SmallVector;
 
-<<<<<<< HEAD
 template <class TProto>
 class TRefCountedProto;
-=======
+
 const i64 DefaultEnvelopePartSize = 1LL << 28;
->>>>>>> 8d33dade
 
 ///////////////////////////////////////////////////////////////////////////////
 
