#include "stdafx.h"
#include "pattern_formatter.h"

#include <core/misc/error.h>

#include <util/stream/str.h>

namespace NYT {

////////////////////////////////////////////////////////////////////////////////

static const char Dollar = '$';
static const char LeftParen = '(';
static const char RightParen = ')';

////////////////////////////////////////////////////////////////////////////////

void TPatternFormatter::AddProperty(const Stroka& name, const Stroka& value)
{
    PropertyMap[name] = value;
}

Stroka TPatternFormatter::Format(const Stroka& pattern)
{
    Stroka result;

    for (size_t pos = 0; pos < pattern.size(); ++pos) {
<<<<<<< HEAD
        if (pattern[pos] != Dollar) {
            result.append(pattern[pos]);
            continue;
        }
        ++pos;

        if (pos >= pattern.size() || pattern[pos] != LeftParen) {
            THROW_ERROR_EXCEPTION("Expected \"%c\" at position %v",
                LeftParen,
                static_cast<int>(pos));
        }
        ++pos;

        bool foundRightParen = false;
        size_t startProperty = pos;
        size_t endProperty = 0;

        for (; pos < pattern.size(); ++pos) {
            if (pattern[pos] == RightParen) {
                foundRightParen = true;
                endProperty = pos;
                break;
=======
        if (pattern[pos] == Dollar && (pos + 1 < pattern.size() && pattern[pos + 1] == LeftParen)) {
            auto left = pos + 2;
            auto right = left;
            while (right < pattern.size() && pattern[right] != RightParen) {
                right += 1;
>>>>>>> 341b22ee
            }

<<<<<<< HEAD
        if (!foundRightParen) {
            THROW_ERROR_EXCEPTION("Cannot find a matching \"%c\" for \"%c\" at position %v",
                RightParen,
                LeftParen,
                static_cast<int>(startProperty) - 1);
        }

        bool isOptional = false;
        if (pattern[endProperty - 1] == Question) {
            --endProperty;
            isOptional = true;
        }

        Stroka property = pattern.substr(startProperty, endProperty - startProperty);
        auto it = PropertyMap.find(property);
        if (it == PropertyMap.end()) {
            if (!isOptional) {
                THROW_ERROR_EXCEPTION("Property %v is not defined", property);
=======
            if (right < pattern.size()) {
                auto property = pattern.substr(left, right - left);

                auto it = PropertyMap.find(property);
                if (it != PropertyMap.end()) {
                    result.append(it->second);
                    pos = right;
                    continue;
                }
>>>>>>> 341b22ee
            }
        }

        result.append(pattern[pos]);
    }

    return result;
}

////////////////////////////////////////////////////////////////////////////////

} // namespace NYT<|MERGE_RESOLUTION|>--- conflicted
+++ resolved
@@ -25,58 +25,13 @@
     Stroka result;
 
     for (size_t pos = 0; pos < pattern.size(); ++pos) {
-<<<<<<< HEAD
-        if (pattern[pos] != Dollar) {
-            result.append(pattern[pos]);
-            continue;
-        }
-        ++pos;
-
-        if (pos >= pattern.size() || pattern[pos] != LeftParen) {
-            THROW_ERROR_EXCEPTION("Expected \"%c\" at position %v",
-                LeftParen,
-                static_cast<int>(pos));
-        }
-        ++pos;
-
-        bool foundRightParen = false;
-        size_t startProperty = pos;
-        size_t endProperty = 0;
-
-        for (; pos < pattern.size(); ++pos) {
-            if (pattern[pos] == RightParen) {
-                foundRightParen = true;
-                endProperty = pos;
-                break;
-=======
         if (pattern[pos] == Dollar && (pos + 1 < pattern.size() && pattern[pos + 1] == LeftParen)) {
             auto left = pos + 2;
             auto right = left;
             while (right < pattern.size() && pattern[right] != RightParen) {
                 right += 1;
->>>>>>> 341b22ee
             }
 
-<<<<<<< HEAD
-        if (!foundRightParen) {
-            THROW_ERROR_EXCEPTION("Cannot find a matching \"%c\" for \"%c\" at position %v",
-                RightParen,
-                LeftParen,
-                static_cast<int>(startProperty) - 1);
-        }
-
-        bool isOptional = false;
-        if (pattern[endProperty - 1] == Question) {
-            --endProperty;
-            isOptional = true;
-        }
-
-        Stroka property = pattern.substr(startProperty, endProperty - startProperty);
-        auto it = PropertyMap.find(property);
-        if (it == PropertyMap.end()) {
-            if (!isOptional) {
-                THROW_ERROR_EXCEPTION("Property %v is not defined", property);
-=======
             if (right < pattern.size()) {
                 auto property = pattern.substr(left, right - left);
 
@@ -86,7 +41,6 @@
                     pos = right;
                     continue;
                 }
->>>>>>> 341b22ee
             }
         }
 
