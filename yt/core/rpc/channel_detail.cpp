#include "stdafx.h"
#include "channel_detail.h"

#include <core/concurrency/thread_affinity.h>

#include <core/actions/future.h>

namespace NYT {
namespace NRpc {

////////////////////////////////////////////////////////////////////////////////

TChannelWrapper::TChannelWrapper(IChannelPtr underlyingChannel)
    : UnderlyingChannel_(std::move(underlyingChannel))
{
    YASSERT(UnderlyingChannel_);
}

<<<<<<< HEAD
Stroka TChannelWrapper::GetEndpointTextDescription() const
=======
TNullable<TDuration> TChannelWrapper::GetDefaultTimeout() const
{
    return DefaultTimeout_;
}

void TChannelWrapper::SetDefaultTimeout(const TNullable<TDuration>& timeout)
{
    DefaultTimeout_ = timeout;
}

const Stroka& TChannelWrapper::GetEndpointDescription() const
>>>>>>> 25aab3cf
{
    return UnderlyingChannel_->GetEndpointDescription();
}

<<<<<<< HEAD
NYson::TYsonString TChannelWrapper::GetEndpointYsonDescription() const
=======
const NYTree::IAttributeDictionary& TChannelWrapper::GetEndpointAttributes() const
>>>>>>> 25aab3cf
{
    return UnderlyingChannel_->GetEndpointAttributes();
}

IClientRequestControlPtr TChannelWrapper::Send(
    IClientRequestPtr request,
    IClientResponseHandlerPtr responseHandler,
    TNullable<TDuration> timeout,
    bool requestAck)
{
    return UnderlyingChannel_->Send(
        std::move(request),
        std::move(responseHandler),
        timeout,
        requestAck);
}

TFuture<void> TChannelWrapper::Terminate(const TError& error)
{
    return UnderlyingChannel_->Terminate(error);
}

////////////////////////////////////////////////////////////////////////////////

void TClientRequestControlThunk::SetUnderlying(IClientRequestControlPtr underlyingControl)
{
    VERIFY_THREAD_AFFINITY_ANY();

    if (!underlyingControl)
        return;

    TGuard<TSpinLock> guard(SpinLock_);
    UnderlyingCanceled_ = false;
    Underlying_ = std::move(underlyingControl);
    if (Canceled_) {
        PropagateCancel(guard);
    }
}

void TClientRequestControlThunk::Cancel()
{
    VERIFY_THREAD_AFFINITY_ANY();

    TGuard<TSpinLock> guard(SpinLock_);
    Canceled_ = true;
    if (Underlying_) {
        PropagateCancel(guard);
    }
}

void TClientRequestControlThunk::PropagateCancel(TGuard<TSpinLock>& guard)
{
    VERIFY_SPINLOCK_AFFINITY(SpinLock_);

    if (!UnderlyingCanceled_) {
        UnderlyingCanceled_ = true;
        guard.Release();
        Underlying_->Cancel();
    }
}

////////////////////////////////////////////////////////////////////////////////

} // namespace NRpc
} // namespace NYT<|MERGE_RESOLUTION|>--- conflicted
+++ resolved
@@ -16,30 +16,12 @@
     YASSERT(UnderlyingChannel_);
 }
 
-<<<<<<< HEAD
-Stroka TChannelWrapper::GetEndpointTextDescription() const
-=======
-TNullable<TDuration> TChannelWrapper::GetDefaultTimeout() const
-{
-    return DefaultTimeout_;
-}
-
-void TChannelWrapper::SetDefaultTimeout(const TNullable<TDuration>& timeout)
-{
-    DefaultTimeout_ = timeout;
-}
-
 const Stroka& TChannelWrapper::GetEndpointDescription() const
->>>>>>> 25aab3cf
 {
     return UnderlyingChannel_->GetEndpointDescription();
 }
 
-<<<<<<< HEAD
-NYson::TYsonString TChannelWrapper::GetEndpointYsonDescription() const
-=======
 const NYTree::IAttributeDictionary& TChannelWrapper::GetEndpointAttributes() const
->>>>>>> 25aab3cf
 {
     return UnderlyingChannel_->GetEndpointAttributes();
 }
