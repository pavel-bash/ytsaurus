--- conflicted
+++ resolved
@@ -14,11 +14,6 @@
 struct IRoamingChannelProvider
     : public virtual TRefCounted
 {
-<<<<<<< HEAD
-    virtual Stroka GetEndpointTextDescription() const = 0;
-    virtual NYson::TYsonString GetEndpointYsonDescription() const = 0;
-    virtual TFuture<IChannelPtr> DiscoverChannel(IClientRequestPtr request) = 0;
-=======
     //! Cf. IChannel::GetEndpointDescription.
     virtual const Stroka& GetEndpointDescription() const = 0;
 
@@ -31,7 +26,6 @@
 
     //! Terminates the cached channels, if any.
     virtual TFuture<void> Terminate(const TError& error) = 0;
->>>>>>> 25aab3cf
 };
 
 DEFINE_REFCOUNTED_TYPE(IRoamingChannelProvider)
