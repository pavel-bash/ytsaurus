#include "writer.h"
#include "detail.h"
#include "format.h"

#include <yt/core/misc/varint.h>

namespace NYT {
namespace NYson {

////////////////////////////////////////////////////////////////////////////////

// Copied from <util/string/escape.cpp>
namespace {

static inline char HexDigit(char value) {
    YASSERT(value < 16);
    if (value < 10)
        return '0' + value;
    else
        return 'A' + value - 10;
}

static inline char OctDigit(char value) {
    YASSERT(value < 8);
    return '0' + value;
}

static inline bool IsPrintable(char c) {
    return c >= 32 && c <= 126;
}

static inline bool IsHexDigit(char c) {
    return (c >= '0' && c <= '9') || (c >= 'A' && c <= 'F') || (c >= 'a' && c <= 'f');
}

static inline bool IsOctDigit(char c) {
    return  c >= '0' && c <= '7';
}

static const size_t ESCAPE_C_BUFFER_SIZE = 4;

static inline size_t EscapeC(unsigned char c, char next, char r[ESCAPE_C_BUFFER_SIZE]) {
    // (1) Printable characters go as-is, except backslash and double quote.
    // (2) Characters \r, \n, \t and \0 ... \7 replaced by their simple escape characters (if possible).
    // (3) Otherwise, character is encoded using hexadecimal escape sequence (if possible), or octal.
    if (c == '\"') {
        r[0] = '\\';
        r[1] = '\"';
        return 2;
    } else if (c == '\\') {
        r[0] = '\\';
        r[1] = '\\';
        return 2;
    } else if (IsPrintable(c)) {
        r[0] = c;
        return 1;
    } else if (c == '\r') {
        r[0] = '\\';
        r[1] = 'r';
        return 2;
    } else if (c == '\n') {
        r[0] = '\\';
        r[1] = 'n';
        return 2;
    } else if (c == '\t') {
        r[0] = '\\';
        r[1] = 't';
        return 2;
   } else if (c < 8 && !IsOctDigit(next)) {
        r[0] = '\\';
        r[1] = OctDigit(c);
        return 2;
    } else if (!IsHexDigit(next)) {
        r[0] = '\\';
        r[1] = 'x';
        r[2] = HexDigit((c & 0xF0) >> 4);
        r[3] = HexDigit((c & 0x0F) >> 0);
        return 4;
    } else {
        r[0] = '\\';
        r[1] = OctDigit((c & 0700) >> 6);
        r[2] = OctDigit((c & 0070) >> 3);
        r[3] = OctDigit((c & 0007) >> 0);
        return 4;
    }
}

void EscapeC(const char* str, size_t len, TOutputStream& output) {
    char buffer[ESCAPE_C_BUFFER_SIZE];

    size_t i, j;
    for (i = 0, j = 0; i < len; ++i) {
        size_t rlen = EscapeC(str[i], (i + 1 < len ? str[i + 1] : 0), buffer);

        if (rlen > 1) {
            output.Write(str + j, i - j);
            j = i + 1;
            output.Write(buffer, rlen);
        }
    }

    if (j > 0) {
        output.Write(str + j, len - j);
    } else {
        output.Write(str, len);
    }
}

} // namespace

////////////////////////////////////////////////////////////////////////////////

TYsonWriter::TYsonWriter(
    TOutputStream* stream,
    EYsonFormat format,
    EYsonType type,
    bool enableRaw,
    bool booleanAsString,
    int indent)
    : Stream_(stream)
    , Format_(format)
    , Type_(type)
    , EnableRaw_(enableRaw)
    , BooleanAsString_(booleanAsString)
    , IndentSize_(indent)
{
    YASSERT(Stream_);
    Reset();
}

void TYsonWriter::WriteIndent()
{
    for (int i = 0; i < IndentSize_ * Depth_; ++i) {
        Stream_->Write(' ');
    }
}

void TYsonWriter::EndNode()
{
    if (Depth_ > 0 || Type_ != EYsonType::Node) {
        Stream_->Write(TokenTypeToChar(ItemSeparatorToken));
        if (Depth_ > 0 && Format_ == EYsonFormat::Pretty || Depth_ == 0) {
            Stream_->Write('\n');
        }
    }
    NodeExpected_ = false;
}

void TYsonWriter::BeginCollection(ETokenType beginToken)
{
    ++Depth_;
    EmptyCollection_ = true;
    NodeExpected_ = false;
    Stream_->Write(TokenTypeToChar(beginToken));
}

void TYsonWriter::CollectionItem()
{
    if (Format_ == EYsonFormat::Pretty) {
        if (EmptyCollection_ && Depth_ > 0) {
            Stream_->Write('\n');
        }
        WriteIndent();
    }
    EmptyCollection_ = false;
    NodeExpected_ = true;
}

void TYsonWriter::EndCollection(ETokenType endToken)
{
    --Depth_;
    if (Format_ == EYsonFormat::Pretty && !EmptyCollection_) {
        WriteIndent();
    }
    EmptyCollection_ = false;
    Stream_->Write(TokenTypeToChar(endToken));
}

void TYsonWriter::WriteStringScalar(const TStringBuf& value)
{
    if (Format_ == EYsonFormat::Binary) {
        Stream_->Write(NDetail::StringMarker);
        WriteVarInt32(Stream_, static_cast<i32>(value.length()));
        Stream_->Write(value.begin(), value.length());
    } else {
        Stream_->Write('"');
        EscapeC(value.data(), value.length(), *Stream_);
        Stream_->Write('"');
    }
}

void TYsonWriter::OnStringScalar(const TStringBuf& value)
{
    YASSERT(NodeExpected_);
    WriteStringScalar(value);
    EndNode();
}

void TYsonWriter::OnInt64Scalar(i64 value)
{
    YASSERT(NodeExpected_);
    if (Format_ == EYsonFormat::Binary) {
        Stream_->Write(NDetail::Int64Marker);
        WriteVarInt64(Stream_, value);
    } else {
        Stream_->Write(::ToString(value));
    }
    EndNode();
}

void TYsonWriter::OnUint64Scalar(ui64 value)
{
    YASSERT(NodeExpected_);
    if (Format_ == EYsonFormat::Binary) {
        Stream_->Write(NDetail::Uint64Marker);
        WriteVarUint64(Stream_, value);
    } else {
        Stream_->Write(::ToString(value));
        Stream_->Write("u");
    }
    EndNode();
}

void TYsonWriter::OnDoubleScalar(double value)
{
    YASSERT(NodeExpected_);
    if (Format_ == EYsonFormat::Binary) {
        Stream_->Write(NDetail::DoubleMarker);
        Stream_->Write(&value, sizeof(double));
    } else {
<<<<<<< HEAD
        auto str = ::ToString(value);
        Stream_->Write(str);
=======
        char buf[256];
        auto str = TStringBuf(buf, FloatToString(value, buf, sizeof(buf)));

        Stream->Write(str);
>>>>>>> ca0f8308
        if (str.find('.') == Stroka::npos && str.find('e') == Stroka::npos) {
            Stream_->Write(".");
        }
    }
    EndNode();
}

void TYsonWriter::OnBooleanScalar(bool value)
{
    YASSERT(NodeExpected_);

    if (BooleanAsString_) {
        OnStringScalar(FormatBool(value));
        return;
    }

    if (Format_ == EYsonFormat::Binary) {
        Stream_->Write(value ? NDetail::TrueMarker : NDetail::FalseMarker);
    } else {
        Stream_->Write(value ? STRINGBUF("%true") : STRINGBUF("%false"));
    }
    EndNode();
}

void TYsonWriter::OnEntity()
{
    YASSERT(NodeExpected_);
    Stream_->Write(TokenTypeToChar(EntityToken));
    EndNode();
}

void TYsonWriter::OnBeginList()
{
    BeginCollection(BeginListToken);
}

void TYsonWriter::OnListItem()
{
    CollectionItem();
}

void TYsonWriter::OnEndList()
{
    EndCollection(EndListToken);
    EndNode();
}

void TYsonWriter::OnBeginMap()
{
    BeginCollection(BeginMapToken);
}

void TYsonWriter::OnKeyedItem(const TStringBuf& key)
{
    CollectionItem();

    WriteStringScalar(key);

    if (Format_ == EYsonFormat::Pretty) {
        Stream_->Write(' ');
    }
    Stream_->Write(TokenTypeToChar(KeyValueSeparatorToken));
    if (Format_ == EYsonFormat::Pretty) {
        Stream_->Write(' ');
    }
}

void TYsonWriter::OnEndMap()
{
    EndCollection(EndMapToken);
    EndNode();
}

void TYsonWriter::OnBeginAttributes()
{
    BeginCollection(BeginAttributesToken);
}

void TYsonWriter::OnEndAttributes()
{
    EndCollection(EndAttributesToken);
    if (Format_ == EYsonFormat::Pretty) {
        Stream_->Write(' ');
    }
    NodeExpected_ = true;
}

void TYsonWriter::OnRaw(const TStringBuf& yson, EYsonType type)
{
    if (EnableRaw_) {
        Stream_->Write(yson);
        if (type == EYsonType::Node) {
            EndNode();
        }
    } else {
        TYsonConsumerBase::OnRaw(yson, type);
    }
}

void TYsonWriter::Reset()
{
    Depth_ = 0;
    EmptyCollection_ = true;
    NodeExpected_ = (Type_ == EYsonType::Node);
}

bool TYsonWriter::IsNodeExpected() const
{
    return NodeExpected_;
}

////////////////////////////////////////////////////////////////////////////////

} // namespace NYson
} // namespace NYT<|MERGE_RESOLUTION|>--- conflicted
+++ resolved
@@ -228,15 +228,9 @@
         Stream_->Write(NDetail::DoubleMarker);
         Stream_->Write(&value, sizeof(double));
     } else {
-<<<<<<< HEAD
-        auto str = ::ToString(value);
-        Stream_->Write(str);
-=======
         char buf[256];
         auto str = TStringBuf(buf, FloatToString(value, buf, sizeof(buf)));
-
-        Stream->Write(str);
->>>>>>> ca0f8308
+        Stream_->Write(str);
         if (str.find('.') == Stroka::npos && str.find('e') == Stroka::npos) {
             Stream_->Write(".");
         }
