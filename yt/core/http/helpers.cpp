--- conflicted
+++ resolved
@@ -11,15 +11,12 @@
 #include <yt/core/json/json_parser.h>
 #include <yt/core/json/config.h>
 
-<<<<<<< HEAD
 #include <util/stream/buffer.h>
+
 #include <util/generic/buffer.h>
 
 #include <util/string/strip.h>
 #include <util/string/join.h>
-=======
-#include <util/string/strip.h>
->>>>>>> f7b40510
 
 namespace NYT {
 namespace NHttp {
@@ -180,25 +177,15 @@
         auto name = StripString(cookies.substr(nameStartIndex, nameEndIndex - nameStartIndex));
 
         auto valueStartIndex = nameEndIndex + 1;
-<<<<<<< HEAD
-        const auto Delimiter = AsStringBuf(";");
-        auto valueEndIndex = cookies.find(Delimiter, index);
-=======
         auto valueEndIndex = cookies.find(';', valueStartIndex);
->>>>>>> f7b40510
         if (valueEndIndex == TString::npos) {
             valueEndIndex = cookies.size();
         }
         auto value = StripString(cookies.substr(valueStartIndex, valueEndIndex - valueStartIndex));
-<<<<<<< HEAD
-        map[StripString(name)] = std::move(value);
-        index = valueEndIndex + Delimiter.length();
-=======
 
         map.emplace(TString(name), TString(value));
 
         index = valueEndIndex + 1;
->>>>>>> f7b40510
     }
     return map;
 }
