#include "log.h"
#include "log_manager.h"

namespace NYT {
namespace NLogging {

////////////////////////////////////////////////////////////////////////////////

TLogger::TLogger()
    : LogManager_(nullptr)
    , Category_(nullptr)
{ }

TLogger::TLogger(const char* categoryName)
    : LogManager_(TLogManager::Get())
    , Category_(LogManager_->GetCategory(categoryName))
{ }

const TLoggingCategory* TLogger::GetCategory() const
{
    return Category_;
}

bool TLogger::IsEnabled(ELogLevel level) const
{
    if (!Category_) {
        return false;
    }

    if (Category_->CurrentVersion != Category_->ActualVersion->load(std::memory_order_relaxed)) {
        LogManager_->UpdateCategory(Category_);
    }

    return level >= Category_->MinLevel;
}

void TLogger::Write(TLogEvent&& event) const
{
    if (!Context_.empty()) {
        event.Message = GetMessageWithContext(event.Message, Context_);
    }

    LogManager_->Enqueue(std::move(event));
}

TLogger& TLogger::AddRawTag(const TString& tag)
{
    if (!Context_.empty()) {
        Context_ += ", ";
    }
    Context_ += tag;
    return *this;
}

const TString& TLogger::GetContext() const
{
    return Context_;
}

<<<<<<< HEAD
void TLogger::Update()
{
    MinLevel_ = GetLogManager()->GetMinLevel(Category_);
    Version_ = GetLogManager()->GetVersion();
}

TLogManager* TLogger::GetLogManager() const
{
    if (!LogManager_) {
        LogManager_ = TLogManager::Get();
    }
    return LogManager_;
}

TString TLogger::GetMessageWithContext(const TString& originalMessage, const TString& context)
=======
Stroka TLogger::GetMessageWithContext(const Stroka& originalMessage, const Stroka& context)
>>>>>>> d98b3326
{
    auto endIndex = originalMessage.find('\n');
    if (endIndex == TString::npos) {
        endIndex = originalMessage.length();
    }
    if (endIndex > 0 && originalMessage[endIndex - 1] == ')') {
        return
            originalMessage.substr(0, endIndex - 1) +
            ", " + context +
            originalMessage.substr(endIndex - 1);
    } else {
        return
            originalMessage.substr(0, endIndex) +
            " (" + context + ")" +
            originalMessage.substr(endIndex);
    }
}

////////////////////////////////////////////////////////////////////////////////

} // namespace NLogging
} // namespace NYT<|MERGE_RESOLUTION|>--- conflicted
+++ resolved
@@ -57,25 +57,7 @@
     return Context_;
 }
 
-<<<<<<< HEAD
-void TLogger::Update()
-{
-    MinLevel_ = GetLogManager()->GetMinLevel(Category_);
-    Version_ = GetLogManager()->GetVersion();
-}
-
-TLogManager* TLogger::GetLogManager() const
-{
-    if (!LogManager_) {
-        LogManager_ = TLogManager::Get();
-    }
-    return LogManager_;
-}
-
 TString TLogger::GetMessageWithContext(const TString& originalMessage, const TString& context)
-=======
-Stroka TLogger::GetMessageWithContext(const Stroka& originalMessage, const Stroka& context)
->>>>>>> d98b3326
 {
     auto endIndex = originalMessage.find('\n');
     if (endIndex == TString::npos) {
