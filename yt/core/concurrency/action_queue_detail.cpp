--- conflicted
+++ resolved
@@ -57,13 +57,9 @@
 bool TInvokerQueue::Invoke(const TClosure& callback)
 {
     if (!Running) {
-<<<<<<< HEAD
         LOG_TRACE_IF(
             EnableLogging,
             "Queue had been shut down, incoming action ignored: %p",
-=======
-        LOG_TRACE_IF(EnableLogging, "Queue had been shut down, incoming action ignored: %p",
->>>>>>> 9b758126
             callback.GetHandle());
         return false;
     }
@@ -202,13 +198,8 @@
 void TExecutorThread::ThreadMain()
 {
     try {
-<<<<<<< HEAD
-        LOG_DEBUG_IF(EnableLogging, "Thread started (Name: %s)", ~ThreadName);
-
-=======
         LOG_DEBUG_IF(EnableLogging, "Thread started (Name: %s)",
             ~ThreadName);
->>>>>>> 9b758126
         OnThreadStart();
         CurrentExecutorThread = this;
 
@@ -240,13 +231,8 @@
 
         CurrentExecutorThread = nullptr;
         OnThreadShutdown();
-<<<<<<< HEAD
-
-        LOG_DEBUG_IF(EnableLogging, "Thread stopped (Name: %s)", ~ThreadName);
-=======
         LOG_DEBUG_IF(EnableLogging, "Thread stopped (Name: %s)",
             ~ThreadName);
->>>>>>> 9b758126
     } catch (const std::exception& ex) {
         LOG_FATAL(ex, "Unhandled exception in executor thread (Name: %s)",
             ~ThreadName);
