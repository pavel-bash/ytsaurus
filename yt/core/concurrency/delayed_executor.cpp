--- conflicted
+++ resolved
@@ -197,69 +197,49 @@
 
 TFuture<void> TDelayedExecutor::MakeDelayed(TDuration delay)
 {
-<<<<<<< HEAD
-    return GetImpl()->Thread->MakeDelayed(delay);
-=======
     auto impl = GetImpl();
     if (impl) {
         return impl->Thread->MakeDelayed(delay);
     } else {
         return MakeFuture(TError("System was shut down"));
     }
->>>>>>> 82f097de
 }
 
 TDelayedExecutorCookie TDelayedExecutor::Submit(TClosure callback, TDuration delay)
 {
-<<<<<<< HEAD
-    return GetImpl()->Thread->Submit(std::move(callback), delay);
-=======
     auto impl = GetImpl();
     if (impl) {
         return impl->Thread->Submit(std::move(callback), delay);
     } else {
         return NullDelayedExecutorCookie;
     }
->>>>>>> 82f097de
 }
 
 TDelayedExecutorCookie TDelayedExecutor::Submit(TClosure callback, TInstant deadline)
 {
-<<<<<<< HEAD
-    return GetImpl()->Thread->Submit(std::move(callback), deadline);
-=======
     auto impl = GetImpl();
     if (impl) {
         return impl->Thread->Submit(std::move(callback), deadline);
     } else {
         return NullDelayedExecutorCookie;
     }
->>>>>>> 82f097de
 }
 
 void TDelayedExecutor::Cancel(TDelayedExecutorCookie entry)
 {
-<<<<<<< HEAD
-    GetImpl()->Thread->Cancel(std::move(entry));
-=======
     auto impl = GetImpl();
     if (impl) {
         impl->Thread->Cancel(std::move(entry));
     }
->>>>>>> 82f097de
 }
 
 void TDelayedExecutor::CancelAndClear(TDelayedExecutorCookie& entry)
 {
-<<<<<<< HEAD
-    GetImpl()->Thread->CancelAndClear(entry);
-=======
     auto impl = GetImpl();
     if (impl) {
         impl->Thread->Cancel(entry);
     }
     entry.Reset();
->>>>>>> 82f097de
 }
 
 void TDelayedExecutor::StaticShutdown()
