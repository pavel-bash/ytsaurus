--- conflicted
+++ resolved
@@ -34,15 +34,6 @@
  * Please refer to the unit test for an actual usage example
  * (unittests/thread_affinity_ut.cpp).
  */
-<<<<<<< HEAD
-=======
-
-// Check that the cast NThread::TThreadId -> TAtomic is safe.
-// NB: TAtomic is volatile intptr_t.
-static_assert(sizeof(NConcurrency::TThreadId) == sizeof(intptr_t),
-    "Current implementation assumes that TThread::TId can be atomically swapped.");
-
->>>>>>> 99d8a6aa
 class TThreadAffinitySlot
 {
 public:
