#!/bin/bash

msg() {
    echo "*** $*"
}

die() {
    echo "ERROR: $*" >&2
    exit 1
}

# Options.
force=
review=
abi=

while getopts "frv:" opt; do
    case "$opt" in
    f)
        force=y
        ;;
    r)
        review=y
        ;;
    v)
        abi="$OPTARG"
        ;;
    \?)
        die "Invalid option: -$OPTARG" >&2
        ;;
    :)
        die "Missing required argument: -$OPTARG" >&2
        ;;
    esac
done

shift "$((OPTIND - 1))"

arc="svn+ssh://arcadia.yandex.ru/arc/trunk/arcadia/yt"
cmd="$1"
if [[ ! "$cmd" =~ ^init|pull|push$ ]]; then
    die "USAGE: $0: [-f] [-r] [-v VERSION] {init|pull|push}"
fi

_detect_abi() {
    local ref=$(git rev-parse --abbrev-ref HEAD)
    if ! echo "$ref" | grep -Eq "^(pre)?stable/" 2>&1; then
        die "Current branch must be either 'prestable/' or 'stable/'"
    fi
    abi=${ref#stable/}
    abi=${abi#prestable/}
    abi=${abi#0.}
    abi=${abi/./_}
}

_check_abi() {
    if ! svn info "${arc}/${abi}" >/dev/null 2>&1; then
        die "Missing appropriate branch in SVN"
    fi
    arc="${arc}/${abi}/yt"
    arc_remote="arcadia_svn_${abi}"
}

_ensure_clean() {
    if ! git diff-index HEAD --exit-code --quiet 2>&1; then
        die "Working tree has local modifications"
    fi
    if ! git diff-index --cached HEAD --exit-code --quiet 2>&1; then
        die "Index has local modifications"
    fi
}

_ensure_up_to_date() {
    if [ "$(git version)" \< "git version 1.7" ]; then
        die "git >= 1.8 is required"
    fi
}

_fetch_svn_remote() {
    local lws=100000
    # work around problematic revisions
<<<<<<< HEAD
=======
    set -x
>>>>>>> 85026df5
    git svn --svn-remote "$arc_remote" fetch --log-window-size ${lws} --revision 0:174921
    git svn --svn-remote "$arc_remote" fetch --log-window-size ${lws} --revision 174921:174922
    git svn --svn-remote "$arc_remote" fetch --log-window-size ${lws} --revision 174922:907136
    git svn --svn-remote "$arc_remote" fetch --log-window-size ${lws} --revision 907136:907137
    git svn --svn-remote "$arc_remote" fetch --log-window-size ${lws} --revision 907137:2359112
    git svn --svn-remote "$arc_remote" fetch --log-window-size ${lws} --revision 2359112:2359113
    git svn --svn-remote "$arc_remote" fetch --log-window-size ${lws} --revision 2359113:HEAD
    set +x
}

_find_most_recent_sync() {
    local push_commit=""
    local base_commit=""

    git log \
        --grep="^yt:git_commit:" \
        --grep="^Push yt/" \
        --all-match \
        --pretty="format:BEGIN %H%n%s%n%n%b%nEND%n" \
        "refs/remotes/${arc_remote}" | while read a b
    do
        case "$a" in
        BEGIN)
            push_commit="$b"
            ;;
        yt:git_commit:*)
            base_commit="$(echo "$a" | cut -d : -f 3)"
            ;;
        END)
            if [[ "$push_commit" != "" ]]; then
                if [[ "$base_commit" != "" ]]; then
                    echo "$push_commit" "$base_commit"
                    break
                fi
            fi
            push_commit=""
            base_commit=""
        esac
    done
}

_find_most_recent_sync() {
    local push_commit=""
    local base_commit=""

    git log \
        --grep="^yt:git_commit:" \
        --grep="^Push yt/" \
        --all-match \
        --pretty="format:BEGIN %H%n%s%n%n%b%nEND%n" \
        "refs/remotes/${arc_remote}" | while read a b
    do
        case "$a" in
        BEGIN)
            push_commit="$b"
            ;;
        yt:git_commit:*)
            base_commit="$(echo "$a" | cut -d : -f 3)"
            ;;
        END)
            if [[ "$push_commit" != "" ]]; then
                if [[ "$base_commit" != "" ]]; then
                    echo "$push_commit" "$base_commit"
                    break
                fi
            fi
            push_commit=""
            base_commit=""
        esac
    done
}

do_init() {
    msg "Setting up git-svn..."

    git config --local "svn-remote.${arc_remote}.url" "$arc"
    git config --local "svn-remote.${arc_remote}.fetch" ":refs/remotes/${arc_remote}"

    _fetch_svn_remote

    msg "Done!"
}

do_pull() {
    if [[ $(git rev-parse --verify "arcadia") ]]; then
        die "Branch 'arcadia' already exists; merge it or remove it aforehead"
    fi

    msg "Pulling all remote changes onto HEAD..."

    _fetch_svn_remote

    msg "Searching for most recent push commit..."

    set +x
    local most_recent_sync=$(_find_most_recent_sync)
    if [[ -z "$most_recent_sync" ]]; then
        die "Unable to find most recent synchronization point"
    fi
    set -x

    set $most_recent_sync
    local push_commit="$1"
    local base_commit="$2"

    msg "Found push commit $push_commit based on $base_commit"

    local git_svn_commit=$(git rev-parse "refs/remotes/${arc_remote}")
    local svn_revision=$(git svn --svn-remote "$arc_remote" find-rev "refs/remotes/${arc_remote}")

    set +x
    message="Pull yt/$abi/ from Arcadia"$'\n'
    message="$message"$'\n'"yt:git_svn_commit:$git_svn_commit"
    message="$message"$'\n'"yt:svn_revision:$svn_revision"
    set -x

<<<<<<< HEAD
    local branch=$(git symbolic-ref --short HEAD)

    git branch "arcadia" "$base_commit"
=======
    # In general, situation looks like this.
    #
    #   mainline  --(B)----(*)----(L)--..--HEAD
    #                 \           /
    #    arcadia  ----(P)--(*)--(*)--
    #
    # or
    #
    #   mainline  ----(L)--(*)--(B)--
    #                 /           \
    #    arcadia  --(*)----(*)----(P)--
    #
    # Here P is the latest push commit with base B, L is the latest pull commit,
    # and we need to figure out how to properly merge Arcadia into mainline.
    # To do this, we test whether merge base of two branches is ancestor of P.

    local merge_base=$(git merge-base HEAD "refs/remotes/${arc_remote}")

    msg "Merge base is $merge_base"

    if git merge-base --is-ancestor "$merge_base" "$push_commit" ; then
        msg "Merge base preceedes latest push; merging via temporary branch."
        git branch "arcadia" "$base_commit"
    else
        msg "Merge base succeedes latest push; merging directly."
        git branch "arcadia" "HEAD"
    fi

    local branch=$(git symbolic-ref --short HEAD)
>>>>>>> 85026df5
    git checkout "arcadia"
    git merge -Xsubtree=yt "refs/remotes/${arc_remote}" -m "$message"
    git checkout "$branch"
    git merge "arcadia"

    msg "Merged Arcadia to HEAD!"
    msg ""
    msg "\$ git diff arcadia^..arcadia"
}

do_push() {
<<<<<<< HEAD
    msg "Pushing changes to Arcadia..."

    _fetch_svn_remote

=======
    msg "Pulling all remote changes onto HEAD..."

    _fetch_svn_remote

    msg "Pushing changes to Arcadia..."

>>>>>>> 85026df5
    local local_tree=$(git write-tree --prefix=yt/)
    local remote_tree=$(git cat-file -p "refs/remotes/${arc_remote}" | grep '^tree' | awk '{print $2}')
    local git_commit=$(git rev-parse HEAD)
    local last_git_svn_commit=$(git rev-parse "refs/remotes/${arc_remote}")
    local last_svn_revision=$(git svn --svn-remote "$arc_remote" find-rev "refs/remotes/${arc_remote}")

    msg "Committing difference between local tree $local_tree and remote tree $remote_tree..."

    set +x
    message="Push yt/$abi/ to Arcadia"$'\n'
    if [[ "$force" == "y" ]]; then
        message="$message"$'\n'"__FORCE_COMMIT__"$'\n'
    else
        message="$message"$'\n'"__BYPASS_CHECKS__"$'\n'
    fi
    if [[ "$review" == "y" ]]; then
        message="$message"$'\n'"REVIEW: NEW"$'\n'
    fi
    message="$message"$'\n'"yt:git_commit:$git_commit"
    message="$message"$'\n'"yt:last_git_svn_commit:$last_git_svn_commit"
    message="$message"$'\n'"yt:last_svn_revision:$last_svn_revision"
    set -x

    git svn --svn-remote "$arc_remote" commit-diff -r "$last_svn_revision" -m "$message" "$remote_tree" "$local_tree" "$arc"
}

################################################################################

root="$(cd "$(dirname "${BASH_SOURCE[0]}")" && pwd)/.."
cd "$root"

_ensure_clean
_ensure_up_to_date

_detect_abi
_check_abi

msg "ABI: '$abi'"
msg "ARC: '$arc'"

set -ex

case "$cmd" in
init)
    do_init
    ;;
pull)
    do_pull
    ;;
push)
    do_push
    ;;
esac<|MERGE_RESOLUTION|>--- conflicted
+++ resolved
@@ -79,10 +79,7 @@
 _fetch_svn_remote() {
     local lws=100000
     # work around problematic revisions
-<<<<<<< HEAD
-=======
-    set -x
->>>>>>> 85026df5
+    set -x
     git svn --svn-remote "$arc_remote" fetch --log-window-size ${lws} --revision 0:174921
     git svn --svn-remote "$arc_remote" fetch --log-window-size ${lws} --revision 174921:174922
     git svn --svn-remote "$arc_remote" fetch --log-window-size ${lws} --revision 174922:907136
@@ -199,11 +196,6 @@
     message="$message"$'\n'"yt:svn_revision:$svn_revision"
     set -x
 
-<<<<<<< HEAD
-    local branch=$(git symbolic-ref --short HEAD)
-
-    git branch "arcadia" "$base_commit"
-=======
     # In general, situation looks like this.
     #
     #   mainline  --(B)----(*)----(L)--..--HEAD
@@ -232,11 +224,11 @@
         git branch "arcadia" "HEAD"
     fi
 
-    local branch=$(git symbolic-ref --short HEAD)
->>>>>>> 85026df5
+    local head=$(git symbolic-ref --short HEAD)
+
     git checkout "arcadia"
     git merge -Xsubtree=yt "refs/remotes/${arc_remote}" -m "$message"
-    git checkout "$branch"
+    git checkout "$head"
     git merge "arcadia"
 
     msg "Merged Arcadia to HEAD!"
@@ -245,19 +237,12 @@
 }
 
 do_push() {
-<<<<<<< HEAD
+    msg "Pulling all remote changes onto HEAD..."
+
+    _fetch_svn_remote
+
     msg "Pushing changes to Arcadia..."
 
-    _fetch_svn_remote
-
-=======
-    msg "Pulling all remote changes onto HEAD..."
-
-    _fetch_svn_remote
-
-    msg "Pushing changes to Arcadia..."
-
->>>>>>> 85026df5
     local local_tree=$(git write-tree --prefix=yt/)
     local remote_tree=$(git cat-file -p "refs/remotes/${arc_remote}" | grep '^tree' | awk '{print $2}')
     local git_commit=$(git rev-parse HEAD)
