--- conflicted
+++ resolved
@@ -438,370 +438,6 @@
 
 
 ################################################################################
-<<<<<<< HEAD
-=======
-# Below are meaty guts. Be warned.
-
-################################################################################
-################################################################################
-#     *                             )                         (      ____
-#   (  `          (       *   )  ( /(   (               *   ) )\ )  |   /
-#   )\))(   (     )\    ` )  /(  )\())  )\ )       (  ` )  /((()/(  |  /
-#  ((_)()\  )\ ((((_)(   ( )(_))((_)\  (()/(       )\  ( )(_))/(_)) | /
-#  (_()((_)((_) )\ _ )\ (_(_())__ ((_)  /(_))_  _ ((_)(_(_())(_))   |/
-#  |  \/  || __|(_)_\(_)|_   _|\ \ / / (_)) __|| | | ||_   _|/ __| (
-#  | |\/| || _|  / _ \    | |   \ V /    | (_ || |_| |  | |  \__ \ )\
-#  |_|  |_||___|/_/ \_\   |_|    |_|      \___| \___/   |_|  |___/((_)
-#
-################################################################################
-################################################################################
-
-################################################################################
-# These methods are used to interact with TeamCity.
-# See http://confluence.jetbrains.com/display/TCD8/Build+Script+Interaction+with+TeamCity
-
-def teamcity_escape(s):
-    s = re.sub("(['\\[\\]|])", "|\\1", s)
-    s = s.replace("\n", "|n").replace("\r", "|r")
-    s = "'" + s + "'"
-    return s
-
-
-def teamcity_interact(message, *args, **kwargs):
-
-    r = " ".join(itertools.chain(
-        [message],
-        (
-            teamcity_escape(str(x))
-            for x in args
-        ),
-        (
-            "{0}={1}".format(str(k), teamcity_escape(str(v)))
-            for k, v in kwargs.iteritems())
-        ))
-    r = "##teamcity[" + r + "]\n"
-    sys.stdout.flush()
-    sys.stderr.write(r)
-    sys.stderr.flush()
-
-
-def teamcity_message(text, status="NORMAL"):
-    if status not in ["NORMAL", "WARNING", "FAILURE", "ERROR"]:
-        raise ValueError("Invalid |status|: {0}".format(status))
-
-    if status == "NORMAL":
-        teamcity_interact("message", text=text)
-    else:
-        teamcity_interact("message", text=text, status=status)
-
-
-@contextlib.contextmanager
-def teamcity_block(name):
-    try:
-        teamcity_interact("blockOpened", name=name)
-        yield
-    finally:
-        teamcity_interact("blockClosed", name=name)
-
-
-@contextlib.contextmanager
-def teamcity_step(name, funcname):
-    now = time.time()
-
-    try:
-        teamcity_message("Executing: {0}".format(name))
-        with teamcity_block(name):
-            yield
-        teamcity_message("Completed: {0}".format(name))
-    except:
-        teamcity_interact(
-            "message",
-            text="Caught exception; failing...".format(name),
-            errorDetails=traceback.format_exc(),
-            status="ERROR")
-        teamcity_message("Failed: {0}".format(name), status="FAILURE")
-        raise
-    finally:
-        teamcity_interact("buildStatisticValue", key=funcname, value=int(1000.0 * (time.time() - now)))
-
-
-@contextlib.contextmanager
-def cwd(*args):
-    old_path = os.getcwd()
-    new_path = os.path.join(*args)
-    try:
-        teamcity_message("Changing current directory to {0}".format(new_path))
-        os.chdir(new_path)
-        yield
-    finally:
-        if os.path.exists(old_path):
-            teamcity_message("Changing current directory to {0}".format(old_path))
-            os.chdir(old_path)
-        else:
-            teamcity_message("Previous directory {0} has vanished!".format(old_path), status="WARNING")
-
-
-def ls(path, reverse=True, select=None, start=0, stop=None):
-    if not os.path.isdir(path):
-        return []
-    iterable = os.listdir(path)
-    iterable = map(lambda x: os.path.realpath(os.path.join(path, x)), iterable)
-    iterable = sorted(iterable, key=lambda x: os.stat(x).st_mtime, reverse=reverse)
-    iterable = itertools.ifilter(select, iterable)
-    iterable = itertools.islice(iterable, start, stop)
-    return iterable
-
-def get_size(path, enable_cache=False):
-    if enable_cache and os.path.isdir(path) and os.path.exists(path + ".size"):
-        try:
-            return int(open(path + ".size").read())
-        except ValueError:
-            pass
-
-    size = 0
-    for dirpath, dirnames, filenames in os.walk(path):
-        for filename in filenames:
-            size += os.stat(os.path.join(dirpath, filename)).st_size
-
-    if enable_cache:
-        with open(path + ".size", "w") as fout:
-            fout.write(str(size))
-
-    return size
-
-def mkdirp(path):
-    try:
-        os.makedirs(path)
-    except OSError as ex:
-        if ex.errno != errno.EEXIST:
-            raise
-
-def copytree(src, dst, symlinks=False, ignore=None):
-    if not os.path.exists(dst):
-        os.makedirs(dst)
-        shutil.copystat(src, dst)
-
-    names = os.listdir(src)
-    if ignore is not None:
-        ignored_names = ignore(src, names)
-    else:
-        ignored_names = set()
-
-    for name in names:
-        if name in ignored_names:
-            continue
-        src_path = os.path.join(src, name)
-        dst_path = os.path.join(dst, name)
-        if os.path.isdir(src_path):
-            copytree(src_path, dst_path, symlinks=symlinks, ignore=ignore)
-        elif os.path.islink(src) and symlinks:
-            if os.path.lexists(dst_path):
-                os.remove(dst_path)
-            os.symlink(os.readlink(src_path), dst_path)
-        else:
-            shutil.copy2(src_path, dst_path)
-
-def shellquote(str):
-    return "'" + str.replace("'", "'\\''") + "'"
-
-def sudo_rmtree(path):
-    abspath = os.path.abspath(path)
-    path = path.rstrip("/") + "/"
-    assert abspath.startswith("/home/teamcity")
-
-    for line in open("/proc/mounts"):
-        _, mount_path, type, _ = line.split(" ", 3)
-        if type == "tmpfs" and mount_path.startswith(path):
-            subprocess.check_call(["sudo", "umount", mount_path])
-
-    run("sudo rm -rf " + shellquote(abspath), shell=True)
-
-def get_command_from_core_file(core_path):
-    # Example output:
-    # core: ELF 64-bit LSB core file x86-64, version 1 (SYSV), SVR4-style, from 'ytserver <args>'
-    output = subprocess.check_output(["file", core_path]).split(" from ")
-    try:
-        command = output[1][1:-1]  # strip quotes
-        return command.split(None, 1)[0].strip()  # extract binary name
-    except IndexError:
-        return None
-
-
-_signals = dict((k, v) for v, k in signal.__dict__.iteritems() if v.startswith("SIG"))
-
-
-class ChildKeepsRunningInIsolation(Exception):
-    pass
-
-
-class ChildHasNonZeroExitCode(Exception):
-    pass
-
-
-class StepFailedWithNonCriticalError(Exception):
-    pass
-
-
-def run_captured(*args, **kwargs):
-    ignore_return_code = kwargs.get("ignore_return_code", False)
-    if "ignore_return_code" in kwargs:
-        del kwargs["ignore_return_code"]
-
-    process = subprocess.Popen(*args, bufsize=1, stdout=subprocess.PIPE, **kwargs)
-
-    output, unused_err = process.communicate()
-    return_code = process.poll()
-    if return_code and not ignore_return_code:
-        cmd = kwargs.get("args")
-        if cmd is None:
-            cmd = args[0]
-        error = subprocess.CalledProcessError(return_code, cmd)
-        error.output = output
-        raise error
-
-    return output.strip()
-
-
-def run_preexec():
-    resource.setrlimit(resource.RLIMIT_CORE, (resource.RLIM_INFINITY, resource.RLIM_INFINITY))
-
-
-def run(args, cwd=None, env=None, silent_stdout=False, silent_stderr=False, shell=False):
-    POLL_TIMEOUT = 1.0
-    POLL_ITERATIONS = 5
-    READ_SIZE = 4096
-
-    with teamcity_block("({0})".format(args[0])):
-        saved_env = env
-        if saved_env:
-            tmp = os.environ.copy()
-            tmp.update(saved_env)
-            env = tmp
-
-        child = subprocess.Popen(
-            args,
-            bufsize=0,
-            stdin=None,
-            stdout=subprocess.PIPE,
-            stderr=subprocess.PIPE,
-            preexec_fn=run_preexec,
-            close_fds=True,
-            cwd=cwd,
-            env=env,
-            shell=shell)
-
-        teamcity_message("run({0}) => {1}".format(
-            pprint.pformat({"args": args, "cwd": cwd, "env": saved_env}),
-            child.pid))
-
-        # Since we are doing non-blocking read, we have to deal with splitting
-        # by ourselves. See http://bugs.python.org/issue1175#msg56041.
-        evmask_read = select.POLLIN | select.POLLPRI
-        evmask_error = select.POLLHUP | select.POLLERR | select.POLLNVAL
-
-        poller = select.poll()
-        poller.register(child.stdout, evmask_read | evmask_error)
-        poller.register(child.stderr, evmask_read | evmask_error)
-
-        # Determines whether to silent any stream.
-        silent_for = {
-            child.stdout.fileno(): silent_stdout,
-            child.stderr.fileno(): silent_stderr
-        }
-
-        # Holds the data from incomplete read()s.
-        data_for = {
-            child.stdout.fileno(): "",
-            child.stderr.fileno(): ""
-        }
-
-        # Holds the message status.
-        status_for = {
-            child.stdout.fileno(): "NORMAL",
-            child.stderr.fileno(): "WARNING"
-        }
-
-        # Switch FDs to non-blocking mode.
-        for fd in [child.stdout.fileno(), child.stderr.fileno()]:
-            fl = fcntl.fcntl(fd, fcntl.F_GETFL)
-            fcntl.fcntl(fd, fcntl.F_SETFL, fl | os.O_NONBLOCK)
-
-        def consume(fd, eof):
-            # Try to read as much as possible from the FD.
-            result = ""
-            try:
-                while True:
-                    delta = os.read(fd, READ_SIZE)
-                    if len(delta) > 0:
-                        result += delta
-                    else:
-                        eof = True
-                        break
-            except OSError as e:
-                if e.errno not in [errno.EAGAIN, errno.EWOULDBLOCK]:
-                    raise
-
-            # Emit complete lines from the buffer.
-            data = data_for[fd] + result
-            i = 0
-            j = -1
-            while True:
-                j = data.find("\n", i)
-                if j < 0:
-                    break
-                if not silent_for[fd]:
-                    teamcity_message(data[i:j], status_for[fd])
-                i = j + 1
-            data_for[fd] = data[i:]
-
-            # Emit incomplete lines from the buffer when there is no more data.
-            if eof and len(data_for[fd]) > 0:
-                if not silent_for[fd]:
-                    teamcity_message(data_for[fd], status_for[fd])
-                data_for[fd] = ""
-
-        # Poll while we have alive FDs.
-        while len(data_for) > 0:
-            for fd, event in poller.poll(POLL_TIMEOUT):
-                if event & evmask_read:
-                    consume(fd, False)
-                if event & evmask_error:
-                    consume(fd, True)
-                    poller.unregister(fd)
-                    del data_for[fd]
-                    del status_for[fd]
-
-        # Await for the child to terminate.
-        for i in xrange(POLL_ITERATIONS):
-            if child.poll() is None:
-                teamcity_message("Child is still running.", "WARNING")
-                time.sleep(POLL_TIMEOUT)
-            else:
-                break
-
-        if child.returncode is None:
-            teamcity_message("Child is still running; killing it.", "WARNING")
-            child.kill()
-            raise ChildKeepsRunningInIsolation()
-
-        if child.returncode < 0:
-            teamcity_message(
-                "Child was terminated by signal {0}".format(_signals[-child.returncode]),
-                "FAILURE")
-
-        if child.returncode > 0:
-            teamcity_message(
-                "Child has exited with return code {0}".format(child.returncode),
-                "FAILURE")
-
-        if child.returncode == 0:
-            teamcity_message("Child has exited successfully")
-        else:
-            raise ChildHasNonZeroExitCode(str(child.returncode))
-
-
-################################################################################
->>>>>>> 48a96482
 # This is an entry-point. Just boiler-plate.
 
 def main():
