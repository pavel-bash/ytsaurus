cmake_minimum_required(VERSION 2.6.4 FATAL_ERROR)
project(YT)

#################################################################################
# Specify available build options.

option(YT_BUILD_ENABLE_BENCHMARKS  "Build benchmarks" TRUE)
option(YT_BUILD_ENABLE_DRIVER      "Build driver" TRUE)
option(YT_BUILD_ENABLE_EXPERIMENTS "Build experiments" TRUE)
option(YT_BUILD_ENABLE_TESTS       "Build tests" TRUE)
option(YT_BUILD_ENABLE_NODEJS      "Build NodeJS bindings" FALSE)
option(YT_BUILD_ENABLE_PYTHON      "Build Python bindings" TRUE)
option(YT_BUILD_ENABLE_PERL        "Build Perl bindings" TRUE)
option(YT_BUILD_ENABLE_LLVM        "Build LLVM MCJIT" TRUE)
option(YT_BUILD_HAVE_RAGEL         "Do you have Ragel 6.8?" FALSE)
option(YT_BUILD_HAVE_BISON         "Do you have Bison 3.0?" FALSE)
option(YT_BUILD_YTCORE_SHARED      "Build ytcore as a shared lib" FALSE)
option(YT_USE_FOLDERS              "Enable solution folders in Visual Studio. Disable for Express versions." TRUE)

################################################################################
# Include various CMake modules.

set(CMAKE_MODULE_PATH "${CMAKE_SOURCE_DIR}/cmake")

include(CMakeDependentOption)
include(CMakeCInformation)
include(CMakeCXXInformation)

include(CheckCSourceCompiles)
include(CheckCXXSourceCompiles)
include(CheckIncludeFiles)
include(CheckFunctionExists)

include(DumpCMakeVariables)

include(LocalFunctions)
include(LocalConfiguration)
include(LocalXCode)

include(Version)
include(PCH)

################################################################################
# Create CompilationDatabase (build/compile_commands.json).

set(CMAKE_EXPORT_COMPILE_COMMANDS ON)

################################################################################
# Configure all the things!

message(STATUS "Configuring YT ${YT_VERSION}")

################################################################################
# Setup targets.

# Check for various includes.
check_include_files(cxxabi.h       HAVE_CXXABI_H)
check_include_files(dlfcn.h        HAVE_DLFCN_H)
check_include_files(execinfo.h     HAVE_EXECINFO_H)
check_include_files(pthread.h      HAVE_PTHREAD_H)
check_include_files(sys/types.h    HAVE_SYS_TYPES_H)
check_include_files(sys/ucontext.h HAVE_SYS_UCONTEXT_H)
check_include_files(ucontext.h     HAVE_UCONTEXT_H)
check_include_files(unistd.h       HAVE_UNISTD_H)

# XXX(sandello): libunwind support is broken.
# check_include_files(libunwind.h    HAVE_LIBUNWIND_H)
# check_include_files(unwind.h       HAVE_UNWIND_H)
# find_library(HAVE_LIBUNWIND unwind)

# For some reason this header cannot be reliably located with CMake.
if(CMAKE_COMPILER_IS_GNUCXX)
  set(HAVE_CXXABI_H 1)
endif()

include(PCFromUcontext)

# Write down configuration.
configure_file(
  ${CMAKE_SOURCE_DIR}/yt/config.h.in
  ${CMAKE_BINARY_DIR}/yt/config.h
)

# Discover Python world.
if(YT_BUILD_ENABLE_PYTHON)
  find_package(PythonInterp 2.7)
  find_package(PythonLibs 2.7)
  if(NOT PYTHONINTERP_FOUND)
    message(FATAL_ERROR "Could not find Python interpreter to build with YT_BUILD_ENABLE_PYTHON=TRUE")
  endif()
  if(NOT PYTHONLIBS_FOUND)
    message(FATAL_ERROR "Could not find Python libraries to build with YT_BUILD_ENABLE_PYTHON=TRUE")
  endif()
  message(STATUS "Using Python: ${PYTHON_EXECUTABLE} (-I${PYTHON_INCLUDE_DIR} -l${PYTHON_LIBRARY})")
endif()

# Discover Perl world.
if(YT_BUILD_ENABLE_PERL)
  find_package(Perl 5.14)
  find_package(PerlLibs 5.14)
  if(NOT PERL_FOUND)
    message(FATAL_ERROR "Could not find Perl interpreter to build with YT_BUILD_ENABLE_PERL=TRUE")
  endif()
  if(NOT PERLLIBS_FOUND)
    message(FATAL_ERROR "Could not find Perl libraries to build with YT_BUILD_ENABLE_PERL=TRUE")
  endif()
  message(STATUS "Using Perl: ${PERL_EXECUTABLE} (-I${PERL_INCLUDE_DIR} -l${PERL_LIBRARY})")
endif()

# Discover LLVM.
if(YT_BUILD_ENABLE_LLVM)
  # Using CMake module FindLLVM.cmake form <root>/cmake directory.
  find_package(LLVM)

  link_directories(${LLVM_LIBRARY_DIRS})
  include_directories(${LLVM_INCLUDE_DIRS})
  add_definitions(-DYT_USE_LLVM)
endif()

# Check for Ragel.
if(YT_BUILD_HAVE_RAGEL)
  find_program(RAGEL_EXECUTABLE ragel)
  mark_as_advanced(RAGEL_EXECUTABLE)
  if(NOT RAGEL_EXECUTABLE)
    message(FATAL_ERROR "Could not find Ragel")
  endif()
  execute_process(
    COMMAND ${RAGEL_EXECUTABLE} --version
    OUTPUT_VARIABLE RAGEL_VERSION
  )
  if(NOT RAGEL_VERSION MATCHES "6.8")
    message(FATAL_ERROR "Ragel 6.8 is required")
  endif()
  message(STATUS "Found Ragel: ${RAGEL_EXECUTABLE}")
endif()

# Check for Bison.
if(YT_BUILD_HAVE_BISON)
  find_program(BISON_EXECUTABLE bison)
  mark_as_advanced(BISON_EXECUTABLE)
  if(NOT BISON_EXECUTABLE)
    message(FATAL_ERROR "Could not find Bison")
  endif()
  execute_process(
    COMMAND ${BISON_EXECUTABLE} --version
    OUTPUT_VARIABLE BISON_VERSION
  )
  if(NOT BISON_VERSION MATCHES "3.0")
    message(FATAL_ERROR "Bison 3.0 is required")
  endif()
  message(STATUS "Found Bison: ${BISON_EXECUTABLE}")
endif()

# TODO(sandello): Check whether these two directories differ.
exec_program(
  ${CMAKE_COMMAND} ARGS -E copy_directory
  ${CMAKE_SOURCE_DIR}/debian
  ${CMAKE_BINARY_DIR}/debian
)

add_subdirectory(cmake/deps-arcadia-util)
add_subdirectory(cmake/deps-arcadia-library-blockcodecs)
add_subdirectory(cmake/deps-arcadia-library-lwtrace)
add_subdirectory(cmake/deps-arcadia-library-messagebus)
add_subdirectory(cmake/deps-protobuf)
add_subdirectory(cmake/deps-ev)
add_subdirectory(cmake/deps-z-lz-lzo)
add_subdirectory(cmake/deps-jerasure)
add_subdirectory(cmake/deps-yajl)

add_subdirectory(library/json)
add_subdirectory(library/httpserver)
add_subdirectory(library/lfalloc)

add_subdirectory(yt)

if (YT_BUILD_ENABLE_PERL)
  add_subdirectory(perl)
endif()

if(YT_BUILD_ENABLE_PYTHON)
  add_subdirectory(cmake/deps-pycxx)
  add_subdirectory(python/yt/bindings)
endif()

add_custom_target( package touch package-stamp
  COMMAND mkdir -p ARTIFACTS
  COMMAND dch
    --distributor "yandex"
    --distribution "unstable"
    --newversion "${YT_VERSION}"
    --urgency "low"
    --force-distribution
    "Package version bump\; no source changes."
  COMMAND debuild
    --no-tgz-check
    --no-lintian
    --check-dirname-level 0
    -b
  COMMAND mv
    ../yandex-yt*${YT_VERSION}*
    ARTIFACTS
  WORKING_DIRECTORY ${CMAKE_BINARY_DIR}
  COMMENT "Packaging YT..."
)

add_custom_target(
  version
  touch version-stamp
  COMMAND echo "${YT_VERSION}" > ytversion
  WORKING_DIRECTORY ${CMAKE_BINARY_DIR}
  COMMENT "Stamping YT..."
)

add_custom_target(
  install-debian-yandex-yt
  ${CMAKE_COMMAND}
    -DCOMPONENT=Unspecified
    -P ${CMAKE_BINARY_DIR}/cmake_install.cmake
  COMMENT "Installing for package 'yandex-yt'..."
)

<<<<<<< HEAD
add_custom_target( install-debian-yandex-yt-messagebus-proxy
  ${CMAKE_COMMAND}
    -DCOMPONENT=messagebus_proxy
    -P ${CMAKE_BINARY_DIR}/cmake_install.cmake
  COMMENT "Installing for package 'yandex-yt-messagebus-proxy'..."
)

add_custom_target( install-debian-yandex-yt-http-proxy
=======
add_custom_target(
  install-debian-yandex-yt-standalone
  ${CMAKE_COMMAND}
    -DCOMPONENT=standalone
    -P ${CMAKE_BINARY_DIR}/cmake_install.cmake
  COMMENT "Installing for package 'yandex-yt-standalone'..."
)

add_custom_target(
  install-debian-yandex-yt-http-proxy
>>>>>>> d7c3fc22
  ${CMAKE_COMMAND}
    -DCOMPONENT=nodejs
    -P ${CMAKE_BINARY_DIR}/cmake_install.cmake
  COMMENT "Installing for package 'yandex-yt-http-proxy'..."
)

add_custom_target(
  install-debian-yandex-yt-perl
  ${CMAKE_COMMAND}
    -DCOMPONENT=perl
    -P ${CMAKE_BINARY_DIR}/cmake_install.cmake
  COMMENT "Installing for package 'yandex-yt-perl'..."
)

if(YT_USE_FOLDERS)
  set_property(GLOBAL PROPERTY USE_FOLDERS ON)
endif()

# XXX(sandello): Note that trailing slash is crucial.
install(
  DIRECTORY ${CMAKE_SOURCE_DIR}/scripts/standalone/
  DESTINATION /etc
  COMPONENT standalone
)

# TODO(sandello): Move these properties closer to target definitions.
set_target_properties(ytext-arcadia-util PROPERTIES FOLDER "Contrib")
set_target_properties(ytext-arcadia-library-blockcodecs PROPERTIES FOLDER "Contrib")
set_target_properties(ytext-arcadia-library-lwtrace PROPERTIES FOLDER "Contrib")
set_target_properties(ytext-arcadia-library-messagebus PROPERTIES FOLDER "Contrib")
set_target_properties(ytext-httpserver PROPERTIES FOLDER "Contrib")
set_target_properties(protobuf PROPERTIES FOLDER "Contrib")
set_target_properties(protoc PROPERTIES FOLDER "Contrib")
set_target_properties(ytext-ev PROPERTIES FOLDER "Contrib")
set_target_properties(ytext-fastlz PROPERTIES FOLDER "Contrib")
set_target_properties(ytext-lz4 PROPERTIES FOLDER "Contrib")
set_target_properties(ytext-minilzo PROPERTIES FOLDER "Contrib")
set_target_properties(ytext-quicklz PROPERTIES FOLDER "Contrib")
set_target_properties(ytext-snappy PROPERTIES FOLDER "Contrib")
set_target_properties(ytext-zlib PROPERTIES FOLDER "Contrib")
set_target_properties(ytext-jerasure PROPERTIES FOLDER "Contrib")
set_target_properties(ytext-lfalloc PROPERTIES FOLDER "Contrib")
set_target_properties(ytext-lfalloc-impl PROPERTIES FOLDER "Contrib")
set_target_properties(ytext-lfalloc-fake PROPERTIES FOLDER "Contrib")
set_target_properties(ytext-lfalloc-fake-impl PROPERTIES FOLDER "Contrib")
set_target_properties(ytext-yajl PROPERTIES FOLDER "Contrib")
set_target_properties(ytext-json PROPERTIES FOLDER "Contrib")

set_target_properties(install-debian-yandex-yt PROPERTIES FOLDER "Misc")
set_target_properties(install-debian-yandex-yt-http-proxy PROPERTIES FOLDER "Misc")
set_target_properties(install-debian-yandex-yt-perl PROPERTIES FOLDER "Misc")
set_target_properties(package PROPERTIES FOLDER "Misc")
set_target_properties(version PROPERTIES FOLDER "Misc")

set_target_properties(unittester PROPERTIES FOLDER "YT")
set_target_properties(ytcore PROPERTIES FOLDER "YT")
set_target_properties(yt PROPERTIES FOLDER "YT")
set_target_properties(ytlib PROPERTIES FOLDER "YT")
set_target_properties(ytserver PROPERTIES FOLDER "YT")
set_target_properties(ytserver_lib PROPERTIES FOLDER "YT")
<|MERGE_RESOLUTION|>--- conflicted
+++ resolved
@@ -220,7 +220,6 @@
   COMMENT "Installing for package 'yandex-yt'..."
 )
 
-<<<<<<< HEAD
 add_custom_target( install-debian-yandex-yt-messagebus-proxy
   ${CMAKE_COMMAND}
     -DCOMPONENT=messagebus_proxy
@@ -228,27 +227,21 @@
   COMMENT "Installing for package 'yandex-yt-messagebus-proxy'..."
 )
 
+add_custom_target( install-debian-yandex-yt-standalone
+  ${CMAKE_COMMAND}
+    -DCOMPONENT=standalone
+    -P ${CMAKE_BINARY_DIR}/cmake_install.cmake
+  COMMENT "Installing for package 'yandex-yt-standalone'..."
+)
+
 add_custom_target( install-debian-yandex-yt-http-proxy
-=======
-add_custom_target(
-  install-debian-yandex-yt-standalone
-  ${CMAKE_COMMAND}
-    -DCOMPONENT=standalone
-    -P ${CMAKE_BINARY_DIR}/cmake_install.cmake
-  COMMENT "Installing for package 'yandex-yt-standalone'..."
-)
-
-add_custom_target(
-  install-debian-yandex-yt-http-proxy
->>>>>>> d7c3fc22
   ${CMAKE_COMMAND}
     -DCOMPONENT=nodejs
     -P ${CMAKE_BINARY_DIR}/cmake_install.cmake
   COMMENT "Installing for package 'yandex-yt-http-proxy'..."
 )
 
-add_custom_target(
-  install-debian-yandex-yt-perl
+add_custom_target( install-debian-yandex-yt-perl
   ${CMAKE_COMMAND}
     -DCOMPONENT=perl
     -P ${CMAKE_BINARY_DIR}/cmake_install.cmake
