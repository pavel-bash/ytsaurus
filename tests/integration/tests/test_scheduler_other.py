
import pytest

from yt_env_setup import YTEnvSetup
from yt_commands import *

import time
import __builtin__


##################################################################

class TestSchedulerOther(YTEnvSetup):
    NUM_MASTERS = 3
    NUM_NODES = 1
    NUM_SCHEDULERS = 1

    DELTA_SCHEDULER_CONFIG = {
        "scheduler": {
            "chunk_scratch_period" : 500
        }
    }

    def _set_banned_flag(self, value):
        if value:
            flag = True
            state = "offline"
        else:
            flag = False
            state = "online"

        nodes = get("//sys/nodes")
        assert len(nodes) == 1
        address = nodes.keys()[0]
        set("//sys/nodes/%s/@banned" % address, flag)

        # Give it enough time to register or unregister the node
        time.sleep(1.0)
        assert get("//sys/nodes/%s/@state" % address) == state
        print "Node is %s" % state

    def _prepare_tables(self):
        create("table", "//tmp/t_in")
        set("//tmp/t_in/@replication_factor", 1)
        write_table("//tmp/t_in", {"foo": "bar"})

        create("table", "//tmp/t_out")
        set("//tmp/t_out/@replication_factor", 1)

    def test_strategies(self):
        self._prepare_tables()
        self._set_banned_flag(True)

        print "Fail strategy"
        with pytest.raises(YtError):
            op_id = map(dont_track=True, in_="//tmp/t_in", out="//tmp/t_out", command="cat", spec={"unavailable_chunk_strategy": "fail"})
            track_op(op_id)

        print "Skip strategy"
        map(in_="//tmp/t_in", out="//tmp/t_out", command="cat", spec={"unavailable_chunk_strategy": "skip"})
        assert read_table("//tmp/t_out") == []

        print "Wait strategy"
        op_id = map(dont_track=True, in_="//tmp/t_in", out="//tmp/t_out", command="cat",  spec={"unavailable_chunk_strategy": "wait"})

        self._set_banned_flag(False)
        track_op(op_id)

        assert read_table("//tmp/t_out") == [ {"foo" : "bar"} ]

    def test_revive(self):
        self._prepare_tables()

        op_id = map(dont_track=True, in_="//tmp/t_in", out="//tmp/t_out", command="cat; sleep 3")

        time.sleep(2)
        self.Env.kill_service("scheduler")
        self.Env.start_schedulers("scheduler")

        track_op(op_id)

        assert read_table("//tmp/t_out") == [ {"foo" : "bar"} ]

    @pytest.mark.skipif("True")
    def test_aborting(self):
        # To run this test you must insert sleep into scheduler.cpp:TerminateOperation.
        # And then you must manually kill scheduler while scheduler handling this sleep after abort command.

        self._prepare_tables()

        op_id = map(dont_track=True, in_='//tmp/t_in', out='//tmp/t_out', command='cat; sleep 3')

        time.sleep(2)
        assert "running" == get("//sys/operations/" + op_id + "/@state")

        try:
            abort_op(op_id)
            # Here you must kill scheduler manually
        except:
            pass

        assert "aborting" == get("//sys/operations/" + op_id + "/@state")

        self.Env.start_schedulers("scheduler")

        time.sleep(1)

        assert "aborted" == get("//sys/operations/" + op_id + "/@state")

    def test_operation_time_limit(self):
        create("table", "//tmp/in")
        set("//tmp/in/@replication_factor", 1)

        create("table", "//tmp/out1")
        set("//tmp/out1/@replication_factor", 1)

        create("table", "//tmp/out2")
        set("//tmp/out2/@replication_factor", 1)

        write("//tmp/in", [{"foo": i} for i in xrange(5)])

        # Default infinite time limit.
        op1 = map(dont_track=True,
            command="sleep 1.0; cat >/dev/null",
            in_=["//tmp/in"],
            out="//tmp/out1")

        # Operation specific time limit.
        op2 = map(dont_track=True,
            command="sleep 1.0; cat >/dev/null",
            in_=["//tmp/in"],
            out="//tmp/out2",
            spec={'time_limit': 800})

        time.sleep(0.9)
        assert get("//sys/operations/{0}/@state".format(op1)) != "failed"
        assert get("//sys/operations/{0}/@state".format(op2)) == "failed"

        track_op(op1)


class TestSchedulerMaxChunkPerJob(YTEnvSetup):
    NUM_MASTERS = 3
    NUM_NODES = 3
    NUM_SCHEDULERS = 1

    DELTA_SCHEDULER_CONFIG = {
        "scheduler": {
            "max_chunk_stripes_per_job" : 1,
            "max_chunk_count_per_fetch" : 1
        }
    }

    def test_max_chunk_stripes_per_job(self):
        data = [{"foo": i} for i in xrange(5)]
        create("table", "//tmp/in1")
        create("table", "//tmp/in2")
        create("table", "//tmp/out")
<<<<<<< HEAD
        write_table("//tmp/in1", [{"foo": i} for i in xrange(5)], sorted_by="foo")
        write_table("//tmp/in2", [{"foo": i} for i in xrange(5)], sorted_by="foo")
=======
        write("//tmp/in1", data, sorted_by="foo")
        write("//tmp/in2", data, sorted_by="foo")

        merge(mode="ordered", in_=["//tmp/in1", "//tmp/in2"], out="//tmp/out", spec={"force_transform": True})
        assert data + data == read("//tmp/out")
>>>>>>> 72d24c96

        map(command="cat >/dev/null", in_=["//tmp/in1", "//tmp/in2"], out="//tmp/out")
        with pytest.raises(YtError):
            merge(mode="sorted", in_=["//tmp/in1", "//tmp/in2"], out="//tmp/out")
        with pytest.raises(YtError):
            reduce(command="cat >/dev/null", in_=["//tmp/in1", "//tmp/in2"], out="//tmp/out", reduce_by=["foo"])


class TestSchedulerRunningOperationsLimitJob(YTEnvSetup):
    NUM_MASTERS = 3
    NUM_NODES = 3
    NUM_SCHEDULERS = 1

    DELTA_SCHEDULER_CONFIG = {
        "scheduler": {
            "max_running_operations_per_pool" : 1
        }
    }

    def test_operations_pool_limit(self):
        create("table", "//tmp/in")
        create("table", "//tmp/out1")
        create("table", "//tmp/out2")
        write_table("//tmp/in", [{"foo": i} for i in xrange(5)])

        op1 = map(dont_track=True, command="sleep 1.7; cat >/dev/null", in_=["//tmp/in"], out="//tmp/out1")
        op2 = map(dont_track=True, command="cat >/dev/null", in_=["//tmp/in"], out="//tmp/out2")

        time.sleep(1.5)
        assert get("//sys/operations/{0}/@state".format(op1)) == "running"
        assert get("//sys/operations/{0}/@state".format(op2)) == "pending"

        track_op(op1)
        track_op(op2)


class TestSchedulingTags(YTEnvSetup):
    NUM_MASTERS = 3
    NUM_NODES = 2
    NUM_SCHEDULERS = 1

    DELTA_SCHEDULER_CONFIG = {
        "scheduler" : {
            "event_log" : {
                "flush_period" : 300,
                "retry_backoff_time": 300
            }
        }
    }

    DELTA_NODE_CONFIG = {
        "exec_agent" : {
            "slot_manager" : {
                "enable_cgroups" : False
            },
        }
    }

    def _prepare(self):
        create("table", "//tmp/t_in")
        write_table("//tmp/t_in", {"foo": "bar"})
        create("table", "//tmp/t_out")

        self.node = list(get("//sys/nodes"))[0]
        set("//sys/nodes/{0}/@scheduling_tags".format(self.node), ["tagA", "tagB"])

    def test_failed_cases(self):
        self._prepare()

        map(command="cat", in_="//tmp/t_in", out="//tmp/t_out")
        with pytest.raises(YtError):
            map(command="cat", in_="//tmp/t_in", out="//tmp/t_out", spec={"scheduling_tag": "tagC"})

        map(command="cat", in_="//tmp/t_in", out="//tmp/t_out", spec={"scheduling_tag": "tagA"})
        assert read_table("//tmp/t_out") == [ {"foo" : "bar"} ]

        set("//sys/nodes/{0}/@scheduling_tags".format(self.node), [])
        time.sleep(1.0)
        with pytest.raises(YtError):
            map(command="cat", in_="//tmp/t_in", out="//tmp/t_out", spec={"scheduling_tag": "tagA"})


    def test_pools(self):
        self._prepare()

        create("map_node", "//sys/pools/test_pool")
        set("//sys/pools/test_pool/@scheduling_tag", "tagA")
        map(command="cat", in_="//tmp/t_in", out="//tmp/t_out", spec={"pool": "test_pool"})
        assert read_table("//tmp/t_out") == [ {"foo" : "bar"} ]

    def test_tag_correctness(self):
        def get_job_nodes(op_id):
            nodes = __builtin__.set()
            for row in read_table("//sys/scheduler/event_log"):
                if row.get("event_type") == "job_started" and row.get("operation_id") == op_id:
                    nodes.add(row["node_address"])
            return nodes

        self._prepare()
        write_table("//tmp/t_in", [{"foo": "bar"} for _ in xrange(20)])

        set("//sys/nodes/{0}/@scheduling_tags".format(self.node), ["tagB"])
        time.sleep(1.2)
        op_id = map(dont_track=True, command="cat", in_="//tmp/t_in", out="//tmp/t_out", spec={"scheduling_tag": "tagB", "job_count": 20})
        track_op(op_id)
        time.sleep(0.8)
        assert get_job_nodes(op_id) == __builtin__.set([self.node])


        op_id = map(dont_track=True, command="cat", in_="//tmp/t_in", out="//tmp/t_out", spec={"job_count": 20})
        track_op(op_id)
        time.sleep(0.8)
        assert len(get_job_nodes(op_id)) <= 2


class TestSchedulerConfig(YTEnvSetup):
    NUM_MASTERS = 3
    NUM_NODES = 5
    NUM_SCHEDULERS = 1

    DELTA_SCHEDULER_CONFIG = {
        "scheduler" : {
            "event_log" : {
                "retry_backoff_time" : 7,
                "flush_period" : 5000
            }
        }
    }

    def test_basic(self):
        orchid_scheduler_config = "//sys/scheduler/orchid/scheduler/config"
        assert get("{0}/event_log/flush_period".format(orchid_scheduler_config)) == 5000
        assert get("{0}/event_log/retry_backoff_time".format(orchid_scheduler_config)) == 7

        set("//sys/scheduler/config", { "event_log" : { "flush_period" : 10000 } })
        time.sleep(2)

        assert get("{0}/event_log/flush_period".format(orchid_scheduler_config)) == 10000
        assert get("{0}/event_log/retry_backoff_time".format(orchid_scheduler_config)) == 7

        set("//sys/scheduler/config", {})
        time.sleep(2)

        assert get("{0}/event_log/flush_period".format(orchid_scheduler_config)) == 5000
        assert get("{0}/event_log/retry_backoff_time".format(orchid_scheduler_config)) == 7<|MERGE_RESOLUTION|>--- conflicted
+++ resolved
@@ -117,7 +117,7 @@
         create("table", "//tmp/out2")
         set("//tmp/out2/@replication_factor", 1)
 
-        write("//tmp/in", [{"foo": i} for i in xrange(5)])
+        write_table("//tmp/in", [{"foo": i} for i in xrange(5)])
 
         # Default infinite time limit.
         op1 = map(dont_track=True,
@@ -156,16 +156,11 @@
         create("table", "//tmp/in1")
         create("table", "//tmp/in2")
         create("table", "//tmp/out")
-<<<<<<< HEAD
-        write_table("//tmp/in1", [{"foo": i} for i in xrange(5)], sorted_by="foo")
-        write_table("//tmp/in2", [{"foo": i} for i in xrange(5)], sorted_by="foo")
-=======
-        write("//tmp/in1", data, sorted_by="foo")
-        write("//tmp/in2", data, sorted_by="foo")
+        write_table("//tmp/in1", data, sorted_by="foo")
+        write_table("//tmp/in2", data, sorted_by="foo")
 
         merge(mode="ordered", in_=["//tmp/in1", "//tmp/in2"], out="//tmp/out", spec={"force_transform": True})
-        assert data + data == read("//tmp/out")
->>>>>>> 72d24c96
+        assert data + data == read_table("//tmp/out")
 
         map(command="cat >/dev/null", in_=["//tmp/in1", "//tmp/in2"], out="//tmp/out")
         with pytest.raises(YtError):
