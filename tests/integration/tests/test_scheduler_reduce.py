import pytest

from yt_env_setup import YTEnvSetup
from yt_commands import *


##################################################################

class TestSchedulerReduceCommands(YTEnvSetup):
    NUM_MASTERS = 3
    NUM_NODES = 5
    NUM_SCHEDULERS = 1

    @only_linux
    def test_tricky_chunk_boundaries(self):
        create('table', '//tmp/in1')
        write(
            '//tmp/in1',
            [
                {'key': "0", 'value': 1},
                {'key': "2", 'value': 2}
            ],
            sorted_by = ['key', 'value'])

        create('table', '//tmp/in2')
        write(
            '//tmp/in2',
            [
                {'key': "2", 'value': 6},
                {'key': "5", 'value': 8}
            ],
            sorted_by = ['key', 'value'])

        create('table', '//tmp/out')

        reduce(
            in_=['//tmp/in1{key}', '//tmp/in2{key}'],
            out=['<sorted_by=[key]>//tmp/out'],
            command='uniq',
            reduce_by='key',
            spec={"reducer": {"format": yson.loads("<line_prefix=tskv>dsv")},
                  "data_size_per_job": 1})

        assert read('//tmp/out') == \
            [
                {'key': "0"},
                {'key': "2"},
                {'key': "5"}
            ]

        assert get('//tmp/out/@sorted')

    @only_linux
    def test_cat(self):
        create('table', '//tmp/in1')
        write(
            '//tmp/in1',
            [
                {'key': 0, 'value': 1},
                {'key': 2, 'value': 2},
                {'key': 4, 'value': 3},
                {'key': 7, 'value': 4}
            ],
            sorted_by = 'key')

        create('table', '//tmp/in2')
        write(
            '//tmp/in2',
            [
                {'key': -1,'value': 5},
                {'key': 1, 'value': 6},
                {'key': 3, 'value': 7},
                {'key': 5, 'value': 8}
            ],
            sorted_by = 'key')

        create('table', '//tmp/out')

        reduce(
            in_=['//tmp/in1', '//tmp/in2'],
            out='<sorted_by=[key]>//tmp/out',
            command='cat',
            spec={"reducer": {"format": "dsv"}})

        assert read('//tmp/out') == \
            [
                {'key': "-1",'value': "5"},
                {'key': "0", 'value': "1"},
                {'key': "1", 'value': "6"},
                {'key': "2", 'value': "2"},
                {'key': "3", 'value': "7"},
                {'key': "4", 'value': "3"},
                {'key': "5", 'value': "8"},
                {'key': "7", 'value': "4"}
            ]

        assert get('//tmp/out/@sorted')

    @only_linux
    def test_control_attributes_yson(self):
        create('table', '//tmp/in1')
        write(
            '//tmp/in1',
            {'key': 4, 'value': 3},
            sorted_by = 'key')

        create('table', '//tmp/in2')
        write(
            '//tmp/in2',
            {'key': 1, 'value': 6},
            sorted_by = 'key')

        create('table', '//tmp/out')

        op_id = reduce(
            dont_track=True,
            in_=['//tmp/in1', '//tmp/in2'],
            out='<sorted_by=[key]>//tmp/out',
            command='cat > /dev/stderr',
            spec={
                "reducer" : {"format" : yson.loads("<format=text>yson")},
                "job_io" : 
                    {"control_attributes" : 
                        {"enable_table_index" : "true", 
                         "enable_row_index" : "true"}},
                "job_count" : 1})
        
        track_op(op_id)
        
        job_ids = ls('//sys/operations/{0}/jobs'.format(op_id))
        assert len(job_ids) == 1
        assert download('//sys/operations/{0}/jobs/{1}/stderr'.format(op_id, job_ids[0])) == \
            '<"table_index"=1>#;\n' \
            '<"row_index"=0>#;\n' \
            '{"key"=1;"value"=6};\n' \
            '<"table_index"=0>#;\n' \
            '<"row_index"=0>#;\n' \
            '{"key"=4;"value"=3};\n'

    @only_linux
    def test_cat_teleport(self):
        create('table', '//tmp/in1')
        write(
            '//tmp/in1',
            [
                {'key': 0, 'value': 1},
                {'key': 2, 'value': 2},
                {'key': 4, 'value': 3},
                {'key': 7, 'value': 4}
            ],
            sorted_by = ['key', 'value'])

        create('table', '//tmp/in2')
        write(
            '//tmp/in2',
            [
                {'key': 8,'value': 5},
                {'key': 9, 'value': 6},
            ],
            sorted_by = ['key', 'value'])

        create('table', '//tmp/in3')
        write(
            '//tmp/in3',
            [ {'key': 8,'value': 1}, ],
            sorted_by = ['key', 'value'])

        create('table', '//tmp/in4')
        write(
            '//tmp/in4',
            [ {'key': 9,'value': 7}, ],
            sorted_by = ['key', 'value'])

        create('table', '//tmp/out1')
        create('table', '//tmp/out2')

        reduce(
            in_ = ['<teleport=true>//tmp/in1', '<teleport=true>//tmp/in2', '//tmp/in3', '//tmp/in4'],
            out = ['<sorted_by=[key]; teleport=true>//tmp/out1', '<sorted_by=[key]>//tmp/out2'],
            command = 'cat>/dev/fd/4',
            reduce_by = 'key',
            spec={"reducer": {"format": "dsv"}})

        assert read('//tmp/out1') == \
            [
                {'key': 0, 'value': 1},
                {'key': 2, 'value': 2},
                {'key': 4, 'value': 3},
                {'key': 7, 'value': 4}
            ]

        assert read('//tmp/out2') == \
            [
                {'key': "8",'value': "1"},
                {'key': "8",'value': "5"},
                {'key': "9", 'value': "6"},
                {'key': "9",'value': "7"},
            ]

        assert get('//tmp/out1/@sorted')
        assert get('//tmp/out2/@sorted')

    @only_linux
    def test_maniac_chunk(self):
        create('table', '//tmp/in1')
        write(
            '//tmp/in1',
            [
                {'key': 0, 'value': 1},
                {'key': 2, 'value': 9}
            ],
            sorted_by = 'key')

        create('table', '//tmp/in2')
        write(
            '//tmp/in2',
            [
                {'key': 2, 'value': 6},
                {'key': 2, 'value': 7},
                {'key': 2, 'value': 8}
            ],
            sorted_by = 'key')

        create('table', '//tmp/out')

        reduce(
            in_ = ['//tmp/in1', '//tmp/in2'],
            out = ['<sorted_by=[key]>//tmp/out'],
            command = 'cat',
            spec={"reducer": {"format": "dsv"}})

        assert read('//tmp/out') == \
            [
                {'key': "0", 'value': "1"},
                {'key': "2", 'value': "9"},
                {'key': "2", 'value': "6"},
                {'key': "2", 'value': "7"},
                {'key': "2", 'value': "8"}
            ]

        assert get('//tmp/out/@sorted')


    def test_empty_in(self):
        create('table', '//tmp/in')

        # TODO(panin): replace it with sort of empty input (when it will be fixed)
        write('//tmp/in', {'foo': 'bar'}, sorted_by='a')
        erase('//tmp/in')

        create('table', '//tmp/out')

        reduce(
            in_ = '//tmp/in',
            out = '//tmp/out',
            command = 'cat')

        assert read('//tmp/out') == []

<<<<<<< HEAD
    def test_duplicate_columns(self):
=======
    def test_duplicate_key_columns(self):
>>>>>>> 45001de9
        create('table', '//tmp/in')
        create('table', '//tmp/out')

        with pytest.raises(YtError):
            reduce(
                in_ = '//tmp/in',
                out = '//tmp/out',
                command = 'cat',
                reduce_by=["a", "b", "a"])

    def test_unsorted_input(self):
        create('table', '//tmp/in')
        create('table', '//tmp/out')
        write('//tmp/in', {'foo': 'bar'})

        with pytest.raises(YtError):
            reduce(
                in_ = '//tmp/in',
                out = '//tmp/out',
                command = 'cat')

    def test_non_prefix(self):
        create('table', '//tmp/in')
        create('table', '//tmp/out')
        write('//tmp/in', {'key': '1', 'subkey': '2'}, sorted_by=['key', 'subkey'])

        with pytest.raises(YtError):
            reduce(
                in_ = '//tmp/in',
                out = '//tmp/out',
                command = 'cat',
                reduce_by='subkey')

    @only_linux
    def test_many_output_tables(self):
        output_tables = ['//tmp/t%d' % i for i in range(3)]

        create('table', '//tmp/t_in')
        for table_path in output_tables:
            create('table', table_path)

        write('//tmp/t_in', [{"k": 10}], sorted_by='k')

        reducer = \
"""
cat  > /dev/null
echo {v = 0} >&1
echo {v = 1} >&4
echo {v = 2} >&7

"""
        create('file', '//tmp/reducer.sh')
        upload('//tmp/reducer.sh', reducer)

        reduce(in_='//tmp/t_in',
            out=output_tables,
            command='bash reducer.sh',
            file='//tmp/reducer.sh')

        assert read(output_tables[0]) == [{'v': 0}]
        assert read(output_tables[1]) == [{'v': 1}]
        assert read(output_tables[2]) == [{'v': 2}]
        
    def test_job_count(self):
        create('table', '//tmp/in', attributes={"compression_codec": "none"})
        create('table', '//tmp/out')

        count = 10000

        # Job count works only if we have enough splits in input chunks.
        # Its default rate 0.0001, so we should have enough rows in input table
        write(
            '//tmp/in',
            [ {'key': "%.010d" % num} for num in xrange(count) ],
            sorted_by = ['key'],
            table_writer = {"block_size": 1024})

        reduce(
            in_ = '//tmp/in',
            out = '//tmp/out',
            command = 'cat; echo "key=10"',
            reduce_by=['key'],
            spec={"reducer": {"format": "dsv"},
                  "data_size_per_job": 1})

        # Check that operation has more than 1 job
        assert get("//tmp/out/@row_count") >= count + 2

    def test_key_switch_yamr(self):
        create('table', '//tmp/in')
        create('table', '//tmp/out')

        write(
            '//tmp/in',
            [
                {'key': 'a', 'value': ''},
                {'key': 'b', 'value': ''},
                {'key': 'b', 'value': ''}
            ],
            sorted_by = ['key'])

        op_id = reduce(
            in_='//tmp/in',
            out='//tmp/out',
            command='cat 1>&2',
            reduce_by=['key'],
            spec={
                "job_io": {"control_attributes": {"enable_key_switch": "true"}},
                "reducer": {"format": yson.loads("<lenval=true>yamr")},
                "job_count": 1
            })

        jobs_path = "//sys/operations/{0}/jobs".format(op_id)
        job_ids = ls(jobs_path)
        assert len(job_ids) == 1
        stderr_bytes = download("{0}/{1}/stderr".format(jobs_path, job_ids[0]))

        assert stderr_bytes.encode("hex") == \
            "010000006100000000" \
            "feffffff" \
            "010000006200000000" \
            "010000006200000000"

    def test_key_switch_yson(self):
        create('table', '//tmp/in')
        create('table', '//tmp/out')

        write(
            '//tmp/in',
            [
                {'key': 'a', 'value': ''},
                {'key': 'b', 'value': ''},
                {'key': 'b', 'value': ''}
            ],
            sorted_by = ['key'])

        op_id = reduce(
            in_='//tmp/in',
            out='//tmp/out',
            command='cat 1>&2',
            reduce_by=['key'],
            spec={
                "job_io": {"control_attributes": {"enable_key_switch": "true"}},
                "reducer": {"format": yson.loads("<format=text>yson")},
                "job_count": 1
            })

        jobs_path = "//sys/operations/{0}/jobs".format(op_id)
        job_ids = ls(jobs_path)
        assert len(job_ids) == 1
        stderr_bytes = download("{0}/{1}/stderr".format(jobs_path, job_ids[0]))

        assert stderr_bytes == \
            '{"key"="a";"value"=""};\n' \
            '<"key_switch"=%true>#;\n' \
            '{"key"="b";"value"=""};\n' \
            '{"key"="b";"value"=""};\n'<|MERGE_RESOLUTION|>--- conflicted
+++ resolved
@@ -257,11 +257,7 @@
 
         assert read('//tmp/out') == []
 
-<<<<<<< HEAD
-    def test_duplicate_columns(self):
-=======
     def test_duplicate_key_columns(self):
->>>>>>> 45001de9
         create('table', '//tmp/in')
         create('table', '//tmp/out')
 
