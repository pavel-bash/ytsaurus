--- conflicted
+++ resolved
@@ -1,9 +1,7 @@
 import pytest
 
-from yt_env_setup import YTEnvSetup, TOOLS_ROOTDIR
+from yt_env_setup import YTEnvSetup
 from yt_commands import *
-
-import os
 
 from collections import defaultdict
 
@@ -271,7 +269,6 @@
                        in_="//tmp/t1", out="//tmp/t2",
                        sort_by=["foo"], spec={"intermediate_data_acl": acl})
 
-<<<<<<< HEAD
     @only_linux
     def test_query_simple(self):
         create("table", "//tmp/t1")
@@ -315,7 +312,6 @@
             {"a": 7, "c": 8}]
         write_table("//tmp/t1", rows)
 
-        yamred_format = yson.to_yson_type("yamred_dsv", attributes={"has_subkey": False, "key_column_names": ["a", "b"]})
         map_reduce(in_="//tmp/t1", out="//tmp/t2", mapper_command="cat", reducer_command="cat", sort_by=["a"],
             spec={
                 "input_query": "* where a > 0 or b > 0",
@@ -329,7 +325,7 @@
                     {"name": "u", "type": "int64"}]})
 
         self.assertItemsEqual(read_table("//tmp/t2"), rows)
-=======
+
     def test_bad_control_attributes(self):
         create("table", "//tmp/t1")
         write("//tmp/t1", {"foo": "bar"})
@@ -339,5 +335,4 @@
             map_reduce(mapper_command="cat", reducer_command="cat",
                        in_="//tmp/t1", out="//tmp/t2",
                        sort_by=["foo"], 
-                       spec={"reduce_job_io": {"control_attributes" : {"enable_table_index" : "true"}}})
->>>>>>> dba7de9f
+                       spec={"reduce_job_io": {"control_attributes" : {"enable_table_index" : "true"}}})