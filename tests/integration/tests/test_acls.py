import pytest

from yt_env_setup import YTEnvSetup, unix_only, make_ace
from yt_commands import *

from yt.environment.helpers import assert_items_equal

##################################################################

class TestAcls(YTEnvSetup):
    NUM_MASTERS = 1
    NUM_NODES = 3
    NUM_SCHEDULERS = 1

    def test_empty_names_fail(self):
        with pytest.raises(YtError): create_user("")
        with pytest.raises(YtError): create_group("")

    def test_default_acl_sanity(self):
        create_user("u")
<<<<<<< HEAD
        with pytest.raises(YtError): set("/", {}, authenticated_user="u")
        with pytest.raises(YtError): set("//sys", {}, authenticated_user="u")
        with pytest.raises(YtError): set("//sys/a", "b", authenticated_user="u")
        with pytest.raises(YtError): set("/a", "b", authenticated_user="u")
        with pytest.raises(YtError): remove("//sys", authenticated_user="u")
        with pytest.raises(YtError): remove("//sys/tmp", authenticated_user="u")
        with pytest.raises(YtError): remove("//sys/home", authenticated_user="u")
        with pytest.raises(YtError): set("//sys/home/a", "b", authenticated_user="u")
        set("//tmp/a", "b", authenticated_user="u")
        ls("//tmp", authenticated_user="guest")
        with pytest.raises(YtError): set("//tmp/c", "d", authenticated_user="guest")
=======
        with pytest.raises(YtError): set("/", {}, user="u")
        with pytest.raises(YtError): set("//sys", {}, user="u")
        with pytest.raises(YtError): set("//sys/a", "b", user="u")
        with pytest.raises(YtError): set("/a", "b", user="u")
        with pytest.raises(YtError): remove("//sys", user="u")
        with pytest.raises(YtError): remove("//sys/tmp", user="u")
        with pytest.raises(YtError): remove("//sys/home", user="u")
        with pytest.raises(YtError): set("//sys/home/a", "b", user="u")
        set("//tmp/a", "b", user="u")
        ls("//tmp", user="guest")
        with pytest.raises(YtError): set("//tmp/c", "d", user="guest")

    def _to_list(self, x):
        if isinstance(x, str):
            return [x]
        else:
            return x

    def _make_ace(self, action, subjects, permissions, inheritance_mode="object_and_descendants"):
        return {
          "action": action,
          "subjects": self._to_list(subjects),
          "permissions": self._to_list(permissions),
          "inheritance_mode": inheritance_mode
        }
>>>>>>> ce6f042c

    def _test_denying_acl(self, rw_path, rw_user, acl_path, acl_subject):
        set(rw_path, "b", authenticated_user=rw_user)
        assert get(rw_path, authenticated_user=rw_user) == "b"

        set(rw_path, "c", authenticated_user=rw_user)
        assert get(rw_path, authenticated_user=rw_user) == "c"

        set(acl_path + "/@acl/end", make_ace("deny", acl_subject, ["write", "remove"]))
        with pytest.raises(YtError): set(rw_path, "d", authenticated_user=rw_user)
        assert get(rw_path, authenticated_user=rw_user) == "c"

        remove(acl_path + "/@acl/-1")
        set(acl_path + "/@acl/end", make_ace("deny", acl_subject, ["read", "write", "remove"]))
        with pytest.raises(YtError): get(rw_path, authenticated_user=rw_user)
        with pytest.raises(YtError): set(rw_path, "d", authenticated_user=rw_user)

    def test_denying_acl1(self):
        create_user("u")
        self._test_denying_acl("//tmp/a", "u", "//tmp/a", "u")

    def test_denying_acl2(self):
        create_user("u")
        create_group("g")
        add_member("u", "g")
        self._test_denying_acl("//tmp/a", "u", "//tmp/a", "g")

    def test_denying_acl3(self):
        create_user("u")
        set("//tmp/p", {})
        self._test_denying_acl("//tmp/p/a", "u", "//tmp/p", "u")

    def _test_allowing_acl(self, rw_path, rw_user, acl_path, acl_subject):
        set(rw_path, "a")

        with pytest.raises(YtError): set(rw_path, "b", authenticated_user=rw_user)

        set(acl_path + "/@acl/end", make_ace("allow", acl_subject, ["write", "remove"]))
        set(rw_path, "c", authenticated_user=rw_user)

        remove(acl_path + "/@acl/-1")
        set(acl_path + "/@acl/end", make_ace("allow", acl_subject, ["read"]))
        with pytest.raises(YtError): set(rw_path, "d", authenticated_user=rw_user)

    def test_allowing_acl1(self):
        self._test_allowing_acl("//tmp/a", "guest", "//tmp/a", "guest")

    def test_allowing_acl2(self):
        create_group("g")
        add_member("guest", "g")
        self._test_allowing_acl("//tmp/a", "guest", "//tmp/a", "g")

    def test_allowing_acl3(self):
        set("//tmp/p", {})
        self._test_allowing_acl("//tmp/p/a", "guest", "//tmp/p", "guest")

    def test_schema_acl1(self):
        create_user("u")
        create("table", "//tmp/t1", authenticated_user="u")
        set("//sys/schemas/table/@acl/end", make_ace("deny", "u", "create"))
        with pytest.raises(YtError): create("table", "//tmp/t2", authenticated_user="u")

    def test_schema_acl2(self):
        create_user("u")
        start_transaction(authenticated_user="u")
        set("//sys/schemas/transaction/@acl/end", make_ace("deny", "u", "create"))
        with pytest.raises(YtError): start_transaction(authenticated_user="u")

    def test_user_destruction(self):
        old_acl = get("//tmp/@acl")

        create_user("u")
        set("//tmp/@acl/end", make_ace("deny", "u", "write"))

        remove_user("u")
        assert get("//tmp/@acl") == old_acl

    def test_group_destruction(self):
        old_acl = get("//tmp/@acl")

        create_group("g")
        set("//tmp/@acl/end", make_ace("deny", "g", "write"))

        remove_group("g")
        assert get("//tmp/@acl") == old_acl

    def test_account_acl(self):
        create_account("a")
        create_user("u")

        with pytest.raises(YtError):
            create("table", "//tmp/t", authenticated_user="u", attributes={"account": "a"})

        create("table", "//tmp/t", authenticated_user="u")
        assert get("//tmp/t/@account") == "tmp"

        with pytest.raises(YtError):
            set("//tmp/t/@account", "a", authenticated_user="u")

        set("//sys/accounts/a/@acl/end", make_ace("allow", "u", "use"))
        with pytest.raises(YtError):
            set("//tmp/t/@account", "a", authenticated_user="u")

        set("//tmp/t/@acl/end", make_ace("allow", "u", "administer"))
        set("//tmp/t/@account", "a", authenticated_user="u")
        assert get("//tmp/t/@account") == "a"

    def test_init_acl_in_create(self):
        create_user("u1")
        create_user("u2")
        create("table", "//tmp/t", attributes={
            "inherit_acl": False,
            "acl" : [make_ace("allow", "u1", "write")]})
        set("//tmp/t/@x", 1, authenticated_user="u1")
        with pytest.raises(YtError): set("//tmp/t/@x", 1, authenticated_user="u2")

    def test_init_acl_in_set(self):
        create_user("u1")
        create_user("u2")
        value = yson.YsonInt64(10)
        value.attributes["acl"] = [make_ace("allow", "u1", "write")]
        value.attributes["inherit_acl"] = False
        set("//tmp/t", value)
        set("//tmp/t/@x", 1, authenticated_user="u1")
        with pytest.raises(YtError): set("//tmp/t/@x", 1, authenticated_user="u2")

    def _prepare_scheduler_test(self):
        create_user("u")
        create_account("a")

        create("table", "//tmp/t1")
        write_table("//tmp/t1", {"a" : "b"})

        create("table", "//tmp/t2")

        # just a sanity check
        map(in_="//tmp/t1", out="//tmp/t2", command="cat", authenticated_user="u")

    @unix_only
    def test_scheduler_in_acl(self):
        self._prepare_scheduler_test()
        set("//tmp/t1/@acl/end", make_ace("deny", "u", "read"))
        with pytest.raises(YtError): map(in_="//tmp/t1", out="//tmp/t2", command="cat", authenticated_user="u")

    @unix_only
    def test_scheduler_out_acl(self):
        self._prepare_scheduler_test()
        set("//tmp/t2/@acl/end", make_ace("deny", "u", "write"))
        with pytest.raises(YtError): map(in_="//tmp/t1", out="//tmp/t2", command="cat", authenticated_user="u")

    @unix_only
    def test_scheduler_account_quota(self):
        self._prepare_scheduler_test()
        set("//tmp/t2/@account", "a")
        set("//sys/accounts/a/@acl/end", make_ace("allow", "u", "use"))
        set_account_disk_space_limit("a", 0)
        with pytest.raises(YtError): map(in_="//tmp/t1", out="//tmp/t2", command="cat", authenticated_user="u")

    def test_scheduler_operation_abort_acl(self):
        self._prepare_scheduler_test()
        create_user("u1")
        op = map(
            dont_track=True,
            in_="//tmp/t1",
            out="//tmp/t2",
            command="cat; while true; do sleep 1; done",
            authenticated_user="u")
        with pytest.raises(YtError): op.abort(authenticated_user="u1")
        op.abort(authenticated_user="u")

    def test_scheduler_operation_abort_by_owners(self):
        self._prepare_scheduler_test()
        create_user("u1")
        op = map(
            dont_track=True,
            in_="//tmp/t1",
            out="//tmp/t2",
            command="cat; while true; do sleep 1; done",
            authenticated_user="u",
            spec={"owners": ["u1"]})
        op.abort(authenticated_user="u1")

    def test_inherit1(self):
        set("//tmp/p", {})
        set("//tmp/p/@inherit_acl", False)

        create_user("u")
        with pytest.raises(YtError): set("//tmp/p/a", "b", authenticated_user="u")
        with pytest.raises(YtError): ls("//tmp/p", authenticated_user="u")

        set("//tmp/p/@acl/end", make_ace("allow", "u", ["read", "write"]))
        set("//tmp/p/a", "b", authenticated_user="u")
        assert ls("//tmp/p", authenticated_user="u") == ["a"]
        assert get("//tmp/p/a", authenticated_user="u") == "b"

    def test_create_in_tx1(self):
        create_user("u")
        tx = start_transaction()
        create("table", "//tmp/a", tx=tx, authenticated_user="u")
        assert read_table("//tmp/a", tx=tx, authenticated_user="u") == []

    def test_create_in_tx2(self):
        create_user("u")
        tx = start_transaction()
        create("table", "//tmp/a/b/c", recursive=True, tx=tx, authenticated_user="u")
        assert read_table("//tmp/a/b/c", tx=tx, authenticated_user="u") == []

    @pytest.mark.xfail(run = False, reason = "In progress")
    def test_snapshot_remove(self):
        set("//tmp/a", {"b" : {"c" : "d"}})
        path = "#" + get("//tmp/a/b/c/@id")
        create_user("u")
        assert get(path, authenticated_user="u") == "d"
        tx = start_transaction()
        lock(path, mode="snapshot", tx=tx)
        assert get(path, authenticated_user="u", tx=tx) == "d"
        remove("//tmp/a")
        assert get(path, authenticated_user="u", tx=tx) == "d"

    @pytest.mark.xfail(run = False, reason = "In progress")
    def test_snapshot_no_inherit(self):
        set("//tmp/a", "b")
        assert get("//tmp/a/@inherit_acl")
        tx = start_transaction()
        lock("//tmp/a", mode="snapshot", tx=tx)
        assert not get("//tmp/a/@inherit_acl", tx=tx)

    def test_administer_permission1(self):
        create_user("u")
        create("table", "//tmp/t")
        with pytest.raises(YtError): set("//tmp/t/@acl", [], authenticated_user="u")

    def test_administer_permission2(self):
        create_user("u")
        create("table", "//tmp/t")
        set("//tmp/t/@acl/end", make_ace("allow", "u", "administer"))
        set("//tmp/t/@acl", [], authenticated_user="u")

    def test_administer_permission3(self):
        create("table", "//tmp/t")
        create_user("u")

        acl = [make_ace("allow", "u", "administer"), make_ace("deny", "u", "write")]
        set("//tmp/t/@acl", acl)

        set("//tmp/t/@account", "tmp", authenticated_user="u")
        set("//tmp/t/@inherit_acl", False, authenticated_user="u")
        set("//tmp/t/@acl", acl, authenticated_user="u")
        remove("//tmp/t/@acl/1", authenticated_user="u")

    def test_administer_permission4(self):
        create("table", "//tmp/t")
        create_user("u")

        acl = [make_ace("deny", "u", "administer")]
        set("//tmp/t/@acl", acl)

        with pytest.raises(YtError):
            set("//tmp/t/@account", "tmp", authenticated_user="u")

    def test_user_rename_success(self):
        create_user("u1")
        set("//sys/users/u1/@name", "u2")
        assert get("//sys/users/u2/@name") == "u2"

    def test_user_rename_fail(self):
        create_user("u1")
        create_user("u2")
        with pytest.raises(YtError):
            set("//sys/users/u1/@name", "u2")

    def test_deny_create(self):
        create_user("u")
        with pytest.raises(YtError):
            create("account_map", "//tmp/accounts", authenticated_user="u")

    def test_deny_copy_src(self):
        create_user("u")
        with pytest.raises(YtError):
            copy("//sys", "//tmp/sys", authenticated_user="u")

    def test_deny_copy_dst(self):
        create_user("u")
        create("table", "//tmp/t")
        with pytest.raises(YtError):
            copy("//tmp/t", "//sys/t", authenticated_user="u", preserve_account=True)

    def test_document1(self):
        create_user("u")
        create("document", "//tmp/d")
        set("//tmp/d", {"foo":{}})
        set("//tmp/d/@inherit_acl", False)

        assert get("//tmp", authenticated_user="u") == {"d": None}
        with pytest.raises(YtError): get("//tmp/d", authenticated_user="u") == {"foo": {}}
        with pytest.raises(YtError): get("//tmp/d/@value", authenticated_user="u")
        with pytest.raises(YtError): get("//tmp/d/foo", authenticated_user="u")
        with pytest.raises(YtError): set("//tmp/d/foo", {}, authenticated_user="u")
        with pytest.raises(YtError): set("//tmp/d/@value", {}, authenticated_user="u")
        with pytest.raises(YtError): set("//tmp/d", {"foo":{}}, authenticated_user="u")
        assert ls("//tmp", authenticated_user="u") == ["d"]
        with pytest.raises(YtError): ls("//tmp/d", authenticated_user="u")
        with pytest.raises(YtError): ls("//tmp/d/foo", authenticated_user="u")
        assert exists("//tmp/d", authenticated_user="u")
        with pytest.raises(YtError): exists("//tmp/d/@value", authenticated_user="u")
        with pytest.raises(YtError): exists("//tmp/d/foo", authenticated_user="u")
        with pytest.raises(YtError): remove("//tmp/d/foo", authenticated_user="u")
        with pytest.raises(YtError): remove("//tmp/d", authenticated_user="u")

    def test_document2(self):
        create_user("u")
        create("document", "//tmp/d")
        set("//tmp/d", {"foo":{}})
        set("//tmp/d/@inherit_acl", False)
        set("//tmp/d/@acl/end", make_ace("allow", "u", "read"))

        assert get("//tmp", authenticated_user="u") == {"d": None}
        assert get("//tmp/d", authenticated_user="u") == {"foo": {}}
        assert get("//tmp/d/@value", authenticated_user="u") == {"foo": {}}
        assert get("//tmp/d/foo", authenticated_user="u") == {}
        with pytest.raises(YtError): set("//tmp/d/foo", {}, authenticated_user="u")
        with pytest.raises(YtError): set("//tmp/d/@value", {}, authenticated_user="u")
        with pytest.raises(YtError): set("//tmp/d", {"foo":{}}, authenticated_user="u")
        assert ls("//tmp", authenticated_user="u") == ["d"]
        assert ls("//tmp/d", authenticated_user="u") == ["foo"]
        assert ls("//tmp/d/foo", authenticated_user="u") == []
        assert exists("//tmp/d", authenticated_user="u")
        assert exists("//tmp/d/@value", authenticated_user="u")
        assert exists("//tmp/d/foo", authenticated_user="u")
        with pytest.raises(YtError): remove("//tmp/d/foo", authenticated_user="u")
        with pytest.raises(YtError): remove("//tmp/d", authenticated_user="u")

    def test_document3(self):
        create_user("u")
        create("document", "//tmp/d")
        set("//tmp/d", {"foo":{}})
        set("//tmp/d/@inherit_acl", False)
        set("//tmp/d/@acl/end", make_ace("allow", "u", ["read", "write", "remove"]))

        assert get("//tmp", authenticated_user="u") == {"d": None}
        assert get("//tmp/d", authenticated_user="u") == {"foo": {}}
        assert get("//tmp/d/@value", authenticated_user="u") == {"foo": {}}
        assert get("//tmp/d/foo", authenticated_user="u") == {}
        set("//tmp/d/foo", {}, authenticated_user="u")
        set("//tmp/d/@value", {}, authenticated_user="u")
        set("//tmp/d", {"foo":{}}, authenticated_user="u")
        assert ls("//tmp", authenticated_user="u") == ["d"]
        assert ls("//tmp/d", authenticated_user="u") == ["foo"]
        assert ls("//tmp/d/foo", authenticated_user="u") == []
        assert exists("//tmp/d", authenticated_user="u")
        assert exists("//tmp/d/@value", authenticated_user="u")
        assert exists("//tmp/d/foo", authenticated_user="u")
        remove("//tmp/d/foo", authenticated_user="u")
        remove("//tmp/d", authenticated_user="u")

    def test_copy_account1(self):
        create_account("a")
        create_user("u")

        set("//tmp/x", {})
        set("//tmp/x/@account", "a")

        with pytest.raises(YtError):
            copy("//tmp/x", "//tmp/y", authenticated_user="u", preserve_account=True)

    def test_copy_account2(self):
        create_account("a")
        create_user("u")
        set("//sys/accounts/a/@acl/end", make_ace("allow", "u", "use"))

        set("//tmp/x", {})
        set("//tmp/x/@account", "a")

        copy("//tmp/x", "//tmp/y", authenticated_user="u", preserve_account=True)
        assert get("//tmp/y/@account") == "a"

    def test_copy_account3(self):
        create_account("a")
        create_user("u")

        set("//tmp/x", {"u": "v"})
        set("//tmp/x/u/@account", "a")

        with pytest.raises(YtError):
            copy("//tmp/x", "//tmp/y", authenticated_user="u", preserve_account=True)

    def test_copy_non_writable_src(self):
        # YT-4175
        create_user("u")
        set("//tmp/s", {"x": {"a": 1}})
        set("//tmp/s/@acl/end", make_ace("allow", "u", ["read", "write", "remove"]))
        set("//tmp/s/x/@acl", [make_ace("deny", "u", ["write", "remove"])])
        copy("//tmp/s/x", "//tmp/s/y", authenticated_user="u")
        assert get("//tmp/s/y", authenticated_user="u") == get("//tmp/s/x", authenticated_user="u")

    def test_copy_and_move_require_read_on_source(self):
        create_user("u")
        set("//tmp/s", {"x": {}})
        set("//tmp/s/@acl/end", make_ace("allow", "u", ["read", "write", "remove"]))
        set("//tmp/s/x/@acl", [make_ace("deny", "u", "read")])
        with pytest.raises(YtError): copy("//tmp/s/x", "//tmp/s/y", authenticated_user="u")
        with pytest.raises(YtError): move("//tmp/s/x", "//tmp/s/y", authenticated_user="u")

    def test_copy_and_move_require_write_on_target_parent(self):
        create_user("u")
        set("//tmp/s", {"x": {}})
        set("//tmp/s/@acl/end", make_ace("allow", "u", ["read", "remove"]))
        set("//tmp/s/@acl/end", make_ace("deny", "u", ["write"]))
        with pytest.raises(YtError): copy("//tmp/s/x", "//tmp/s/y", authenticated_user="u")
        with pytest.raises(YtError): move("//tmp/s/x", "//tmp/s/y", authenticated_user="u")

    def test_copy_and_move_requires_remove_on_target_if_exists(self):
        create_user("u")
        set("//tmp/s", {"x": {}, "y": {}})
        set("//tmp/s/@acl/end", make_ace("allow", "u", ["read", "write", "remove"]))
        set("//tmp/s/y/@acl", [make_ace("deny", "u", "remove")])
        with pytest.raises(YtError): copy("//tmp/s/x", "//tmp/s/y", force=True, authenticated_user="u")
        with pytest.raises(YtError): move("//tmp/s/x", "//tmp/s/y", force=True, authenticated_user="u")

    def test_move_requires_remove_on_self_and_write_on_self_parent(self):
        create_user("u")
        set("//tmp/s", {"x": {}})
        set("//tmp/s/@acl", [make_ace("allow", "u", ["read", "write", "remove"])])
        set("//tmp/s/x/@acl", [make_ace("deny", "u", "remove")])
        with pytest.raises(YtError): move("//tmp/s/x", "//tmp/s/y", authenticated_user="u")
        set("//tmp/s/x/@acl", [])
        set("//tmp/s/@acl", [make_ace("allow", "u", ["read", "remove"]), make_ace("deny", "u", "write")])
        with pytest.raises(YtError): move("//tmp/s/x", "//tmp/s/y", authenticated_user="u")
        set("//tmp/s/@acl", [make_ace("allow", "u", ["read", "write", "remove"])])
        move("//tmp/s/x", "//tmp/s/y", authenticated_user="u")

    def test_superusers(self):
        create("table", "//sys/protected")
        create_user("u")
        with pytest.raises(YtError):
            remove("//sys/protected", authenticated_user="u")
        add_member("u", "superusers")
        remove("//sys/protected", authenticated_user="u")

    def test_remove_self_requires_permission(self):
        create_user("u")
        set("//tmp/x", {})
        set("//tmp/x/y", {})

        set("//tmp/x/@inherit_acl", False)
        with pytest.raises(YtError): remove("//tmp/x", authenticated_user="u")
        with pytest.raises(YtError): remove("//tmp/x/y", authenticated_user="u")

        set("//tmp/x/@acl", [make_ace("allow", "u", "write")])
        set("//tmp/x/y/@acl", [make_ace("deny", "u", "remove")])
        with pytest.raises(YtError): remove("//tmp/x", authenticated_user="u")
        with pytest.raises(YtError): remove("//tmp/x/y", authenticated_user="u")

        set("//tmp/x/y/@acl", [make_ace("allow", "u", "remove")])
        with pytest.raises(YtError): remove("//tmp/x", authenticated_user="u")
        remove("//tmp/x/y", authenticated_user="u")
        with pytest.raises(YtError): remove("//tmp/x", authenticated_user="u")

        set("//tmp/x/@acl", [make_ace("allow", "u", "remove")])
        remove("//tmp/x", authenticated_user="u")

    def test_remove_recursive_requires_permission(self):
        create_user("u")
        set("//tmp/x", {})
        set("//tmp/x/y", {})

        set("//tmp/x/@inherit_acl", False)
        with pytest.raises(YtError): remove("//tmp/x/*", authenticated_user="u")
        set("//tmp/x/@acl", [make_ace("allow", "u", "write")])
        set("//tmp/x/y/@acl", [make_ace("deny", "u", "remove")])
        with pytest.raises(YtError): remove("//tmp/x/*", authenticated_user="u")
        set("//tmp/x/y/@acl", [make_ace("allow", "u", "remove")])
        remove("//tmp/x/*", authenticated_user="u")

    def test_set_self_requires_remove_permission(self):
        create_user("u")
        set("//tmp/x", {})
        set("//tmp/x/y", {})

        set("//tmp/x/@inherit_acl", False)
        with pytest.raises(YtError): set("//tmp/x", {}, authenticated_user="u")
        with pytest.raises(YtError): set("//tmp/x/y", {}, authenticated_user="u")

        set("//tmp/x/@acl", [make_ace("allow", "u", "write")])
        set("//tmp/x/y/@acl", [make_ace("deny", "u", "remove")])
        set("//tmp/x/y", {}, authenticated_user="u")
        with pytest.raises(YtError): set("//tmp/x", {}, authenticated_user="u")

        set("//tmp/x/@acl", [make_ace("allow", "u", "write")])
        set("//tmp/x/y/@acl", [make_ace("allow", "u", "remove")])
        set("//tmp/x/y", {}, authenticated_user="u")
        set("//tmp/x", {}, authenticated_user="u")

    def test_guest_can_remove_users_groups_accounts(self):
        create_user("u")
        create_group("g")
        create_account("a")

        with pytest.raises(YtError): remove("//sys/users/u", authenticated_user="guest")
        with pytest.raises(YtError): remove("//sys/groups/g", authenticated_user="guest")
        with pytest.raises(YtError): remove("//sys/accounts/a", authenticated_user="guest")

        set("//sys/schemas/user/@acl/end", make_ace("allow", "guest", "remove"))
        set("//sys/schemas/group/@acl/end", make_ace("allow", "guest", "remove"))
        set("//sys/schemas/account/@acl/end", make_ace("allow", "guest", "remove"))

        remove("//sys/users/u", authenticated_user="guest")
        remove("//sys/groups/g", authenticated_user="guest")
        remove("//sys/accounts/a", authenticated_user="guest")

        remove("//sys/schemas/user/@acl/-1")
        remove("//sys/schemas/group/@acl/-1")
        remove("//sys/schemas/account/@acl/-1")

    def test_set_acl_upon_construction(self):
        create_user("u")
        create("table", "//tmp/t", attributes={
            "acl": [make_ace("allow", "u", "write")],
            "inherit_acl": False})
        assert len(get("//tmp/t/@acl")) == 1

    
    def test_group_write_acl(self):
        create_user("u")
        create_group("g")
        with pytest.raises(YtError): add_member("u", "g", authenticated_user="guest")
        set("//sys/groups/g/@acl/end", make_ace("allow", "guest", "write"))
        add_member("u", "g", authenticated_user="guest")

    def test_user_remove_acl(self):
        create_user("u")
        with pytest.raises(YtError): remove("//sys/users/u", authenticated_user="guest")
        set("//sys/users/u/@acl/end", make_ace("allow", "guest", "remove"))
        remove("//sys/users/u", authenticated_user="guest")

    def test_group_remove_acl(self):
        create_group("g")
        with pytest.raises(YtError): remove("//sys/groups/g", authenticated_user="guest")
        set("//sys/groups/g/@acl/end", make_ace("allow", "guest", "remove"))
        remove("//sys/groups/g", authenticated_user="guest")


    def test_default_inheritance(self):
        create("map_node", "//tmp/m", attributes={"acl": [make_ace("allow", "guest", "remove")]})
        assert get("//tmp/m/@acl/0/inheritance_mode") == "object_and_descendants"

    def test_descendants_only_inheritance(self):
        create("map_node", "//tmp/m", attributes={"acl": [make_ace("allow", "guest", "remove", "descendants_only")]})
        create("map_node", "//tmp/m/s")
        create("map_node", "//tmp/m/s/r")
        assert check_permission("guest", "remove", "//tmp/m/s/r")["action"] == "allow"
        assert check_permission("guest", "remove", "//tmp/m/s")["action"] == "allow"
        assert check_permission("guest", "remove", "//tmp/m")["action"] == "deny"

    def test_object_only_inheritance(self):
        create("map_node", "//tmp/m", attributes={"acl": [make_ace("allow", "guest", "remove", "object_only")]})
        create("map_node", "//tmp/m/s")
        assert check_permission("guest", "remove", "//tmp/m/s")["action"] == "deny"
        assert check_permission("guest", "remove", "//tmp/m")["action"] == "allow"

    def test_immediate_descendants_only_inheritance(self):
        create("map_node", "//tmp/m", attributes={"acl": [make_ace("allow", "guest", "remove", "immediate_descendants_only")]})
        create("map_node", "//tmp/m/s")
        create("map_node", "//tmp/m/s/r")
        assert check_permission("guest", "remove", "//tmp/m/s/r")["action"] == "deny"
        assert check_permission("guest", "remove", "//tmp/m/s")["action"] == "allow"
        assert check_permission("guest", "remove", "//tmp/m")["action"] == "deny"


    def test_default_inheritance(self):
        create("map_node", "//tmp/m", attributes={"acl": [self._make_ace("allow", "guest", "remove")]})
        assert get("//tmp/m/@acl/0/inheritance_mode") == "object_and_descendants"

    def test_descendants_only_inheritance(self):
        create("map_node", "//tmp/m", attributes={"acl": [self._make_ace("allow", "guest", "remove", "descendants_only")]})
        create("map_node", "//tmp/m/s")
        create("map_node", "//tmp/m/s/r")
        assert check_permission("guest", "remove", "//tmp/m/s/r")["action"] == "allow"
        assert check_permission("guest", "remove", "//tmp/m/s")["action"] == "allow"
        assert check_permission("guest", "remove", "//tmp/m")["action"] == "deny"

    def test_object_only_inheritance(self):
        create("map_node", "//tmp/m", attributes={"acl": [self._make_ace("allow", "guest", "remove", "object_only")]})
        create("map_node", "//tmp/m/s")
        assert check_permission("guest", "remove", "//tmp/m/s")["action"] == "deny"
        assert check_permission("guest", "remove", "//tmp/m")["action"] == "allow"

    def test_immediate_descendants_only_inheritance(self):
        create("map_node", "//tmp/m", attributes={"acl": [self._make_ace("allow", "guest", "remove", "immediate_descendants_only")]})
        create("map_node", "//tmp/m/s")
        create("map_node", "//tmp/m/s/r")
        assert check_permission("guest", "remove", "//tmp/m/s/r")["action"] == "deny"
        assert check_permission("guest", "remove", "//tmp/m/s")["action"] == "allow"
        assert check_permission("guest", "remove", "//tmp/m")["action"] == "deny"

##################################################################

class TestAclsMulticell(TestAcls):
    NUM_SECONDARY_MASTER_CELLS = 2<|MERGE_RESOLUTION|>--- conflicted
+++ resolved
@@ -18,7 +18,6 @@
 
     def test_default_acl_sanity(self):
         create_user("u")
-<<<<<<< HEAD
         with pytest.raises(YtError): set("/", {}, authenticated_user="u")
         with pytest.raises(YtError): set("//sys", {}, authenticated_user="u")
         with pytest.raises(YtError): set("//sys/a", "b", authenticated_user="u")
@@ -30,33 +29,6 @@
         set("//tmp/a", "b", authenticated_user="u")
         ls("//tmp", authenticated_user="guest")
         with pytest.raises(YtError): set("//tmp/c", "d", authenticated_user="guest")
-=======
-        with pytest.raises(YtError): set("/", {}, user="u")
-        with pytest.raises(YtError): set("//sys", {}, user="u")
-        with pytest.raises(YtError): set("//sys/a", "b", user="u")
-        with pytest.raises(YtError): set("/a", "b", user="u")
-        with pytest.raises(YtError): remove("//sys", user="u")
-        with pytest.raises(YtError): remove("//sys/tmp", user="u")
-        with pytest.raises(YtError): remove("//sys/home", user="u")
-        with pytest.raises(YtError): set("//sys/home/a", "b", user="u")
-        set("//tmp/a", "b", user="u")
-        ls("//tmp", user="guest")
-        with pytest.raises(YtError): set("//tmp/c", "d", user="guest")
-
-    def _to_list(self, x):
-        if isinstance(x, str):
-            return [x]
-        else:
-            return x
-
-    def _make_ace(self, action, subjects, permissions, inheritance_mode="object_and_descendants"):
-        return {
-          "action": action,
-          "subjects": self._to_list(subjects),
-          "permissions": self._to_list(permissions),
-          "inheritance_mode": inheritance_mode
-        }
->>>>>>> ce6f042c
 
     def _test_denying_acl(self, rw_path, rw_user, acl_path, acl_subject):
         set(rw_path, "b", authenticated_user=rw_user)
@@ -627,11 +599,11 @@
 
 
     def test_default_inheritance(self):
-        create("map_node", "//tmp/m", attributes={"acl": [self._make_ace("allow", "guest", "remove")]})
+        create("map_node", "//tmp/m", attributes={"acl": [make_ace("allow", "guest", "remove")]})
         assert get("//tmp/m/@acl/0/inheritance_mode") == "object_and_descendants"
 
     def test_descendants_only_inheritance(self):
-        create("map_node", "//tmp/m", attributes={"acl": [self._make_ace("allow", "guest", "remove", "descendants_only")]})
+        create("map_node", "//tmp/m", attributes={"acl": [make_ace("allow", "guest", "remove", "descendants_only")]})
         create("map_node", "//tmp/m/s")
         create("map_node", "//tmp/m/s/r")
         assert check_permission("guest", "remove", "//tmp/m/s/r")["action"] == "allow"
@@ -639,13 +611,13 @@
         assert check_permission("guest", "remove", "//tmp/m")["action"] == "deny"
 
     def test_object_only_inheritance(self):
-        create("map_node", "//tmp/m", attributes={"acl": [self._make_ace("allow", "guest", "remove", "object_only")]})
+        create("map_node", "//tmp/m", attributes={"acl": [make_ace("allow", "guest", "remove", "object_only")]})
         create("map_node", "//tmp/m/s")
         assert check_permission("guest", "remove", "//tmp/m/s")["action"] == "deny"
         assert check_permission("guest", "remove", "//tmp/m")["action"] == "allow"
 
     def test_immediate_descendants_only_inheritance(self):
-        create("map_node", "//tmp/m", attributes={"acl": [self._make_ace("allow", "guest", "remove", "immediate_descendants_only")]})
+        create("map_node", "//tmp/m", attributes={"acl": [make_ace("allow", "guest", "remove", "immediate_descendants_only")]})
         create("map_node", "//tmp/m/s")
         create("map_node", "//tmp/m/s/r")
         assert check_permission("guest", "remove", "//tmp/m/s/r")["action"] == "deny"
