--- conflicted
+++ resolved
@@ -922,12 +922,6 @@
         delete_rows("//tmp/t", _keys(0, 10))
         assert lookup_rows("//tmp/t", _keys(0, 10)) == []
 
-<<<<<<< HEAD
-=======
-        # check that limits are checked for delete
-        # with pytest.raises(YtError): delete_rows("//tmp/t", _keys(0, 11))
-
->>>>>>> c78a3c2a
         # check that everything survives after recovery
         self.sync_unmount_table("//tmp/t")
         self.sync_mount_table("//tmp/t")
@@ -1156,7 +1150,8 @@
         set("//tmp/t/@read_only", True)
         remount_table("//tmp/t")
 
-<<<<<<< HEAD
+        with pytest.raises(YtError): insert_rows("//tmp/t", rows)
+
     def test_follower_start(self):
         self.sync_create_cells(2, 1)
         self._create_simple_table("//tmp/t")
@@ -1359,17 +1354,10 @@
         remount_table("//tmp/t", user="u")
         reshard_table("//tmp/t", [[]], user="u")
 
-##################################################################
-
-class TestTabletsMulticell(TestTablets):
-    NUM_SECONDARY_MASTER_CELLS = 2
-=======
-        with pytest.raises(YtError): insert_rows("//tmp/t", rows)
-
     def test_keep_missing_rows(self):
-        self._sync_create_cells(1, 1)
-        self._create_table("//tmp/t")
-        self._sync_mount_table("//tmp/t")
+        self.sync_create_cells(1, 1)
+        self._create_simple_table("//tmp/t")
+        self.sync_mount_table("//tmp/t")
 
         rows = [{"key": 1, "value": "2"}]
         keys = [{"key": 1}, {"key": 2}]
@@ -1379,4 +1367,9 @@
         assert len(actual) == 2
         assert_items_equal(rows[0], actual[0])
         assert actual[1] == None
->>>>>>> c78a3c2a
+
+##################################################################
+
+class TestTabletsMulticell(TestTablets):
+    NUM_SECONDARY_MASTER_CELLS = 2
+
