--- conflicted
+++ resolved
@@ -240,19 +240,6 @@
             write_file("//tmp/mapper.sh", mapper)
             set("//tmp/mapper.sh/@executable", True)
 
-<<<<<<< HEAD
-            jobs_path = "//sys/scheduler/orchid/scheduler/operations/{0}/running_jobs".format(op_id)
-            jobs = ls(jobs_path)
-            assert jobs
-            initial_job = jobs[0]
-
-            # Send signal and wait for a new job
-            signal_job(initial_job, "SIGUSR1")
-            while not exists("//sys/operations/{0}/@progress/jobs".format(op_id)) or get("//sys/operations/{0}/@progress/jobs/aborted/total".format(op_id)) == 0:
-                time.sleep(0.5)
-            while not os.access(pin_filename, os.F_OK):
-                time.sleep(0.5)
-=======
             op_id = map(
                 dont_track=True,
                 in_="//tmp/t1",
@@ -265,7 +252,6 @@
                     },
                     "max_failed_job_count": 1
                 })
->>>>>>> 3f4515b5
 
             try:
                 pin_filename = os.path.join(tmpdir, "started")
@@ -329,25 +315,12 @@
                 job_id = open(pin_filename).read()
                 assert job_id
 
-<<<<<<< HEAD
-            abandon_job(job_id)
-        finally:
-            try:
-                os.unlink(pin_filename)
-            except OSError:
-                pass
-            try:
-                os.unlink(tmpdir)
-            except OSError:
-                pass
-=======
-                result = abandon_job(job_id)
+                abandon_job(job_id)
             finally:
                 try:
                     os.unlink(pin_filename)
                 except OSError:
                     pass
->>>>>>> 3f4515b5
 
             track_op(op_id)
             assert(2, len(read_table("//tmp/t2")))
@@ -693,15 +666,9 @@
 
             track_op(op_id)
 
-<<<<<<< HEAD
-        context = read_file("//tmp/input_context")
-        assert get("//tmp/input_context/@description/type") == "input_context"
-        assert JsonFormat(process_table_index=True).loads_row(context)["foo"] == "bar"
-=======
             context = read_file("//tmp/input_context")
             assert get("//tmp/input_context/@description/type") == "input_context"
-            assert format.JsonFormat(process_table_index=True).loads_row(context)["foo"] == "bar"
->>>>>>> 3f4515b5
+            assert JsonFormat(process_table_index=True).loads_row(context)["foo"] == "bar"
 
     @unix_only
     def test_sorted_output(self):
