import pytest
import time

from yt_env_setup import YTEnvSetup
from yt_commands import *
from yt.yson import to_yson_type


##################################################################

class TestCypressCommands(YTEnvSetup):
    NUM_MASTERS = 3
    NUM_NODES = 0

    def test_root(self):
        # should not crash
        get('//@')

    def test_invalid_cases(self):
        # path not starting with /
        with pytest.raises(YtError): set('a', 20)

        # path starting with single /
        with pytest.raises(YtError): set('/a', 20)

        # empty path
        with pytest.raises(YtError): set('', 20)

        # empty token in path
        with pytest.raises(YtError): set('//tmp/a//b', 20)

        # change the type of root
        with pytest.raises(YtError): set('/', [])

        # set the root to the empty map
        # with pytest.raises(YtError): set('/', {}))

        # remove the root
        with pytest.raises(YtError): remove('/')
        # get non existent child
        with pytest.raises(YtError): get('//tmp/b')

        # remove non existent child
        with pytest.raises(YtError): remove('//tmp/b')

        # can't create entity node inside cypress
        with pytest.raises(YtError): set('//tmp/entity', None)

    def test_remove(self):
        with pytest.raises(YtError): remove('//tmp/x', recursive=False)
        with pytest.raises(YtError): remove('//tmp/x')
        remove('//tmp/x', force=True)

        with pytest.raises(YtError): remove('//tmp/1', recursive=False)
        with pytest.raises(YtError): remove('//tmp/1')
        remove('//tmp/1', force=True)

        create("map_node", "//tmp/x/1/y", recursive=True)
        with pytest.raises(YtError): remove('//tmp/x', recursive=False)
        with pytest.raises(YtError): remove('//tmp/x', recursive=False, force=True)
        remove('//tmp/x/1/y', recursive=False)
        remove('//tmp/x')

    def test_list(self):
        set('//tmp/list', [1,2,"some string"])
        assert get('//tmp/list') == [1,2,"some string"]

        set('//tmp/list/end', 100)
        assert get('//tmp/list') == [1,2,"some string",100]

        set('//tmp/list/before:0', 200)
        assert get('//tmp/list') == [200,1,2,"some string",100]

        set('//tmp/list/before:0', 500)
        assert get('//tmp/list') == [500,200,1,2,"some string",100]

        set('//tmp/list/after:2', 1000)
        assert get('//tmp/list') == [500,200,1,1000,2,"some string",100]

        set('//tmp/list/3', 777)
        assert get('//tmp/list') == [500,200,1,777,2,"some string",100]

        remove('//tmp/list/4')
        assert get('//tmp/list') == [500,200,1,777,"some string",100]

        remove('//tmp/list/4')
        assert get('//tmp/list') == [500,200,1,777,100]

        remove('//tmp/list/0')
        assert get('//tmp/list') == [200,1,777,100]

        set('//tmp/list/end', 'last')
        assert get('//tmp/list') == [200,1,777,100,"last"]

        set('//tmp/list/before:0', 'first')
        assert get('//tmp/list') == ["first",200,1,777,100,"last"]

        set('//tmp/list/begin', 'very_first')
        assert get('//tmp/list') == ["very_first","first",200,1,777,100,"last"]

    def test_map(self):
        set('//tmp/map', {'hello': 'world', 'list':[0,'a',{}], 'n': 1})
        assert get('//tmp/map') == {"hello":"world","list":[0,"a",{}],"n":1}

        set('//tmp/map/hello', 'not_world')
        assert get('//tmp/map') == {"hello":"not_world","list":[0,"a",{}],"n":1}

        set('//tmp/map/list/2/some', 'value')
        assert get('//tmp/map') == {"hello":"not_world","list":[0,"a",{"some":"value"}],"n":1}

        remove('//tmp/map/n')
        assert get('//tmp/map') ==  {"hello":"not_world","list":[0,"a",{"some":"value"}]}

        set('//tmp/map/list', [])
        assert get('//tmp/map') == {"hello":"not_world","list":[]}

        set('//tmp/map/list/end', {})
        set('//tmp/map/list/0/a', 1)
        assert get('//tmp/map') == {"hello":"not_world","list":[{"a":1}]}

        set('//tmp/map/list/begin', {})
        set('//tmp/map/list/0/b', 2)
        assert get('//tmp/map') == {"hello":"not_world","list":[{"b":2},{"a":1}]}

        remove('//tmp/map/hello')
        assert get('//tmp/map') == {"list":[{"b":2},{"a":1}]}

        remove('//tmp/map/list')
        assert get('//tmp/map') == {}

    def test_attributes(self):
        set('//tmp/t', '<attr=100;mode=rw> {nodes=[1; 2]}', is_raw=True)
        assert get('//tmp/t/@attr') == 100
        assert get('//tmp/t/@mode') == "rw"

        remove('//tmp/t/@*')
        with pytest.raises(YtError): get('//tmp/t/@attr')
        with pytest.raises(YtError): get('//tmp/t/@mode')

        # changing attributes
        set('//tmp/t/a', '<author = ignat> []', is_raw=True)
        assert get('//tmp/t/a') == []
        assert get('//tmp/t/a/@author') == "ignat"

        set('//tmp/t/a/@author', "not_ignat")
        assert get('//tmp/t/a/@author') == "not_ignat"

        # nested attributes (actually shows <>)
        set('//tmp/t/b', '<dir = <file = <>-100> #> []', is_raw=True)
        assert get('//tmp/t/b/@dir/@') == {"file": -100}
        assert get('//tmp/t/b/@dir/@file') == -100
        assert get('//tmp/t/b/@dir/@file/@') == {}

        # set attributes directly
        set('//tmp/t/@', {'key1': 'value1', 'key2': 'value2'})
        assert get('//tmp/t/@key1') == "value1"
        assert get('//tmp/t/@key2') == "value2"

        # error cases
        # typo (extra slash)
        with pytest.raises(YtError): get('//tmp/t/@/key1')
        # change type
        with pytest.raises(YtError): set('//tmp/t/@', 1)
        with pytest.raises(YtError): set('//tmp/t/@', 'a')
        with pytest.raises(YtError): set('//tmp/t/@', [])
        with pytest.raises(YtError): set('//tmp/t/@', [1, 2, 3])

    def test_attributes_tx_read(self):
        set('//tmp/t', '<attr=100> 123', is_raw=True)
        assert get('//tmp/t') == 123
        assert get('//tmp/t/@attr') == 100
        assert 'attr' in get('//tmp/t/@')

        tx = start_transaction()
        assert get('//tmp/t/@attr', tx = tx) == 100
        assert 'attr' in get('//tmp/t/@', tx = tx)

    def test_format_json(self):
        # check input format for json
        set('//tmp/json_in', '{"list": [1,2,{"string": "this"}]}', is_raw=True, input_format="json")
        assert get('//tmp/json_in') == {"list": [1, 2, {"string": "this"}]}

        # check output format for json
        set('//tmp/json_out', {'list': [1, 2, {'string': 'this'}]})
        assert get('//tmp/json_out', is_raw=True, output_format="json") == '{"list":[1,2,{"string":"this"}]}'

    def test_map_remove_all1(self):
        # remove items from map
        set('//tmp/map', {"a" : "b", "c": "d"})
        assert get('//tmp/map/@count') == 2
        remove('//tmp/map/*')
        assert get('//tmp/map') == {}
        assert get('//tmp/map/@count') == 0

    def test_map_remove_all2(self):
        set('//tmp/map', {'a' : 1})
        tx = start_transaction()
        set('//tmp/map', {'b' : 2}, tx = tx)
        remove('//tmp/map/*', tx = tx)
        assert get('//tmp/map', tx = tx) == {}
        assert get('//tmp/map/@count', tx = tx) == 0
        commit_transaction(tx)
        assert get('//tmp/map') == {}
        assert get('//tmp/map/@count') == 0

    def test_list_remove_all(self):
        # remove items from list
        set('//tmp/list', [10, 20, 30])
        assert get('//tmp/list/@count') == 3
        remove('//tmp/list/*')
        assert get('//tmp/list') == []
        assert get('//tmp/list/@count') == 0

    def test_attr_remove_all1(self):
        # remove items from attributes
        set('//tmp/attr', '<_foo=bar;_key=value>42', is_raw=True);
        remove('//tmp/attr/@*')
        with pytest.raises(YtError): get('//tmp/attr/@_foo')
        with pytest.raises(YtError): get('//tmp/attr/@_key')

    def test_attr_remove_all2(self):
        set('//tmp/@a', 1)
        tx = start_transaction()
        set('//tmp/@b', 2, tx = tx)
        remove('//tmp/@*', tx = tx)
        with pytest.raises(YtError): get('//tmp/@a', tx = tx)
        with pytest.raises(YtError): get('//tmp/@b', tx = tx)
        commit_transaction(tx)
        with pytest.raises(YtError): get('//tmp/@a')
        with pytest.raises(YtError): get('//tmp/@b')

    def test_copy_simple1(self):
        set('//tmp/a', 1)
        copy('//tmp/a', '//tmp/b')
        assert get('//tmp/b') == 1

    def test_copy_simple2(self):
        set('//tmp/a', [1, 2, 3])
        copy('//tmp/a', '//tmp/b')
        assert get('//tmp/b') == [1, 2, 3]

    def test_copy_simple3(self):
        set('//tmp/a', '<x=y> 1', is_raw=True)
        copy('//tmp/a', '//tmp/b')
        assert get('//tmp/b/@x') == 'y'

    def test_copy_simple4(self):
        set('//tmp/a', {'x1' : 'y1', 'x2' : 'y2'})
        assert get('//tmp/a/@count') == 2

        copy('//tmp/a', '//tmp/b')
        assert get('//tmp/b/@count') == 2

    def test_copy_simple5(self):
        set("//tmp/a", { 'b' : 1 })
        assert get('//tmp/a/b/@path') == '//tmp/a/b'

        copy('//tmp/a', '//tmp/c')
        assert get('//tmp/c/b/@path') == '//tmp/c/b'

        remove('//tmp/a')
        assert get('//tmp/c/b/@path') == '//tmp/c/b'

    def test_copy_simple6(self):
        with pytest.raises(YtError): copy('//tmp', '//tmp/a')

    def test_copy_tx1(self):
        tx = start_transaction()

        set('//tmp/a', {'x1' : 'y1', 'x2' : 'y2'}, tx=tx)
        assert get('//tmp/a/@count', tx=tx) == 2

        copy('//tmp/a', '//tmp/b', tx=tx)
        assert get('//tmp/b/@count', tx=tx) == 2

        commit_transaction(tx)

        assert get('//tmp/a/@count') == 2
        assert get('//tmp/b/@count') == 2

    def test_copy_tx2(self):
        set('//tmp/a', {'x1' : 'y1', 'x2' : 'y2'})

        tx = start_transaction()

        remove('//tmp/a/x1', tx=tx)
        assert get('//tmp/a/@count', tx=tx) == 1

        copy('//tmp/a', '//tmp/b', tx=tx)
        assert get('//tmp/b/@count', tx=tx) == 1

        commit_transaction(tx)

        assert get('//tmp/a/@count') == 1
        assert get('//tmp/b/@count') == 1

    def test_copy_account1(self):
        create_account('a1')
        create_account('a2')

        set('//tmp/a1', {})
        set('//tmp/a1/@account', 'a1')
        set('//tmp/a2', {})
        set('//tmp/a2/@account', 'a2')

        set('//tmp/a1/x', {'y' : 'z'})
        copy('//tmp/a1/x', '//tmp/a2/x')

        assert get('//tmp/a2/@account') == 'a2'
        assert get('//tmp/a2/x/@account') == 'a2'
        assert get('//tmp/a2/x/y/@account') == 'a2'

    def test_copy_account2(self):
        create_account('a1')
        create_account('a2')

        set('//tmp/a1', {})
        set('//tmp/a1/@account', 'a1')
        set('//tmp/a2', {})
        set('//tmp/a2/@account', 'a2')

        set('//tmp/a1/x', {'y' : 'z'})
        copy('//tmp/a1/x', '//tmp/a2/x', opt=['/preserve_account=true'])

        assert get('//tmp/a2/@account') == 'a2'
        assert get('//tmp/a2/x/@account') == 'a1'
        assert get('//tmp/a2/x/y/@account') == 'a1'

    def test_copy_unexisting_path(self):
        with pytest.raises(YtError): copy('//tmp/x', '//tmp/y')

    def test_copy_cannot_have_children(self):
        create('table', '//tmp/t1')
        create('table', '//tmp/t2')
        with pytest.raises(YtError): copy('//tmp/t2', '//tmp/t1/xxx')

    def test_copy_table_compression_codec(self):
        create('table', '//tmp/t1')
        assert get('//tmp/t1/@compression_codec') == 'lz4'
        set('//tmp/t1/@compression_codec', 'gzip_normal')
        copy('//tmp/t1', '//tmp/t2')
        assert get('//tmp/t2/@compression_codec') == 'gzip_normal'

    def test_copy_id1(self):
        set('//tmp/a', 123)
        a_id = get('//tmp/a/@id')
        copy('#' + a_id, '//tmp/b')
        assert get('//tmp/b') == 123

    def test_copy_id2(self):
        set('//tmp/a', 123)
        tmp_id = get('//tmp/@id')
        copy('#' + tmp_id + '/a', '//tmp/b')
        assert get('//tmp/b') == 123

    def test_copy_preserve_account1(self):
        create_account('max')
        create('table', '//tmp/t1')
        set('//tmp/t1/@account', 'max')
        copy('//tmp/t1', '//tmp/t2') # preserve is OFF
        assert get('//tmp/t2/@account') == 'tmp'

    def test_copy_preserve_account2(self):
        create_account('max')
        create('table', '//tmp/t1')
        set('//tmp/t1/@account', 'max')
        copy('//tmp/t1', '//tmp/t2', opt=['/preserve_account=true']) # preserve is ON
        assert get('//tmp/t2/@account') == 'max'

    def test_move_simple1(self):
        set('//tmp/a', 1)
        move('//tmp/a', '//tmp/b')
        assert get('//tmp/b') == 1
        with pytest.raises(YtError): get('//tmp/a')
<<<<<<< HEAD
=======

    def test_move_simple2(self):
        set('//tmp/a', 1)
        
        tx = start_transaction()
        lock('//tmp/a', tx=tx)

        with pytest.raises(YtError): move('//tmp/a', '//tmp/b')
        assert not exists('//tmp/b')

    def test_move_simple3(self):
        with pytest.raises(YtError): move('//tmp', '//tmp/a')
>>>>>>> 98953ff3

    def test_embedded_attributes(self):
        set("//tmp/a", {})
        set("//tmp/a/@attr", {"key": "value"})
        set("//tmp/a/@attr/key/@embedded_attr", "emb")
        assert get("//tmp/a/@attr") == {"key": to_yson_type("value", attributes={"embedded_attr": "emb"})}
        assert get("//tmp/a/@attr/key") == to_yson_type("value", attributes={"embedded_attr": "emb"})
        assert get("//tmp/a/@attr/key/@embedded_attr") == "emb"

    def test_get_with_attributes(self):
        set('//tmp/a', {})
        assert get('//tmp', attr=['type']) == to_yson_type({"a": to_yson_type({}, {"type": "map_node"})}, {"type": "map_node"})

    def test_list_with_attributes(self):
        set('//tmp/a', {})
        assert ls('//tmp', attr=['type']) == [to_yson_type("a", attributes={"type": "map_node"})]

    def test_get_list_with_attributes_virtual_maps(self):
        tx = start_transaction()

        assert get('//sys/transactions', attr=['state']) == {tx: to_yson_type(None, attributes={"state": "active"})}
        assert ls('//sys/transactions', attr=['state']) == [to_yson_type(tx, attributes={"state": "active"})]

        abort_transaction(tx)

    def test_exists(self):
        assert exists("//tmp")
        assert not exists("//tmp/a")
        assert not exists("//tmp/a/f/e")
        assert not exists("//tmp/a/1/e")
        assert not exists("//tmp/a/2/1")

        set("//tmp/1", {})
        assert exists("//tmp/1")
        assert not exists("//tmp/1/2")

        set("//tmp/a", {})
        assert exists("//tmp/a")

        set("//tmp/a/@list", [10])
        assert exists("//tmp/a/@list")
        assert exists("//tmp/a/@list/0")
        assert not exists("//tmp/a/@list/1")

        assert not exists("//tmp/a/@attr")
        set("//tmp/a/@attr", {"key": "value"})
        assert exists("//tmp/a/@attr")

        assert exists("//sys/operations")
        assert exists("//sys/transactions")
        assert not exists("//sys/xxx")
        assert not exists("//sys/operations/xxx")

    def test_remove_tx1(self):
        set('//tmp/a', 1)
        assert get('//tmp/@id') == get('//tmp/a/@parent_id')
        tx = start_transaction()
        remove('//tmp/a', tx=tx)
        assert get('//tmp/@id') == get('//tmp/a/@parent_id')
        abort_transaction(tx)
        assert get('//tmp/@id') == get('//tmp/a/@parent_id')

    def test_create(self):
        remove("//tmp/*")
        create("map_node", "//tmp/some_node")

        with pytest.raises(YtError): create("map_node", "//tmp/a/b")
        create("map_node", "//tmp/a/b", recursive=True)

        with pytest.raises(YtError): create("map_node", "//tmp/a/b")
        create("map_node", "//tmp/a/b", ignore_existing=True)

        with pytest.raises(YtError): create("table", "//tmp/a/b", ignore_existing=True)

    def test_link1(self):
        with pytest.raises(YtError): link("//tmp/a", "//tmp/b")

    def test_link2(self):
        set("//tmp/t1", 1)
        link("//tmp/t1", "//tmp/t2")
        assert get("//tmp/t2") == 1
        assert get("//tmp/t2/@type") == "integer_node"
        assert get("//tmp/t1/@id") == get("//tmp/t2/@id")
        assert get("//tmp/t2&/@type") == "link"
        assert get("//tmp/t2&/@broken") == "false"

        set("//tmp/t1", 2)
        assert get("//tmp/t2") == 2

    def test_link3(self):
        set("//tmp/t1", 1)
        link("//tmp/t1", "//tmp/t2")
        remove("//tmp/t1")
        assert get("//tmp/t2&/@broken") == "true"

    def test_link4(self):
        set("//tmp/t1", 1)
        link("//tmp/t1", "//tmp/t2")

        tx = start_transaction()
        id = get("//tmp/t1/@id")
        lock("#%s" % id, mode = "snapshot", tx = tx)

        remove("//tmp/t1")

        assert get("#%s" % id, tx = tx) == 1
        assert get("//tmp/t2&/@broken") == "true"
        with pytest.raises(YtError): read("//tmp/t2")

    def test_link5(self):
        set("//tmp/t1", 1)
        set("//tmp/t2", 2)
        with pytest.raises(YtError): link("//tmp/t1", "//tmp/t2")

    def test_link6(self):
        create("table", "//tmp/a")
        link("//tmp/a", "//tmp/b")

        assert exists("//tmp/a")
        assert exists("//tmp/b")
        assert exists("//tmp/b&")
        assert exists("//tmp/b/@id")
        assert exists("//tmp/b/@row_count")
        assert exists("//tmp/b&/@target_id")
        assert not exists("//tmp/b/@x")
        assert not exists("//tmp/b/x")
        assert not exists("//tmp/b&/@x")
        assert not exists("//tmp/b&/x")

        remove("//tmp/a")

        assert not exists("//tmp/a")
        assert not exists("//tmp/b")
        assert exists("//tmp/b&")
        assert not exists("//tmp/b/@id")
        assert not exists("//tmp/b/@row_count")
        assert exists("//tmp/b&/@target_id")
        assert not exists("//tmp/b/@x")
        assert not exists("//tmp/b/x")
        assert not exists("//tmp/b&/@x")
        assert not exists("//tmp/b&/x")

    def test_link7(self):
        tx = start_transaction()
        set("//tmp/t1", 1, tx=tx)
        link("//tmp/t1", "//tmp/l1", tx=tx)
        assert get("//tmp/l1", tx=tx) == 1

    def test_link7(self):
        tx = start_transaction()
        set("//tmp/t1", 1, tx=tx)
        link("//tmp/t1", "//tmp/l1", tx=tx)
        assert get("//tmp/l1", tx=tx) == 1
        abort_transaction(tx)

    def test_access_stat1(self):
        time.sleep(1.0)
        c1 = get('//tmp/@access_counter')
        time.sleep(2.0)
        c2 = get('//tmp/@access_counter')
        assert c2 == c1

    def test_access_stat2(self):
        time.sleep(1.0)
        c1 = get('//tmp/@access_counter')
        tx = start_transaction()
        lock('//tmp', mode = 'snapshot', tx = tx)
        time.sleep(2.0)
        c2 = get('//tmp/@access_counter', tx = tx)
        assert c2 == c1 + 1

    def test_access_stat3(self):
        time.sleep(1.0)
        c1 = get('//tmp/@access_counter')
        get('//tmp/@')
        time.sleep(2.0)
        c2 = get('//tmp/@access_counter')
        assert c1 == c2

    def test_access_stat4(self):
        time.sleep(1.0)
        c1 = get('//tmp/@access_counter')
        assert exists('//tmp')
        time.sleep(2.0)
        c2 = get('//tmp/@access_counter')
        assert c1 == c2

    def test_access_stat5(self):
        time.sleep(1.0)
        c1 = get('//tmp/@access_counter')
        assert exists('//tmp/@id')
        time.sleep(2.0)
        c2 = get('//tmp/@access_counter')
        assert c1 == c2

    def test_access_stat6(self):
        time.sleep(1.0)
        c1 = get('//tmp/@access_counter')
        ls('//tmp/@')
        time.sleep(2.0)
        c2 = get('//tmp/@access_counter')
        assert c1 == c2

    def test_access_stat7(self):
        time.sleep(1.0)
        c1 = get('//tmp/@access_counter')
        ls('//tmp')
        time.sleep(2.0)
        c2 = get('//tmp/@access_counter')
        assert c2 == c1 + 1

    def test_access_stat8(self):
        create('table', '//tmp/t')
        assert get('//tmp/t/@access_time') == get('//tmp/t/@creation_time')

    def test_access_stat9(self):
        create('table', '//tmp/t1')
        copy('//tmp/t1', '//tmp/t2')
        assert get('//tmp/t2/@access_time') == get('//tmp/t2/@creation_time')

    def test_access_stat_suppress1(self):
        time.sleep(1.0)
        c1 = get('//tmp/@access_counter')
        get('//tmp', opt=['/suppress_access_tracking=true'])
        time.sleep(2.0)
        c2 = get('//tmp/@access_counter')
        assert c1 == c2

    def test_access_stat_suppress2(self):
        time.sleep(1.0)
        c1 = get('//tmp/@access_counter')
        ls('//tmp', opt=['/suppress_access_tracking=true'])
        time.sleep(2.0)
        c2 = get('//tmp/@access_counter')
        assert c1 == c2

    def test_access_stat_suppress3(self):
        time.sleep(1.0)
        create('table', '//tmp/t')
        c1 = get('//tmp/t/@access_counter')
        read('//tmp/t', opt=['/suppress_access_tracking=true'])
        time.sleep(2.0)
        c2 = get('//tmp/t/@access_counter')
        assert c1 == c2

    def test_access_stat_suppress4(self):
        time.sleep(1.0)
        create('file', '//tmp/f')
        c1 = get('//tmp/f/@access_counter')
        download('//tmp/f', opt=['/suppress_access_tracking=true'])
        time.sleep(2.0)
        c2 = get('//tmp/f/@access_counter')
        assert c1 == c2<|MERGE_RESOLUTION|>--- conflicted
+++ resolved
@@ -372,8 +372,6 @@
         move('//tmp/a', '//tmp/b')
         assert get('//tmp/b') == 1
         with pytest.raises(YtError): get('//tmp/a')
-<<<<<<< HEAD
-=======
 
     def test_move_simple2(self):
         set('//tmp/a', 1)
@@ -386,7 +384,6 @@
 
     def test_move_simple3(self):
         with pytest.raises(YtError): move('//tmp', '//tmp/a')
->>>>>>> 98953ff3
 
     def test_embedded_attributes(self):
         set("//tmp/a", {})
