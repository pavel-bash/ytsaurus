import pytest
import time

from yt_env_setup import YTEnvSetup
from yt_commands import *
from yt.yson import to_yson_type


##################################################################

class TestCypressCommands(YTEnvSetup):
    NUM_MASTERS = 3
    NUM_NODES = 0

    def test_root(self):
        # should not crash
        get('//@')

    def test_invalid_cases(self):
        # path not starting with /
        with pytest.raises(YtError): set('a', 20)

        # path starting with single /
        with pytest.raises(YtError): set('/a', 20)

        # empty path
        with pytest.raises(YtError): set('', 20)

        # empty token in path
        with pytest.raises(YtError): set('//tmp/a//b', 20)

        # change the type of root
        with pytest.raises(YtError): set('/', [])

        # set the root to the empty map
        # with pytest.raises(YtError): set('/', {}))

        # remove the root
        with pytest.raises(YtError): remove('/')
        # get non existent child
        with pytest.raises(YtError): get('//tmp/b')

        # remove non existent child
        with pytest.raises(YtError): remove('//tmp/b')

        # can't create entity node inside cypress
        with pytest.raises(YtError): set('//tmp/entity', None)

    def test_remove(self):
        with pytest.raises(YtError): remove('//tmp/x', recursive=False)
        with pytest.raises(YtError): remove('//tmp/x')
        remove('//tmp/x', force=True)

        with pytest.raises(YtError): remove('//tmp/1', recursive=False)
        with pytest.raises(YtError): remove('//tmp/1')
        remove('//tmp/1', force=True)

        create("map_node", "//tmp/x/1/y", recursive=True)
        with pytest.raises(YtError): remove('//tmp/x', recursive=False)
        with pytest.raises(YtError): remove('//tmp/x', recursive=False, force=True)
        remove('//tmp/x/1/y', recursive=False)
        remove('//tmp/x')

    def test_list(self):
        set('//tmp/list', [1,2,"some string"])
        assert get('//tmp/list') == [1,2,"some string"]

        set('//tmp/list/end', 100)
        assert get('//tmp/list') == [1,2,"some string",100]

        set('//tmp/list/before:0', 200)
        assert get('//tmp/list') == [200,1,2,"some string",100]

        set('//tmp/list/before:0', 500)
        assert get('//tmp/list') == [500,200,1,2,"some string",100]

        set('//tmp/list/after:2', 1000)
        assert get('//tmp/list') == [500,200,1,1000,2,"some string",100]

        set('//tmp/list/3', 777)
        assert get('//tmp/list') == [500,200,1,777,2,"some string",100]

        remove('//tmp/list/4')
        assert get('//tmp/list') == [500,200,1,777,"some string",100]

        remove('//tmp/list/4')
        assert get('//tmp/list') == [500,200,1,777,100]

        remove('//tmp/list/0')
        assert get('//tmp/list') == [200,1,777,100]

        set('//tmp/list/end', 'last')
        assert get('//tmp/list') == [200,1,777,100,"last"]

        set('//tmp/list/before:0', 'first')
        assert get('//tmp/list') == ["first",200,1,777,100,"last"]

        set('//tmp/list/begin', 'very_first')
        assert get('//tmp/list') == ["very_first","first",200,1,777,100,"last"]

    def test_list_command(self):
        def list(path, **kwargs):
            kwargs["path"] = path
            return yson.loads(command('list', kwargs))

        set('//tmp/map', {"a": 1, "b": 2, "c": 3})
        assert list('//tmp/map') == ["a", "b", "c"]

        set('//tmp/map', {"a": 1, "a": 2})
        assert list('//tmp/map', max_size=1) == ["a"]

        list("//sys/chunks")
        list("//sys/accounts")
        list("//sys/transactions")

    def test_map(self):
        set('//tmp/map', {'hello': 'world', 'list':[0,'a',{}], 'n': 1})
        assert get('//tmp/map') == {"hello":"world","list":[0,"a",{}],"n":1}

        set('//tmp/map/hello', 'not_world')
        assert get('//tmp/map') == {"hello":"not_world","list":[0,"a",{}],"n":1}

        set('//tmp/map/list/2/some', 'value')
        assert get('//tmp/map') == {"hello":"not_world","list":[0,"a",{"some":"value"}],"n":1}

        remove('//tmp/map/n')
        assert get('//tmp/map') ==  {"hello":"not_world","list":[0,"a",{"some":"value"}]}

        set('//tmp/map/list', [])
        assert get('//tmp/map') == {"hello":"not_world","list":[]}

        set('//tmp/map/list/end', {})
        set('//tmp/map/list/0/a', 1)
        assert get('//tmp/map') == {"hello":"not_world","list":[{"a":1}]}

        set('//tmp/map/list/begin', {})
        set('//tmp/map/list/0/b', 2)
        assert get('//tmp/map') == {"hello":"not_world","list":[{"b":2},{"a":1}]}

        remove('//tmp/map/hello')
        assert get('//tmp/map') == {"list":[{"b":2},{"a":1}]}

        remove('//tmp/map/list')
        assert get('//tmp/map') == {}

    def test_attributes(self):
        set('//tmp/t', '<attr=100;mode=rw> {nodes=[1; 2]}', is_raw=True)
        assert get('//tmp/t/@attr') == 100
        assert get('//tmp/t/@mode') == "rw"

        remove('//tmp/t/@*')
        with pytest.raises(YtError): get('//tmp/t/@attr')
        with pytest.raises(YtError): get('//tmp/t/@mode')

        # changing attributes
        set('//tmp/t/a', '<author = ignat> []', is_raw=True)
        assert get('//tmp/t/a') == []
        assert get('//tmp/t/a/@author') == "ignat"

        set('//tmp/t/a/@author', "not_ignat")
        assert get('//tmp/t/a/@author') == "not_ignat"

        # nested attributes (actually shows <>)
        set('//tmp/t/b', '<dir = <file = <>-100> #> []', is_raw=True)
        assert get('//tmp/t/b/@dir/@') == {"file": -100}
        assert get('//tmp/t/b/@dir/@file') == -100
        assert get('//tmp/t/b/@dir/@file/@') == {}

        # set attributes directly
        set('//tmp/t/@', {'key1': 'value1', 'key2': 'value2'})
        assert get('//tmp/t/@key1') == "value1"
        assert get('//tmp/t/@key2') == "value2"

        # error cases
        # typo (extra slash)
        with pytest.raises(YtError): get('//tmp/t/@/key1')
        # change type
        with pytest.raises(YtError): set('//tmp/t/@', 1)
        with pytest.raises(YtError): set('//tmp/t/@', 'a')
        with pytest.raises(YtError): set('//tmp/t/@', [])
        with pytest.raises(YtError): set('//tmp/t/@', [1, 2, 3])

    def test_attributes_tx_read(self):
        set('//tmp/t', '<attr=100> 123', is_raw=True)
        assert get('//tmp/t') == 123
        assert get('//tmp/t/@attr') == 100
        assert 'attr' in get('//tmp/t/@')

        tx = start_transaction()
        assert get('//tmp/t/@attr', tx = tx) == 100
        assert 'attr' in get('//tmp/t/@', tx = tx)

    def test_format_json(self):
        # check input format for json
        set('//tmp/json_in', '{"list": [1,2,{"string": "this"}]}', is_raw=True, input_format="json")
        assert get('//tmp/json_in') == {"list": [1, 2, {"string": "this"}]}

        # check output format for json
        set('//tmp/json_out', {'list': [1, 2, {'string': 'this'}]})
        assert get('//tmp/json_out', is_raw=True, output_format="json") == '{"list":[1,2,{"string":"this"}]}'

    def test_map_remove_all1(self):
        # remove items from map
        set('//tmp/map', {"a" : "b", "c": "d"})
        assert get('//tmp/map/@count') == 2
        remove('//tmp/map/*')
        assert get('//tmp/map') == {}
        assert get('//tmp/map/@count') == 0

    def test_map_remove_all2(self):
        set('//tmp/map', {'a' : 1})
        tx = start_transaction()
        set('//tmp/map', {'b' : 2}, tx = tx)
        remove('//tmp/map/*', tx = tx)
        assert get('//tmp/map', tx = tx) == {}
        assert get('//tmp/map/@count', tx = tx) == 0
        commit_transaction(tx)
        assert get('//tmp/map') == {}
        assert get('//tmp/map/@count') == 0

    def test_list_remove_all(self):
        # remove items from list
        set('//tmp/list', [10, 20, 30])
        assert get('//tmp/list/@count') == 3
        remove('//tmp/list/*')
        assert get('//tmp/list') == []
        assert get('//tmp/list/@count') == 0

    def test_attr_remove_all1(self):
        # remove items from attributes
        set('//tmp/attr', '<_foo=bar;_key=value>42', is_raw=True);
        remove('//tmp/attr/@*')
        with pytest.raises(YtError): get('//tmp/attr/@_foo')
        with pytest.raises(YtError): get('//tmp/attr/@_key')

    def test_attr_remove_all2(self):
        set('//tmp/@a', 1)
        tx = start_transaction()
        set('//tmp/@b', 2, tx = tx)
        remove('//tmp/@*', tx = tx)
        with pytest.raises(YtError): get('//tmp/@a', tx = tx)
        with pytest.raises(YtError): get('//tmp/@b', tx = tx)
        commit_transaction(tx)
        with pytest.raises(YtError): get('//tmp/@a')
        with pytest.raises(YtError): get('//tmp/@b')

    def test_copy_simple1(self):
        set('//tmp/a', 1)
        copy('//tmp/a', '//tmp/b')
        assert get('//tmp/b') == 1

    def test_copy_simple2(self):
        set('//tmp/a', [1, 2, 3])
        copy('//tmp/a', '//tmp/b')
        assert get('//tmp/b') == [1, 2, 3]

    def test_copy_simple3(self):
        set('//tmp/a', '<x=y> 1', is_raw=True)
        copy('//tmp/a', '//tmp/b')
        assert get('//tmp/b/@x') == 'y'

    def test_copy_simple4(self):
        set('//tmp/a', {'x1' : 'y1', 'x2' : 'y2'})
        assert get('//tmp/a/@count') == 2

        copy('//tmp/a', '//tmp/b')
        assert get('//tmp/b/@count') == 2

    def test_copy_simple5(self):
        set("//tmp/a", { 'b' : 1 })
        assert get('//tmp/a/b/@path') == '//tmp/a/b'

        copy('//tmp/a', '//tmp/c')
        assert get('//tmp/c/b/@path') == '//tmp/c/b'

        remove('//tmp/a')
        assert get('//tmp/c/b/@path') == '//tmp/c/b'

    def test_copy_simple6(self):
        with pytest.raises(YtError): copy('//tmp', '//tmp/a')

    def test_copy_tx1(self):
        tx = start_transaction()

        set('//tmp/a', {'x1' : 'y1', 'x2' : 'y2'}, tx=tx)
        assert get('//tmp/a/@count', tx=tx) == 2

        copy('//tmp/a', '//tmp/b', tx=tx)
        assert get('//tmp/b/@count', tx=tx) == 2

        commit_transaction(tx)

        assert get('//tmp/a/@count') == 2
        assert get('//tmp/b/@count') == 2

    def test_copy_tx2(self):
        set('//tmp/a', {'x1' : 'y1', 'x2' : 'y2'})

        tx = start_transaction()

        remove('//tmp/a/x1', tx=tx)
        assert get('//tmp/a/@count', tx=tx) == 1

        copy('//tmp/a', '//tmp/b', tx=tx)
        assert get('//tmp/b/@count', tx=tx) == 1

        commit_transaction(tx)

        assert get('//tmp/a/@count') == 1
        assert get('//tmp/b/@count') == 1

    def test_copy_account1(self):
        create_account('a1')
        create_account('a2')

        set('//tmp/a1', {})
        set('//tmp/a1/@account', 'a1')
        set('//tmp/a2', {})
        set('//tmp/a2/@account', 'a2')

        set('//tmp/a1/x', {'y' : 'z'})
        copy('//tmp/a1/x', '//tmp/a2/x')

        assert get('//tmp/a2/@account') == 'a2'
        assert get('//tmp/a2/x/@account') == 'a2'
        assert get('//tmp/a2/x/y/@account') == 'a2'

    def test_copy_account2(self):
        create_account('a1')
        create_account('a2')

        set('//tmp/a1', {})
        set('//tmp/a1/@account', 'a1')
        set('//tmp/a2', {})
        set('//tmp/a2/@account', 'a2')

        set('//tmp/a1/x', {'y' : 'z'})
        copy('//tmp/a1/x', '//tmp/a2/x', opt=['/preserve_account=true'])

        assert get('//tmp/a2/@account') == 'a2'
        assert get('//tmp/a2/x/@account') == 'a1'
        assert get('//tmp/a2/x/y/@account') == 'a1'

    def test_copy_unexisting_path(self):
        with pytest.raises(YtError): copy('//tmp/x', '//tmp/y')

    def test_copy_cannot_have_children(self):
        create('table', '//tmp/t1')
        create('table', '//tmp/t2')
        with pytest.raises(YtError): copy('//tmp/t2', '//tmp/t1/xxx')

    def test_copy_table_compression_codec(self):
        create('table', '//tmp/t1')
        assert get('//tmp/t1/@compression_codec') == 'lz4'
        set('//tmp/t1/@compression_codec', 'gzip_normal')
        copy('//tmp/t1', '//tmp/t2')
        assert get('//tmp/t2/@compression_codec') == 'gzip_normal'

    def test_copy_id1(self):
        set('//tmp/a', 123)
        a_id = get('//tmp/a/@id')
        copy('#' + a_id, '//tmp/b')
        assert get('//tmp/b') == 123

    def test_copy_id2(self):
        set('//tmp/a', 123)
        tmp_id = get('//tmp/@id')
        copy('#' + tmp_id + '/a', '//tmp/b')
        assert get('//tmp/b') == 123

    def test_copy_preserve_account1(self):
        create_account('max')
        create('table', '//tmp/t1')
        set('//tmp/t1/@account', 'max')
        copy('//tmp/t1', '//tmp/t2') # preserve is OFF
        assert get('//tmp/t2/@account') == 'tmp'

    def test_copy_preserve_account2(self):
        create_account('max')
        create('table', '//tmp/t1')
        set('//tmp/t1/@account', 'max')
        copy('//tmp/t1', '//tmp/t2', opt=['/preserve_account=true']) # preserve is ON
        assert get('//tmp/t2/@account') == 'max'

    def test_move_simple1(self):
        set('//tmp/a', 1)
        move('//tmp/a', '//tmp/b')
        assert get('//tmp/b') == 1
        with pytest.raises(YtError): get('//tmp/a')

    def test_move_simple2(self):
        set('//tmp/a', 1)

        tx = start_transaction()
        lock('//tmp/a', tx=tx)

        with pytest.raises(YtError): move('//tmp/a', '//tmp/b')
        assert not exists('//tmp/b')

    def test_move_simple3(self):
        with pytest.raises(YtError): move('//tmp', '//tmp/a')

    def test_embedded_attributes(self):
        set("//tmp/a", {})
        set("//tmp/a/@attr", {"key": "value"})
        set("//tmp/a/@attr/key/@embedded_attr", "emb")
        assert get("//tmp/a/@attr") == {"key": to_yson_type("value", attributes={"embedded_attr": "emb"})}
        assert get("//tmp/a/@attr/key") == to_yson_type("value", attributes={"embedded_attr": "emb"})
        assert get("//tmp/a/@attr/key/@embedded_attr") == "emb"

    def test_get_with_attributes(self):
        set('//tmp/a', {})
        assert get('//tmp', attr=['type']) == to_yson_type({"a": to_yson_type({}, {"type": "map_node"})}, {"type": "map_node"})

    def test_list_with_attributes(self):
        set('//tmp/a', {})
        assert ls('//tmp', attr=['type']) == [to_yson_type("a", attributes={"type": "map_node"})]

    def test_get_list_with_attributes_virtual_maps(self):
        tx = start_transaction()

        assert get('//sys/transactions', attr=['type']) == {tx: to_yson_type(None, attributes={"type": "transaction"})}
        assert ls('//sys/transactions', attr=['type']) == [to_yson_type(tx, attributes={"type": "transaction"})]

        abort_transaction(tx)

    def test_exists(self):
        assert exists("//tmp")
        assert not exists("//tmp/a")
        assert not exists("//tmp/a/f/e")
        assert not exists("//tmp/a/1/e")
        assert not exists("//tmp/a/2/1")

        set("//tmp/1", {})
        assert exists("//tmp/1")
        assert not exists("//tmp/1/2")

        set("//tmp/a", {})
        assert exists("//tmp/a")

        set("//tmp/a/@list", [10])
        assert exists("//tmp/a/@list")
        assert exists("//tmp/a/@list/0")
        assert not exists("//tmp/a/@list/1")

        assert not exists("//tmp/a/@attr")
        set("//tmp/a/@attr", {"key": "value"})
        assert exists("//tmp/a/@attr")

        assert exists("//sys/operations")
        assert exists("//sys/transactions")
        assert not exists("//sys/xxx")
        assert not exists("//sys/operations/xxx")

    def test_remove_tx1(self):
        set('//tmp/a', 1)
        assert get('//tmp/@id') == get('//tmp/a/@parent_id')
        tx = start_transaction()
        remove('//tmp/a', tx=tx)
        assert get('//tmp/@id') == get('//tmp/a/@parent_id')
        abort_transaction(tx)
        assert get('//tmp/@id') == get('//tmp/a/@parent_id')

    def test_create(self):
        remove("//tmp/*")
        create("map_node", "//tmp/some_node")

        with pytest.raises(YtError): create("map_node", "//tmp/a/b")
        create("map_node", "//tmp/a/b", recursive=True)

        with pytest.raises(YtError): create("map_node", "//tmp/a/b")
        create("map_node", "//tmp/a/b", ignore_existing=True)

        with pytest.raises(YtError): create("table", "//tmp/a/b", ignore_existing=True)

    def test_link1(self):
        with pytest.raises(YtError): link("//tmp/a", "//tmp/b")

    def test_link2(self):
        set("//tmp/t1", 1)
        link("//tmp/t1", "//tmp/t2")
        assert get("//tmp/t2") == 1
        assert get("//tmp/t2/@type") == "integer_node"
        assert get("//tmp/t1/@id") == get("//tmp/t2/@id")
        assert get("//tmp/t2&/@type") == "link"
        assert get("//tmp/t2&/@broken") == "false"

        set("//tmp/t1", 2)
        assert get("//tmp/t2") == 2

    def test_link3(self):
        set("//tmp/t1", 1)
        link("//tmp/t1", "//tmp/t2")
        remove("//tmp/t1")
        assert get("//tmp/t2&/@broken") == "true"

    def test_link4(self):
        set("//tmp/t1", 1)
        link("//tmp/t1", "//tmp/t2")

        tx = start_transaction()
        id = get("//tmp/t1/@id")
        lock("#%s" % id, mode = "snapshot", tx = tx)

        remove("//tmp/t1")

        assert get("#%s" % id, tx = tx) == 1
        assert get("//tmp/t2&/@broken") == "true"
        with pytest.raises(YtError): read("//tmp/t2")

    def test_link5(self):
        set("//tmp/t1", 1)
        set("//tmp/t2", 2)
        with pytest.raises(YtError): link("//tmp/t1", "//tmp/t2")

    def test_link6(self):
        create("table", "//tmp/a")
        link("//tmp/a", "//tmp/b")

        assert exists("//tmp/a")
        assert exists("//tmp/b")
        assert exists("//tmp/b&")
        assert exists("//tmp/b/@id")
        assert exists("//tmp/b/@row_count")
        assert exists("//tmp/b&/@target_id")
        assert not exists("//tmp/b/@x")
        assert not exists("//tmp/b/x")
        assert not exists("//tmp/b&/@x")
        assert not exists("//tmp/b&/x")

        remove("//tmp/a")

        assert not exists("//tmp/a")
        assert not exists("//tmp/b")
        assert exists("//tmp/b&")
        assert not exists("//tmp/b/@id")
        assert not exists("//tmp/b/@row_count")
        assert exists("//tmp/b&/@target_id")
        assert not exists("//tmp/b/@x")
        assert not exists("//tmp/b/x")
        assert not exists("//tmp/b&/@x")
        assert not exists("//tmp/b&/x")

    def test_link7(self):
        tx = start_transaction()
        set("//tmp/t1", 1, tx=tx)
        link("//tmp/t1", "//tmp/l1", tx=tx)
        assert get("//tmp/l1", tx=tx) == 1

    def test_link7(self):
        tx = start_transaction()
        set("//tmp/t1", 1, tx=tx)
        link("//tmp/t1", "//tmp/l1", tx=tx)
        assert get("//tmp/l1", tx=tx) == 1
        abort_transaction(tx)

    def test_access_stat1(self):
        time.sleep(1.0)
        c1 = get('//tmp/@access_counter')
        time.sleep(1.0)
        c2 = get('//tmp/@access_counter')
        assert c2 == c1

    def test_access_stat2(self):
        time.sleep(1.0)
        c1 = get('//tmp/@access_counter')
        tx = start_transaction()
        lock('//tmp', mode = 'snapshot', tx = tx)
        time.sleep(1.0)
        c2 = get('//tmp/@access_counter', tx = tx)
        assert c2 == c1 + 1

    def test_access_stat3(self):
        time.sleep(1.0)
        c1 = get('//tmp/@access_counter')
        get('//tmp/@')
        time.sleep(1.0)
        c2 = get('//tmp/@access_counter')
        assert c1 == c2

    def test_access_stat4(self):
        time.sleep(1.0)
        c1 = get('//tmp/@access_counter')
        assert exists('//tmp')
        time.sleep(1.0)
        c2 = get('//tmp/@access_counter')
        assert c1 == c2

    def test_access_stat5(self):
        time.sleep(1.0)
        c1 = get('//tmp/@access_counter')
        assert exists('//tmp/@id')
        time.sleep(1.0)
        c2 = get('//tmp/@access_counter')
        assert c1 == c2

    def test_access_stat6(self):
        time.sleep(1.0)
        c1 = get('//tmp/@access_counter')
        ls('//tmp/@')
        time.sleep(1.0)
        c2 = get('//tmp/@access_counter')
        assert c1 == c2

    def test_access_stat7(self):
        time.sleep(1.0)
        c1 = get('//tmp/@access_counter')
        ls('//tmp')
        time.sleep(1.0)
        c2 = get('//tmp/@access_counter')
        assert c2 == c1 + 1

    def test_access_stat8(self):
        create('table', '//tmp/t')
        assert get('//tmp/t/@access_time') == get('//tmp/t/@creation_time')

    def test_access_stat9(self):
        create('table', '//tmp/t1')
        copy('//tmp/t1', '//tmp/t2')
        assert get('//tmp/t2/@access_time') == get('//tmp/t2/@creation_time')

    def test_access_stat_suppress1(self):
        time.sleep(1.0)
        c1 = get('//tmp/@access_counter')
        get('//tmp', opt=['/suppress_access_tracking=true'])
        time.sleep(1.0)
        c2 = get('//tmp/@access_counter')
        assert c1 == c2

    def test_access_stat_suppress2(self):
        time.sleep(1.0)
        c1 = get('//tmp/@access_counter')
        ls('//tmp', opt=['/suppress_access_tracking=true'])
        time.sleep(1.0)
        c2 = get('//tmp/@access_counter')
        assert c1 == c2

    def test_access_stat_suppress3(self):
        time.sleep(1.0)
        create('table', '//tmp/t')
        c1 = get('//tmp/t/@access_counter')
        read('//tmp/t', opt=['/suppress_access_tracking=true'])
        time.sleep(1.0)
        c2 = get('//tmp/t/@access_counter')
        assert c1 == c2

    def test_access_stat_suppress4(self):
        time.sleep(1.0)
        create('file', '//tmp/f')
        c1 = get('//tmp/f/@access_counter')
        download('//tmp/f', opt=['/suppress_access_tracking=true'])
        time.sleep(1.0)
        c2 = get('//tmp/f/@access_counter')
        assert c1 == c2

<<<<<<< HEAD
    def test_chunk_maps(self):
        gc_collect()
        assert get('//sys/chunks/@count') == 0
        assert get('//sys/underreplicated_chunks/@count') == 0
        assert get('//sys/overreplicated_chunks/@count') == 0
=======
    def test_list_attributes(self):
        create('map_node', '//tmp/map', attributes={'user_attr1': 10})
        set('//tmp/map/@user_attr2', 'abc')
        assert sorted(get('//tmp/map/@user_attributes_names')) == sorted(['user_attr1', 'user_attr2'])
>>>>>>> 99d8a6aa
<|MERGE_RESOLUTION|>--- conflicted
+++ resolved
@@ -653,15 +653,13 @@
         c2 = get('//tmp/f/@access_counter')
         assert c1 == c2
 
-<<<<<<< HEAD
     def test_chunk_maps(self):
         gc_collect()
         assert get('//sys/chunks/@count') == 0
         assert get('//sys/underreplicated_chunks/@count') == 0
         assert get('//sys/overreplicated_chunks/@count') == 0
-=======
+
     def test_list_attributes(self):
         create('map_node', '//tmp/map', attributes={'user_attr1': 10})
         set('//tmp/map/@user_attr2', 'abc')
-        assert sorted(get('//tmp/map/@user_attributes_names')) == sorted(['user_attr1', 'user_attr2'])
->>>>>>> 99d8a6aa
+        assert sorted(get('//tmp/map/@user_attributes_names')) == sorted(['user_attr1', 'user_attr2'])