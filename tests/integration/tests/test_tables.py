<<<<<<< HEAD
from yt_env_setup import YTEnvSetup, linux_only, skip_if_multicell
=======
import pytest

from yt_env_setup import YTEnvSetup, unix_only
>>>>>>> fb032460
from yt_commands import *

from yt.yson import to_yson_type
from yt.environment.helpers import assert_items_equal

from time import sleep
import pytest

##################################################################

class TestTables(YTEnvSetup):
    NUM_MASTERS = 3
    NUM_NODES = 5
    NUM_SCHEDULERS = 1

    def test_invalid_type(self):
        with pytest.raises(YtError): read_table("//tmp")
        with pytest.raises(YtError): write_table("//tmp", [])

    def test_simple(self):
        create("table", "//tmp/table")

        assert read_table("//tmp/table") == []
        assert get("//tmp/table/@row_count") == 0
        assert get("//tmp/table/@chunk_count") == 0

        write_table("//tmp/table", {"b": "hello"})
        assert read_table("//tmp/table") == [{"b":"hello"}]
        assert get("//tmp/table/@row_count") == 1
        assert get("//tmp/table/@chunk_count") == 1

        write_table("<append=true>//tmp/table", [{"b": "2", "a": "1"}, {"x": "10", "y": "20", "a": "30"}])
        assert read_table("//tmp/table") == [{"b": "hello"}, {"a":"1", "b":"2"}, {"a":"30", "x":"10", "y":"20"}]
        assert get("//tmp/table/@row_count") == 3
        assert get("//tmp/table/@chunk_count") == 2

    def test_sorted_write_table(self):
        create("table", "//tmp/table")

        write_table("//tmp/table", [{"key": 0}, {"key": 1}, {"key": 2}, {"key": 3}], sorted_by="key")

        assert get("//tmp/table/@sorted")
        assert get("//tmp/table/@sorted_by") == ["key"]
        assert get("//tmp/table/@row_count") == 4

        # sorted flag is discarded when writing unsorted data to sorted table
        write_table("<append=true>//tmp/table", {"key": 4})
        assert not get("//tmp/table/@sorted")
        with pytest.raises(YtError): get("//tmp/table/@sorted_by")

    def test_append_sorted_simple(self):
        create("table", "//tmp/table")
        write_table("//tmp/table", [{"a": 0, "b": 0}, {"a": 0, "b": 1}, {"a": 1, "b": 0}], sorted_by=["a", "b"])
        write_table("<append=true>//tmp/table", [{"a": 1, "b": 0}, {"a": 2, "b": 0}], sorted_by=["a", "b"])

        assert get("//tmp/table/@sorted")
        assert get("//tmp/table/@sorted_by") == ["a", "b"]
        assert get("//tmp/table/@row_count") == 5

    def test_append_sorted_with_less_key_columns(self):
        create("table", "//tmp/table")
        write_table("//tmp/table", [{"a": 0, "b": 0}, {"a": 0, "b": 1}, {"a": 1, "b": 0}], sorted_by=["a", "b"])
        write_table("<append=true>//tmp/table", [{"a": 1, "b": 1}, {"a": 2, "b": 0}], sorted_by=["a"])

        assert get("//tmp/table/@sorted")
        assert get("//tmp/table/@sorted_by") == ["a"]
        assert get("//tmp/table/@row_count") == 5

    def test_append_sorted_order_violated(self):
        create("table", "//tmp/table");
        write_table("//tmp/table", [{"a": 1}, {"a": 2}], sorted_by=["a"])
        with pytest.raises(YtError):
            write_table("<append=true>//tmp/table", [{"a": 0}], sorted_by=["a"])

    def test_append_sorted_to_unsorted(self):
        create("table", "//tmp/table")
        write_table("//tmp/table", [{"a": 2}, {"a": 1}, {"a": 0}])
        with pytest.raises(YtError):
            write_table("<append=true>//tmp/table", [{"a": 2}, {"a": 3}], sorted_by=["a"])

    def test_append_sorted_with_more_key_columns(self):
        create("table", "//tmp/table")
        write_table("//tmp/table", [{"a": 0}, {"a": 1}, {"a": 2}], sorted_by=["a"])
        with pytest.raises(YtError):
            write_table("<append=true>//tmp/table", [{"a": 2, "b": 1}, {"a": 3, "b": 0}], sorted_by=["a", "b"])

    def test_append_sorted_with_different_key_columns(self):
        create("table", "//tmp/table")
        write_table("//tmp/table", [{"a": 0}, {"a": 1}, {"a": 2}], sorted_by=["a"])
        with pytest.raises(YtError):
            write_table("<append=true>//tmp/table", [{"b": 0}, {"b": 1}], sorted_by=["b"])

    def test_append_sorted_concurrently(self):
        create("table", "//tmp/table")
        tx1 = start_transaction()
        tx2 = start_transaction()
        write_table("<append=true>//tmp/table", [{"a": 0}, {"a": 1}], sorted_by=["a"], tx=tx1)
        with pytest.raises(YtError):
            write_table("<append=true>//tmp/table", [{"a": 1}, {"a": 2}], sorted_by=["a"], tx=tx2)

    def test_append_overwrite_write_table(self):
        # Default (overwrite)
        create("table", "//tmp/table1")
        assert get("//tmp/table1/@row_count") == 0
        write_table("//tmp/table1", {"a": 0})
        assert get("//tmp/table1/@row_count") == 1
        write_table("//tmp/table1", {"a": 1})
        assert get("//tmp/table1/@row_count") == 1

        # Append
        create("table", "//tmp/table2")
        assert get("//tmp/table2/@row_count") == 0
        write_table("<append=true>//tmp/table2", {"a": 0})
        assert get("//tmp/table2/@row_count") == 1
        write_table("<append=true>//tmp/table2", {"a": 1})
        assert get("//tmp/table2/@row_count") == 2

        # Overwrite
        create("table", "//tmp/table3")
        assert get("//tmp/table3/@row_count") == 0
        write_table("<append=false>//tmp/table3", {"a": 0})
        assert get("//tmp/table3/@row_count") == 1
        write_table("<append=false>//tmp/table3", {"a": 1})
        assert get("//tmp/table3/@row_count") == 1

    def test_invalid_cases(self):
        create("table", "//tmp/table")

        # we can write only list fragments
        with pytest.raises(YtError): write_table("<append=true>//tmp/table", yson.loads("string"))
        with pytest.raises(YtError): write_table("<append=true>//tmp/table", yson.loads("100"))
        with pytest.raises(YtError): write_table("<append=true>//tmp/table", yson.loads("3.14"))

        content = "some_data"
        create("file", "//tmp/file")
        write_file("//tmp/file", content)
        with pytest.raises(YtError): read_table("//tmp/file")

    def test_row_index_selector(self):
        create("table", "//tmp/table")

        write_table("//tmp/table", [{"a": 0}, {"b": 1}, {"c": 2}, {"d": 3}])

        # closed ranges
        assert read_table("//tmp/table[#0:#2]") == [{"a": 0}, {"b" : 1}] # simple
        assert read_table("//tmp/table[#-1:#1]") == [{"a": 0}] # left < min
        assert read_table("//tmp/table[#2:#5]") == [{"c": 2}, {"d": 3}] # right > max
        assert read_table("//tmp/table[#-10:#-5]") == [] # negative indexes

        assert read_table("//tmp/table[#1:#1]") == [] # left = right
        assert read_table("//tmp/table[#3:#1]") == [] # left > right

        # open ranges
        assert read_table("//tmp/table[:]") == [{"a": 0}, {"b" : 1}, {"c" : 2}, {"d" : 3}]
        assert read_table("//tmp/table[:#3]") == [{"a": 0}, {"b" : 1}, {"c" : 2}]
        assert read_table("//tmp/table[#2:]") == [{"c" : 2}, {"d" : 3}]

        # multiple ranges
        assert read_table("//tmp/table[:,:]") == [{"a": 0}, {"b" : 1}, {"c" : 2}, {"d" : 3}] * 2
        assert read_table("//tmp/table[#1:#2,#3:#4]") == [{"b": 1}, {"d": 3}]
        assert read_table("//tmp/table[#0]") == [{"a": 0}]
        assert read_table("//tmp/table[#1]") == [{"b": 1}]

        # reading key selectors from unsorted table
        with pytest.raises(YtError): read_table("//tmp/table[:a]")

    def test_chunk_index_selector(self):
        create("table", "//tmp/table")

        write_table("<append=true>//tmp/table", [{"a": 0}])
        write_table("<append=true>//tmp/table", [{"b": 1}])
        write_table("<append=true>//tmp/table", [{"c": 2}])
        write_table("<append=true>//tmp/table", [{"d": 3}])
        write_table("<append=true>//tmp/table", [{"e": 4}])
        write_table("<append=true>//tmp/table", [{"f": 5}])
        write_table("<append=true>//tmp/table", [{"g": 6}])
        write_table("<append=true>//tmp/table", [{"h": 7}])

        assert len(get("//tmp/table/@chunk_ids")) == 8

        assert read_table("<upper_limit={chunk_index=1}>//tmp/table") == [{"a": 0}]
        assert read_table("<lower_limit={chunk_index=2}>//tmp/table") == [{"c": 2}, {"d" : 3}, {"e" : 4}, {"f" : 5}, {"g" : 6}, {"h" : 7}]
        assert read_table("<lower_limit={chunk_index=1};upper_limit={chunk_index=2}>//tmp/table") == [{"b": 1}]
        assert read_table("<ranges=[{exact={chunk_index=1}}]>//tmp/table") == [{"b": 1}]

        rows = read_table("//tmp/table", unordered=True)
        d = dict()
        for r in rows:
            d.update(r)

        assert d == {"a" : 0, "b" : 1, "c" : 2, "d" : 3, "e" : 4, "f" : 5, "g" : 6, "h" : 7}

    def test_row_key_selector(self):
        create("table", "//tmp/table")

        v1 = {"s" : "a", "i": 0,    "d" : 15.5}
        v2 = {"s" : "a", "i": 10,   "d" : 15.2}
        v3 = {"s" : "b", "i": 5,    "d" : 20.}
        v4 = {"s" : "b", "i": 20,   "d" : 20.}
        v5 = {"s" : "c", "i": -100, "d" : 10.}

        values = [v1, v2, v3, v4, v5]
        write_table("//tmp/table", values, sorted_by=["s", "i", "d"])

        # possible empty ranges
        assert read_table("//tmp/table[a : a]") == []
        assert read_table("//tmp/table[(a, 1) : (a, 10)]") == []
        assert read_table("//tmp/table[b : a]") == []
        assert read_table("//tmp/table[(c, 0) : (a, 10)]") == []
        assert read_table("//tmp/table[(a, 10, 1e7) : (b, )]") == []

        # some typical cases
        assert read_table("//tmp/table[(a, 4) : (b, 20, 18.)]") == [v2, v3]
        assert read_table("//tmp/table[c:]") == [v5]
        assert read_table("//tmp/table[:(a, 10)]") == [v1]
        assert read_table("//tmp/table[:(a, 10),:(a, 10)]") == [v1, v1]
        assert read_table("//tmp/table[:(a, 11)]") == [v1, v2]
        assert read_table("//tmp/table[:]") == [v1, v2, v3, v4, v5]
        assert read_table("//tmp/table[a : b , b : c]") == [v1, v2, v3, v4]
        assert read_table("//tmp/table[a]") == [v1, v2]
        assert read_table("//tmp/table[(a,10)]") == [v2]
        assert read_table("//tmp/table[a,c]") == [v1, v2, v5]

        # combination of row and key selectors
        assert read_table('//tmp/table{i}[aa: (b, 10)]') == [{'i' : 5}]

        # limits of different types
        assert read_table("//tmp/table[#0:zz]") == [v1, v2, v3, v4, v5]


    def test_column_selector(self):
        create("table", "//tmp/table")

        write_table("//tmp/table", {"a": 1, "aa": 2, "b": 3, "bb": 4, "c": 5})
        # empty columns
        assert read_table("//tmp/table{}") == [{}]

        # single columms
        assert read_table("//tmp/table{a}") == [{"a" : 1}]
        assert read_table("//tmp/table{a, }") == [{"a" : 1}] # extra comma
        assert read_table("//tmp/table{a, a}") == [{"a" : 1}]
        assert read_table("//tmp/table{c, b}") == [{"b" : 3, "c" : 5}]
        assert read_table("//tmp/table{zzzzz}") == [{}] # non existent column

        assert read_table("//tmp/table{a}") == [{"a" : 1}]
        assert read_table("//tmp/table{a, }") == [{"a" : 1}] # extra comma
        assert read_table("//tmp/table{a, a}") == [{"a" : 1}]
        assert read_table("//tmp/table{c, b}") == [{"b" : 3, "c" : 5}]
        assert read_table("//tmp/table{zzzzz}") == [{}] # non existent column

    def test_range_and_row_index(self):
        create("table", "//tmp/table")

        write_table("//tmp/table", [{"a": 0}, {"a": 1}, {"a": 2}, {"a": 3}, {"a": 4}, {"a": 5}])

        v1 = to_yson_type(None, attributes={"range_index": 0})
        v2 = to_yson_type(None, attributes={"row_index": 0})
        v3 = {"a": 0}
        v4 = {"a": 1}
        v5 = {"a": 2}
        v6 = to_yson_type(None, attributes={"range_index": 1})
        v7 = to_yson_type(None, attributes={"row_index": 2})
        v8 = {"a": 2}
        v9 = {"a": 3}

        control_attributes = {"enable_range_index": True, "enable_row_index": True}
        result = read_table("//tmp/table[#0:#3, #2:#4]", control_attributes=control_attributes)
        assert result == [v1, v2, v3, v4, v5, v6, v7, v8, v9]

        # Test row_index without range index.
        control_attributes = {"enable_row_index": True}
        result = read_table("//tmp/table[#0:#3, #2:#4]", control_attributes=control_attributes)
        assert result == [v2, v3, v4, v5, v7, v8, v9]

    def test_range_and_row_index2(self):
        create("table", "//tmp/table")

        write_table("//tmp/table", [{"a": 0}, {"a": 1}, {"a": 2}, {"a": 3}, {"a": 4}, {"a": 5}], sorted_by="a")

        v1 = to_yson_type(None, attributes={"range_index": 0})
        v2 = to_yson_type(None, attributes={"row_index": 2})
        v3 = {"a": 2}
        v4 = {"a": 3}
        v5 = {"a": 4}

        control_attributes = {"enable_range_index": True, "enable_row_index": True}
        result = read_table("//tmp/table[2:5]", control_attributes=control_attributes)
        assert result == [v1, v2, v3, v4, v5]

    def test_shared_locks_two_chunks(self):
        create("table", "//tmp/table")
        tx = start_transaction()

        write_table("<append=true>//tmp/table", {"a": 1}, tx=tx)
        write_table("<append=true>//tmp/table", {"b": 2}, tx=tx)

        assert read_table("//tmp/table") == []
        assert read_table("//tmp/table", tx=tx) == [{"a":1}, {"b":2}]

        commit_transaction(tx)
        assert read_table("//tmp/table") == [{"a":1}, {"b":2}]

    def test_shared_locks_three_chunks(self):
        create("table", "//tmp/table")
        tx = start_transaction()

        write_table("<append=true>//tmp/table", {"a": 1}, tx=tx)
        write_table("<append=true>//tmp/table", {"b": 2}, tx=tx)
        write_table("<append=true>//tmp/table", {"c": 3}, tx=tx)

        assert read_table("//tmp/table") == []
        assert read_table("//tmp/table", tx=tx) == [{"a":1}, {"b":2}, {"c" : 3}]

        commit_transaction(tx)
        assert read_table("//tmp/table") == [{"a":1}, {"b":2}, {"c" : 3}]

    def test_shared_locks_parallel_tx(self):
        create("table", "//tmp/table")

        write_table("//tmp/table", {"a": 1})

        tx1 = start_transaction()
        tx2 = start_transaction()

        write_table("<append=true>//tmp/table", {"b": 2}, tx=tx1)

        write_table("<append=true>//tmp/table", {"c": 3}, tx=tx2)
        write_table("<append=true>//tmp/table", {"d": 4}, tx=tx2)

        # check which records are seen from different transactions
        assert read_table("//tmp/table") == [{"a" : 1}]
        assert read_table("//tmp/table", tx = tx1) == [{"a" : 1}, {"b": 2}]
        assert read_table("//tmp/table", tx = tx2) == [{"a" : 1}, {"c": 3}, {"d" : 4}]

        commit_transaction(tx2)
        assert read_table("//tmp/table") == [{"a" : 1}, {"c": 3}, {"d" : 4}]
        assert read_table("//tmp/table", tx = tx1) == [{"a" : 1}, {"b": 2}]

        # now all records are in table in specific order
        commit_transaction(tx1)
        assert read_table("//tmp/table") == [{"a" : 1}, {"c": 3}, {"d" : 4}, {"b" : 2}]

    def test_shared_locks_nested_tx(self):
        create("table", "//tmp/table")

        v1 = {"k" : 1}
        v2 = {"k" : 2}
        v3 = {"k" : 3}
        v4 = {"k" : 4}

        outer_tx = start_transaction()

        write_table("//tmp/table", v1, tx=outer_tx)

        inner_tx = start_transaction(tx=outer_tx)

        write_table("<append=true>//tmp/table", v2, tx=inner_tx)
        assert read_table("//tmp/table", tx=outer_tx) == [v1]
        assert read_table("//tmp/table", tx=inner_tx) == [v1, v2]

        write_table("<append=true>//tmp/table", v3, tx=outer_tx) # this won"t be seen from inner
        assert read_table("//tmp/table", tx=outer_tx) == [v1, v3]
        assert read_table("//tmp/table", tx=inner_tx) == [v1, v2]

        write_table("<append=true>//tmp/table", v4, tx=inner_tx)
        assert read_table("//tmp/table", tx=outer_tx) == [v1, v3]
        assert read_table("//tmp/table", tx=inner_tx) == [v1, v2, v4]

        commit_transaction(inner_tx)
        assert_items_equal(read_table("//tmp/table", tx=outer_tx), [v1, v2, v4, v3])

        commit_transaction(outer_tx)

    def test_codec_in_writer(self):
        create("table", "//tmp/table")
        set("//tmp/table/@compression_codec", "zlib9")
        write_table("//tmp/table", {"b": "hello"})

        assert read_table("//tmp/table") == [{"b":"hello"}]

        chunk_id = get("//tmp/table/@chunk_ids/0")
        assert get("#%s/@compression_codec" % chunk_id) == "zlib9"

    def test_copy(self):
        create("table", "//tmp/t")
        write_table("//tmp/t", {"a": "b"})

        chunk_ids = get("//tmp/t/@chunk_ids")
        assert len(chunk_ids) == 1
        chunk_id = chunk_ids[0]
        assert get("#%s/@owning_nodes" % chunk_id) == ["//tmp/t"]

        assert read_table("//tmp/t") == [{"a" : "b"}]

        copy("//tmp/t", "//tmp/t2")
        assert sorted(get("#%s/@owning_nodes" % chunk_id)) == sorted(["//tmp/t", "//tmp/t2"])
        assert read_table("//tmp/t2") == [{"a" : "b"}]

        assert get("//tmp/t2/@resource_usage") == get("//tmp/t/@resource_usage")
        assert get("//tmp/t2/@replication_factor") == get("//tmp/t/@replication_factor")

        remove("//tmp/t")
        assert read_table("//tmp/t2") == [{"a" : "b"}]
        assert get("#%s/@owning_nodes" % chunk_id) == ["//tmp/t2"]

        remove("//tmp/t2")

        gc_collect()
        multicell_sleep()
        assert not exists("#%s" % chunk_id)

    def test_copy_to_the_same_table(self):
        create("table", "//tmp/t")
        write_table("//tmp/t", {"a": "b"})

        with pytest.raises(YtError): copy("//tmp/t", "//tmp/t")

    def test_copy_tx(self):
        create("table", "//tmp/t")
        write_table("//tmp/t", {"a": "b"})

        chunk_ids = get("//tmp/t/@chunk_ids")
        assert len(chunk_ids) == 1
        chunk_id = chunk_ids[0]
        assert get("#%s/@owning_nodes" % chunk_id) == ["//tmp/t"]
        
        tx = start_transaction()
        assert read_table("//tmp/t", tx=tx) == [{"a" : "b"}]
        t2_id = copy("//tmp/t", "//tmp/t2", tx=tx)
        print t2_id
        assert sorted(get("#%s/@owning_nodes" % chunk_id)) == sorted(["#%s" % t2_id, "//tmp/t", to_yson_type("//tmp/t2", attributes = {"transaction_id" : tx})])
        assert read_table("//tmp/t2", tx=tx) == [{"a" : "b"}]

        commit_transaction(tx)

        assert read_table("//tmp/t2") == [{"a" : "b"}]

        remove("//tmp/t")
        assert read_table("//tmp/t2") == [{"a" : "b"}]
        assert get("#%s/@owning_nodes" % chunk_id) == ["//tmp/t2"]

        remove("//tmp/t2")

        gc_collect()
        multicell_sleep()
        assert not exists("#%s" % chunk_id)

    def test_copy_not_sorted(self):
        create("table", "//tmp/t1")
        assert not get("//tmp/t1/@sorted")
        assert get("//tmp/t1/@key_columns") == []

        copy("//tmp/t1", "//tmp/t2")
        assert not get("//tmp/t2/@sorted")
        assert get("//tmp/t2/@key_columns") == []

    def test_copy_sorted(self):
        create("table", "//tmp/t1")
        sort(in_="//tmp/t1", out="//tmp/t1", sort_by="key")
        assert get("//tmp/t1/@sorted")
        assert get("//tmp/t1/@key_columns") == ["key"]

        copy("//tmp/t1", "//tmp/t2")
        assert get("//tmp/t2/@sorted")
        assert get("//tmp/t2/@key_columns") == ["key"]

    def test_remove_create_under_transaction(self):
        create("table", "//tmp/table_xxx")
        tx = start_transaction()

        remove("//tmp/table_xxx", tx=tx)
        create("table", "//tmp/table_xxx", tx=tx)

    def test_transaction_staff(self):
        create("table", "//tmp/table_xxx")

        tx = start_transaction()
        remove("//tmp/table_xxx", tx=tx)
        inner_tx = start_transaction(tx=tx)
        get("//tmp", tx=inner_tx)

    def test_exists(self):
        assert not exists("//tmp/t")
        assert not exists("<append=true>//tmp/t")

        create("table", "//tmp/t")
        assert exists("//tmp/t")
        assert not exists("//tmp/t/x")
        assert not exists("//tmp/t/1")
        assert not exists("//tmp/t/1/t")
        assert exists("<append=false>//tmp/t")
        assert exists("//tmp/t[:#100]")
        assert exists("//tmp/t/@")
        assert exists("//tmp/t/@chunk_ids")

    def test_invalid_channels_in_create(self):
        with pytest.raises(YtError): create("table", "//tmp/t", attributes={"channels": "123"})

    def test_replication_factor_attr(self):
        create("table", "//tmp/t")
        assert get("//tmp/t/@replication_factor") == 3

        with pytest.raises(YtError): remove("//tmp/t/@replication_factor")
        with pytest.raises(YtError): set("//tmp/t/@replication_factor", 0)
        with pytest.raises(YtError): set("//tmp/t/@replication_factor", {})

        tx = start_transaction()
        with pytest.raises(YtError): set("//tmp/t/@replication_factor", 2, tx=tx)

    def test_replication_factor_static(self):
        create("table", "//tmp/t")
        set("//tmp/t/@replication_factor", 2)

        write_table("//tmp/t", {"foo" : "bar"})

        chunk_ids = get("//tmp/t/@chunk_ids")
        assert len(chunk_ids) == 1

        chunk_id = chunk_ids[0]
        assert get("#" + chunk_id + "/@replication_factor") == 2

    def test_recursive_resource_usage(self):
        create("table", "//tmp/t1")
        write_table("//tmp/t1", {"a": "b"})
        copy("//tmp/t1", "//tmp/t2")

        assert get("//tmp/t1/@resource_usage")["disk_space"] + \
               get("//tmp/t2/@resource_usage")["disk_space"] == \
               get("//tmp/@recursive_resource_usage")["disk_space"]

    def test_chunk_tree_balancer(self):
        create("table", "//tmp/t")
        for i in xrange(0, 40):
            write_table("<append=true>//tmp/t", {"a" : "b"})
        chunk_list_id = get("//tmp/t/@chunk_list_id")
        statistics = get("#" + chunk_list_id + "/@statistics")
        assert statistics["chunk_count"] == 40
        assert statistics["chunk_list_count"] == 2
        assert statistics["row_count"] == 40
        assert statistics["rank"] == 2

    @pytest.mark.skipif("True") # very long test
    def test_chunk_tree_balancer_deep(self):
        create("table", "//tmp/t")
        tx_stack = list()
        tx = start_transaction()
        tx_stack.append(tx)

        for i in xrange(0, 1000):
            write_table("<append=true>//tmp/t", {"a" : i}, tx=tx)

        chunk_list_id = get("//tmp/t/@chunk_list_id", tx=tx)
        statistics = get("#" + chunk_list_id + "/@statistics", tx=tx)
        assert statistics["chunk_count"] == 1000
        assert statistics["chunk_list_count"] == 2001
        assert statistics["row_count"] == 1000
        assert statistics["rank"] == 1001

        tbl_a = read_table("//tmp/t", tx=tx)

        commit_transaction(tx)
        sleep(1.0)

        chunk_list_id = get("//tmp/t/@chunk_list_id")
        statistics = get("#" + chunk_list_id + "/@statistics")
        assert statistics["chunk_count"] == 1000
        assert statistics["chunk_list_count"] == 2
        assert statistics["row_count"] == 1000
        assert statistics["rank"] == 2

        assert tbl_a == read_table("//tmp/t")

    def _check_replication_factor(self, path, expected_rf):
        chunk_ids = get(path + "/@chunk_ids")
        for id in chunk_ids:
            assert get("#" + id + "/@replication_factor") == expected_rf

    def test_vital_update(self):
        create("table", "//tmp/t")
        for i in xrange(0, 5):
            write_table("<append=true>//tmp/t", {"a" : "b"})

        def check_vital_chunks(is_vital):
            chunk_ids = get("//tmp/t/@chunk_ids")
            for id in chunk_ids:
                assert get("#" + id + "/@vital") == is_vital

        assert get("//tmp/t/@vital")
        check_vital_chunks(True)

        set("//tmp/t/@vital", False)
        assert not get("//tmp/t/@vital")
        sleep(2)

        check_vital_chunks(False)

    def test_replication_factor_update1(self):
        create("table", "//tmp/t")
        for i in xrange(0, 5):
            write_table("<append=true>//tmp/t", {"a" : "b"})
        set("//tmp/t/@replication_factor", 4)
        sleep(2)
        self._check_replication_factor("//tmp/t", 4)

    def test_replication_factor_update2(self):
        create("table", "//tmp/t")
        tx = start_transaction()
        for i in xrange(0, 5):
            write_table("<append=true>//tmp/t", {"a" : "b"}, tx=tx)
        set("//tmp/t/@replication_factor", 4)
        commit_transaction(tx)
        sleep(2)
        self._check_replication_factor("//tmp/t", 4)

    def test_replication_factor_update3(self):
        create("table", "//tmp/t")
        tx = start_transaction()
        for i in xrange(0, 5):
            write_table("<append=true>//tmp/t", {"a" : "b"}, tx=tx)
        set("//tmp/t/@replication_factor", 2)
        commit_transaction(tx)
        sleep(2)
        self._check_replication_factor("//tmp/t", 2)

    def test_key_columns1(self):
        create("table", "//tmp/t", attributes={"key_columns": ["a", "b"]})
        assert get("//tmp/t/@sorted")
        assert get("//tmp/t/@key_columns") == ["a", "b"]

    def test_key_columns2(self):
        create("table", "//tmp/t")
        write_table("//tmp/t", {"a" : "b"})
        with pytest.raises(YtError): set("//tmp/t/@key_columns", ["a", "b"])

    def test_key_columns3(self):
        create("table", "//tmp/t")
        with pytest.raises(YtError): set("//tmp/t/@key_columns", 123)

    def test_statistics1(self):
        table = "//tmp/t"
        create("table", table)
        set("//tmp/t/@compression_codec", "snappy")
        write_table(table, {"foo": "bar"})

        for i in xrange(8):
            merge(in_=[table, table], out="<append=true>" + table)

        chunk_count = 3**8
        assert len(get("//tmp/t/@chunk_ids")) == chunk_count

        codec_info = get("//tmp/t/@compression_statistics")
        assert codec_info["snappy"]["chunk_count"] == chunk_count

        erasure_info = get("//tmp/t/@erasure_statistics")
        assert erasure_info["none"]["chunk_count"] == chunk_count

<<<<<<< HEAD
    @linux_only
=======
    @unix_only
>>>>>>> fb032460
    def test_statistics2(self):
        tableA = "//tmp/a"
        create("table", tableA)
        write_table(tableA, {"foo": "bar"})

        tableB = "//tmp/b"
        create("table", tableB)
        set(tableB + "/@compression_codec", "snappy")

        map(in_=[tableA], out=[tableB], command="cat")

        codec_info = get(tableB + "/@compression_statistics")
        assert codec_info.keys() == ["snappy"]

    def test_json_format(self):
        create("table", "//tmp/t")
        write_table('//tmp/t', '{"x":"0"}\n{"x":"1"}', input_format="json", is_raw=True)
        assert '{"x":"0"}\n{"x":"1"}\n' == read_table("//tmp/t", output_format="json")

    def test_boolean(self):
        create("table", "//tmp/t")
        format = yson.loads("<boolean_as_string=false;format=text>yson")
        write_table("//tmp/t", "{x=%false};{x=%true};{x=false};", input_format=format, is_raw=True)
        assert '{"x"=%false;};\n{"x"=%true;};\n{"x"="false";};\n' == read_table("//tmp/t", output_format=format)

    def test_uint64(self):
        create("table", "//tmp/t")
        format = yson.loads("<format=text>yson")
        write_table("//tmp/t", "{x=1u};{x=4u};{x=9u};", input_format=format, is_raw=True)
        assert '{"x"=1u;};\n{"x"=4u;};\n{"x"=9u;};\n' == read_table("//tmp/t", output_format=format)

    @skip_if_multicell
    def test_concatenate(self):
        create("table", "//tmp/t1")
        write_table("//tmp/t1", {"key": "x"})
        assert read_table("//tmp/t1") == [{"key": "x"}]

        create("table", "//tmp/t2")
        write_table("//tmp/t2", {"key": "y"})
        assert read_table("//tmp/t2") == [{"key": "y"}]

        create("table", "//tmp/union")

        concatenate(["//tmp/t1", "//tmp/t2"], "//tmp/union")
        assert read_table("//tmp/union") == [{"key": "x"}, {"key": "y"}]

        concatenate(["//tmp/t1", "//tmp/t2"], "<append=true>//tmp/union")
        assert read_table("//tmp/union") == [{"key": "x"}, {"key": "y"}] * 2

    @skip_if_multicell
    def test_concatenate_sorted(self):
        create("table", "//tmp/t1")
        write_table("//tmp/t1", {"key": "x"})
        sort(in_="//tmp/t1", out="//tmp/t1", sort_by="key")
        assert read_table("//tmp/t1") == [{"key": "x"}]
        assert get("//tmp/t1/@sorted", "true")

        create("table", "//tmp/t2")
        write_table("//tmp/t2", {"key": "y"})
        sort(in_="//tmp/t2", out="//tmp/t2", sort_by="key")
        assert read_table("//tmp/t2") == [{"key": "y"}]
        assert get("//tmp/t2/@sorted", "true")

        create("table", "//tmp/union")
        sort(in_="//tmp/union", out="//tmp/union", sort_by="key")
        assert get("//tmp/union/@sorted", "true")

        concatenate(["//tmp/t2", "//tmp/t1"], "<append=true>//tmp/union")
        assert read_table("//tmp/union") == [{"key": "y"}, {"key": "x"}]
        assert get("//tmp/union/@sorted", "false")

##################################################################

#class TestTablesMulticell(TestTables):
#    NUM_SECONDARY_MASTER_CELLS = 2
#
#    def test_concatenate(self):
#        create("table", "//tmp/t1")
#        write_table("//tmp/t1", {"key": "x"})
#        assert read_table("//tmp/t1") == [{"key": "x"}]
#
#        create("table", "//tmp/t2")
#        write_table("//tmp/t2", {"key": "y"})
#        assert read_table("//tmp/t2") == [{"key": "y"}]
#
#        create("table", "//tmp/union")
#
#        concatenate(["//tmp/t1", "//tmp/t2"], "//tmp/union")
#        assert read_table("//tmp/union") == [{"key": "x"}, {"key": "y"}]
#
#        concatenate(["//tmp/t1", "//tmp/t2"], "<append=true>//tmp/union")
#        assert read_table("//tmp/union") == [{"key": "x"}, {"key": "y"}] * 2
#
#    def test_concatenate_sorted(self):
#        create("table", "//tmp/t1")
#        write_table("//tmp/t1", {"key": "x"})
#        sort(in_="//tmp/t1", out="//tmp/t1", sort_by="key")
#        assert read_table("//tmp/t1") == [{"key": "x"}]
#        assert get("//tmp/t1/@sorted", "true")
#
#        create("table", "//tmp/t2")
#        write_table("//tmp/t2", {"key": "y"})
#        sort(in_="//tmp/t2", out="//tmp/t2", sort_by="key")
#        assert read_table("//tmp/t2") == [{"key": "y"}]
#        assert get("//tmp/t2/@sorted", "true")
#
#        create("table", "//tmp/union")
#        sort(in_="//tmp/union", out="//tmp/union", sort_by="key")
#        assert get("//tmp/union/@sorted", "true")
#
#        concatenate(["//tmp/t2", "//tmp/t1"], "<append=true>//tmp/union")
#        assert read_table("//tmp/union") == [{"key": "y"}, {"key": "x"}]
#        assert get("//tmp/union/@sorted", "false")<|MERGE_RESOLUTION|>--- conflicted
+++ resolved
@@ -1,10 +1,4 @@
-<<<<<<< HEAD
-from yt_env_setup import YTEnvSetup, linux_only, skip_if_multicell
-=======
-import pytest
-
-from yt_env_setup import YTEnvSetup, unix_only
->>>>>>> fb032460
+from yt_env_setup import YTEnvSetup, unix_only, skip_if_multicell
 from yt_commands import *
 
 from yt.yson import to_yson_type
@@ -661,11 +655,7 @@
         erasure_info = get("//tmp/t/@erasure_statistics")
         assert erasure_info["none"]["chunk_count"] == chunk_count
 
-<<<<<<< HEAD
-    @linux_only
-=======
     @unix_only
->>>>>>> fb032460
     def test_statistics2(self):
         tableA = "//tmp/a"
         create("table", tableA)
