--- conflicted
+++ resolved
@@ -1,10 +1,4 @@
-<<<<<<< HEAD
-from yt_env_setup import YTEnvSetup
-=======
-import pytest
-
 from yt_env_setup import YTEnvSetup, linux_only
->>>>>>> 8804157b
 from yt_commands import *
 
 from yt.yson import to_yson_type
